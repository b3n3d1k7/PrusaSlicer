--- conflicted
+++ resolved
@@ -300,13 +300,7 @@
     bool add_default_instances();
     // Returns approximate axis aligned bounding box of this model
     BoundingBoxf3 bounding_box() const;
-<<<<<<< HEAD
-    void center_instances_around_point(const Pointf &point);
-=======
-    // Returns tight axis aligned bounding box of this model
-    BoundingBoxf3 transformed_bounding_box() const;
     void center_instances_around_point(const Vec2d &point);
->>>>>>> 76d60070
     void translate(coordf_t x, coordf_t y, coordf_t z) { for (ModelObject *o : this->objects) o->translate(x, y, z); }
     TriangleMesh mesh() const;
     bool arrange_objects(coordf_t dist, const BoundingBoxf* bb = NULL);

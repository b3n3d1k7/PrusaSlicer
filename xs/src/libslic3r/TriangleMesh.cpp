--- conflicted
+++ resolved
@@ -480,8 +480,7 @@
     return bb;
 }
 
-<<<<<<< HEAD
-BoundingBoxf3 TriangleMesh::transformed_bounding_box(const std::vector<float>& matrix) const
+BoundingBoxf3 TriangleMesh::transformed_bounding_box(const Transform3d& t) const
 {
     bool has_shared = (stl.v_shared != nullptr);
     if (!has_shared)
@@ -492,16 +491,16 @@
     if (vertices_count == 0)
         return BoundingBoxf3();
 
-    Eigen::MatrixXf src_vertices(3, vertices_count);
+    Eigen::MatrixXd src_vertices(3, vertices_count);
 
     if (stl.stats.shared_vertices > 0)
     {
         stl_vertex* vertex_ptr = stl.v_shared;
         for (int i = 0; i < stl.stats.shared_vertices; ++i)
         {
-            src_vertices(0, i) = vertex_ptr->x;
-            src_vertices(1, i) = vertex_ptr->y;
-            src_vertices(2, i) = vertex_ptr->z;
+            src_vertices(0, i) = (double)(*vertex_ptr)(0);
+            src_vertices(1, i) = (double)(*vertex_ptr)(1);
+            src_vertices(2, i) = (double)(*vertex_ptr)(2);
             vertex_ptr += 1;
         }
     }
@@ -513,9 +512,9 @@
         {
             for (int i = 0; i < 3; ++i)
             {
-                src_vertices(0, v_id) = facet_ptr->vertex[i].x;
-                src_vertices(1, v_id) = facet_ptr->vertex[i].y;
-                src_vertices(2, v_id) = facet_ptr->vertex[i].z;
+                src_vertices(0, v_id) = (double)facet_ptr->vertex[i](0);
+                src_vertices(1, v_id) = (double)facet_ptr->vertex[i](1);
+                src_vertices(2, v_id) = (double)facet_ptr->vertex[i](2);
             }
             facet_ptr += 1;
             ++v_id;
@@ -525,30 +524,22 @@
     if (!has_shared && (stl.stats.shared_vertices > 0))
         stl_invalidate_shared_vertices(&stl);
 
-    Eigen::Transform<float, 3, Eigen::Affine> m;
-    ::memcpy((void*)m.data(), (const void*)matrix.data(), 16 * sizeof(float));
-
-    Eigen::MatrixXf dst_vertices(3, vertices_count);
-    dst_vertices = m * src_vertices.colwise().homogeneous();
-
-    float min_x = dst_vertices(0, 0);
-    float max_x = dst_vertices(0, 0);
-    float min_y = dst_vertices(1, 0);
-    float max_y = dst_vertices(1, 0);
-    float min_z = dst_vertices(2, 0);
-    float max_z = dst_vertices(2, 0);
+    Eigen::MatrixXd dst_vertices(3, vertices_count);
+    dst_vertices = t * src_vertices.colwise().homogeneous();
+
+    Vec3d v_min(dst_vertices(0, 0), dst_vertices(1, 0), dst_vertices(2, 0));
+    Vec3d v_max = v_min;
 
     for (int i = 1; i < vertices_count; ++i)
     {
-        min_x = std::min(min_x, dst_vertices(0, i));
-        max_x = std::max(max_x, dst_vertices(0, i));
-        min_y = std::min(min_y, dst_vertices(1, i));
-        max_y = std::max(max_y, dst_vertices(1, i));
-        min_z = std::min(min_z, dst_vertices(2, i));
-        max_z = std::max(max_z, dst_vertices(2, i));
-    }
-
-    return BoundingBoxf3(Pointf3((coordf_t)min_x, (coordf_t)min_y, (coordf_t)min_z), Pointf3((coordf_t)max_x, (coordf_t)max_y, (coordf_t)max_z));
+        for (int j = 0; j < 3; ++j)
+        {
+            v_min(j) = std::min(v_min(j), dst_vertices(j, i));
+            v_max(j) = std::max(v_max(j), dst_vertices(j, i));
+        }
+    }
+
+    return BoundingBoxf3(v_min, v_max);
 }
 
 TriangleMesh TriangleMesh::convex_hull_3d() const
@@ -567,7 +558,7 @@
         for (int i = 0; i < 3; ++i)
         {
             const stl_vertex& v = facet_ptr->vertex[i];
-            src_vertices.emplace_back(v.x, v.y, v.z);
+            src_vertices.emplace_back(v(0), v(1), v(2));
         }
 
         facet_ptr += 1;
@@ -587,8 +578,8 @@
     }
 
     // Let's collect results:
-    Pointf3s det_vertices;
-    std::vector<Point3> facets;
+    Pointf3s dst_vertices;
+    std::vector<Vec3crd> facets;
     auto facet_list = qhull.facetList().toStdVector();
     for (const orgQhull::QhullFacet& facet : facet_list)
     {   // iterate through facets
@@ -598,22 +589,18 @@
 
             orgQhull::QhullPoint p = vertices[i].point();
             const float* coords = p.coordinates();
-            det_vertices.emplace_back(coords[0], coords[1], coords[2]);
-        }
-        unsigned int size = (unsigned int)det_vertices.size();
+            dst_vertices.emplace_back(coords[0], coords[1], coords[2]);
+        }
+        unsigned int size = (unsigned int)dst_vertices.size();
         facets.emplace_back(size - 3, size - 2, size - 1);
     }
 
-    TriangleMesh output_mesh(det_vertices, facets);
+    TriangleMesh output_mesh(dst_vertices, facets);
     output_mesh.repair();
     return output_mesh;
 }
 
-void
-TriangleMesh::require_shared_vertices()
-=======
 void TriangleMesh::require_shared_vertices()
->>>>>>> 76d60070
 {
     BOOST_LOG_TRIVIAL(trace) << "TriangleMeshSlicer::require_shared_vertices - start";
     if (!this->repaired) 

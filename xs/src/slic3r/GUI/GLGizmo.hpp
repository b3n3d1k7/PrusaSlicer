--- conflicted
+++ resolved
@@ -287,10 +287,7 @@
     Vec3d m_position;
     Vec3d m_starting_drag_position;
     Vec3d m_starting_box_center;
-<<<<<<< HEAD
-=======
     Vec3d m_starting_box_bottom_center;
->>>>>>> d139274d
 
 public:
     explicit GLGizmoMove3D(GLCanvas3D& parent);
@@ -306,11 +303,7 @@
     virtual void on_render_for_picking(const BoundingBoxf3& box) const;
 
 private:
-<<<<<<< HEAD
-    double calc_displacement(unsigned int preferred_plane_id, const Linef3& mouse_ray) const;
-=======
     double calc_projection(Axis axis, unsigned int preferred_plane_id, const Linef3& mouse_ray) const;
->>>>>>> d139274d
 };
 
 class GLGizmoFlatten : public GLGizmoBase
@@ -336,15 +329,11 @@
     SourceDataSummary m_source_data;
 
     std::vector<PlaneData> m_planes;
-<<<<<<< HEAD
-    std::vector<Vec2d> m_instances_positions;
-=======
 #if ENABLE_MODELINSTANCE_3D_OFFSET
     Pointf3s m_instances_positions;
 #else
     std::vector<Vec2d> m_instances_positions;
 #endif // ENABLE_MODELINSTANCE_3D_OFFSET
->>>>>>> d139274d
     Vec3d m_starting_center;
     const ModelObject* m_model_object = nullptr;
 

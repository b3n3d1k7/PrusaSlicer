--- conflicted
+++ resolved
@@ -317,22 +317,12 @@
         moves_time[static_cast<size_t>(block.move_type)] += block_time;
 #if !ENABLE_TRAVEL_TIME
         roles_time[static_cast<size_t>(block.role)] += block_time;
-<<<<<<< HEAD
 #endif // !ENABLE_TRAVEL_TIME
-        if (block.layer_id > 0) {
-            if (block.layer_id >= layers_time.size()) {
-                size_t curr_size = layers_time.size();
-                layers_time.resize(block.layer_id);
-                for (size_t i = curr_size; i < layers_time.size(); ++i) {
-                    layers_time[i] = 0.0f;
-                }
-=======
         if (block.layer_id >= layers_time.size()) {
             const size_t curr_size = layers_time.size();
             layers_time.resize(block.layer_id);
             for (size_t i = curr_size; i < layers_time.size(); ++i) {
                 layers_time[i] = 0.0f;
->>>>>>> 19387186
             }
         }
         layers_time[block.layer_id - 1] += block_time;

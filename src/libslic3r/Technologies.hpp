--- conflicted
+++ resolved
@@ -62,13 +62,10 @@
 //====================
 #define ENABLE_2_4_0_ALPHA2 1
 
-<<<<<<< HEAD
+// Enable clamping toolpaths width only for gcodes files produced by 3rd part softwares
+#define ENABLE_CLAMP_TOOLPATHS_WIDTH (1 && ENABLE_2_4_0_ALPHA2)
 // Enable coloring of toolpaths in preview by layer time
 #define ENABLE_PREVIEW_LAYER_TIME (1 && ENABLE_2_4_0_ALPHA2)
-=======
-// Enable clamping toolpaths width only for gcodes files produced by 3rd part softwares
-#define ENABLE_CLAMP_TOOLPATHS_WIDTH (1 && ENABLE_2_4_0_ALPHA2)
->>>>>>> 7b4c98d7
 
 
 #endif // _prusaslicer_technologies_h_
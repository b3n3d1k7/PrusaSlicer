#include "Model.hpp"
#include "libslic3r.h"
#include "BuildVolume.hpp"
#include "Exception.hpp"
#include "Model.hpp"
#include "ModelArrange.hpp"
#include "Geometry/ConvexHull.hpp"
#include "MTUtils.hpp"
#include "TriangleMeshSlicer.hpp"
#include "TriangleSelector.hpp"

#include "Format/AMF.hpp"
#include "Format/OBJ.hpp"
#include "Format/STL.hpp"
#include "Format/3mf.hpp"
#include "Format/STEP.hpp"

#include <float.h>

#include <boost/algorithm/string/predicate.hpp>
#include <boost/algorithm/string/replace.hpp>
#include <boost/filesystem.hpp>
#include <boost/log/trivial.hpp>
#include <boost/nowide/iostream.hpp>

#include <tbb/concurrent_vector.h>

#include "SVG.hpp"
#include <Eigen/Dense>
#include "GCodeWriter.hpp"

namespace Slic3r {

Model& Model::assign_copy(const Model &rhs)
{
    this->copy_id(rhs);
    // copy materials
    this->clear_materials();
    this->materials = rhs.materials;
    for (std::pair<const t_model_material_id, ModelMaterial*> &m : this->materials) {
        // Copy including the ID and m_model.
        m.second = new ModelMaterial(*m.second);
        m.second->set_model(this);
    }
    // copy objects
    this->clear_objects();
    this->objects.reserve(rhs.objects.size());
	for (const ModelObject *model_object : rhs.objects) {
        // Copy including the ID, leave ID set to invalid (zero).
        auto mo = ModelObject::new_copy(*model_object);
        mo->set_model(this);
		this->objects.emplace_back(mo);
    }

    // copy custom code per height
    this->custom_gcode_per_print_z = rhs.custom_gcode_per_print_z;
    return *this;
}

Model& Model::assign_copy(Model &&rhs)
{
    this->copy_id(rhs);
	// Move materials, adjust the parent pointer.
    this->clear_materials();
    this->materials = std::move(rhs.materials);
    for (std::pair<const t_model_material_id, ModelMaterial*> &m : this->materials)
        m.second->set_model(this);
    rhs.materials.clear();
    // Move objects, adjust the parent pointer.
    this->clear_objects();
	this->objects = std::move(rhs.objects);
    for (ModelObject *model_object : this->objects)
        model_object->set_model(this);
    rhs.objects.clear();

    // copy custom code per height
    this->custom_gcode_per_print_z = std::move(rhs.custom_gcode_per_print_z);
    return *this;
}

void Model::assign_new_unique_ids_recursive()
{
    this->set_new_unique_id();
    for (std::pair<const t_model_material_id, ModelMaterial*> &m : this->materials)
        m.second->assign_new_unique_ids_recursive();
    for (ModelObject *model_object : this->objects)
        model_object->assign_new_unique_ids_recursive();
}

void Model::update_links_bottom_up_recursive()
{
	for (std::pair<const t_model_material_id, ModelMaterial*> &kvp : this->materials)
		kvp.second->set_model(this);
	for (ModelObject *model_object : this->objects) {
		model_object->set_model(this);
		for (ModelInstance *model_instance : model_object->instances)
			model_instance->set_model_object(model_object);
		for (ModelVolume *model_volume : model_object->volumes)
			model_volume->set_model_object(model_object);
	}
}

// Loading model from a file, it may be a simple geometry file as STL or OBJ, however it may be a project file as well.
Model Model::read_from_file(const std::string& input_file, DynamicPrintConfig* config, ConfigSubstitutionContext* config_substitutions, LoadAttributes options)
{
    Model model;

    DynamicPrintConfig temp_config;
    ConfigSubstitutionContext temp_config_substitutions_context(ForwardCompatibilitySubstitutionRule::EnableSilent);
    if (config == nullptr)
        config = &temp_config;
    if (config_substitutions == nullptr)
        config_substitutions = &temp_config_substitutions_context;

    bool result = false;
    if (boost::algorithm::iends_with(input_file, ".stl"))
        result = load_stl(input_file.c_str(), &model);
    else if (boost::algorithm::iends_with(input_file, ".obj"))
        result = load_obj(input_file.c_str(), &model);
    else if (boost::algorithm::iends_with(input_file, ".step") || boost::algorithm::iends_with(input_file, ".stp"))
        result = load_step(input_file.c_str(), &model);
    else if (boost::algorithm::iends_with(input_file, ".amf") || boost::algorithm::iends_with(input_file, ".amf.xml"))
        result = load_amf(input_file.c_str(), config, config_substitutions, &model, options & LoadAttribute::CheckVersion);
    else if (boost::algorithm::iends_with(input_file, ".3mf") || boost::algorithm::iends_with(input_file, ".zip"))
        //FIXME options & LoadAttribute::CheckVersion ? 
        result = load_3mf(input_file.c_str(), *config, *config_substitutions, &model, false);
    else
        throw Slic3r::RuntimeError("Unknown file format. Input file must have .stl, .obj, .amf(.xml), .prusa or .step/.stp extension.");

    if (! result)
        throw Slic3r::RuntimeError("Loading of a model file failed.");

    if (model.objects.empty())
        throw Slic3r::RuntimeError("The supplied file couldn't be read because it's empty");
    
    for (ModelObject *o : model.objects)
        o->input_file = input_file;
    
    if (options & LoadAttribute::AddDefaultInstances)
        model.add_default_instances();

    CustomGCode::update_custom_gcode_per_print_z_from_config(model.custom_gcode_per_print_z, config);
    CustomGCode::check_mode_for_custom_gcode_per_print_z(model.custom_gcode_per_print_z);

    sort_remove_duplicates(config_substitutions->substitutions);
    return model;
}

// Loading model from a file (3MF or AMF), not from a simple geometry file (STL or OBJ).
Model Model::read_from_archive(const std::string& input_file, DynamicPrintConfig* config, ConfigSubstitutionContext* config_substitutions, LoadAttributes options)
{
    assert(config != nullptr);
    assert(config_substitutions != nullptr);

    Model model;

    bool result = false;
    if (boost::algorithm::iends_with(input_file, ".3mf") || boost::algorithm::iends_with(input_file, ".zip"))
        result = load_3mf(input_file.c_str(), *config, *config_substitutions, &model, options & LoadAttribute::CheckVersion);
    else if (boost::algorithm::iends_with(input_file, ".zip.amf"))
        result = load_amf(input_file.c_str(), config, config_substitutions, &model, options & LoadAttribute::CheckVersion);
    else
        throw Slic3r::RuntimeError("Unknown file format. Input file must have .3mf or .zip.amf extension.");

    if (!result)
        throw Slic3r::RuntimeError("Loading of a model file failed.");

    for (ModelObject *o : model.objects) {
//        if (boost::algorithm::iends_with(input_file, ".zip.amf"))
//        {
//            // we remove the .zip part of the extension to avoid it be added to filenames when exporting
//            o->input_file = boost::ireplace_last_copy(input_file, ".zip.", ".");
//        }
//        else
            o->input_file = input_file;
    }

    if (options & LoadAttribute::AddDefaultInstances)
        model.add_default_instances();

    CustomGCode::update_custom_gcode_per_print_z_from_config(model.custom_gcode_per_print_z, config);
    CustomGCode::check_mode_for_custom_gcode_per_print_z(model.custom_gcode_per_print_z);

    handle_legacy_sla(*config);

    return model;
}

ModelObject* Model::add_object()
{
    this->objects.emplace_back(new ModelObject(this));
    return this->objects.back();
}

ModelObject* Model::add_object(const char *name, const char *path, const TriangleMesh &mesh)
{
    ModelObject* new_object = new ModelObject(this);
    this->objects.push_back(new_object);
    new_object->name = name;
    new_object->input_file = path;
    ModelVolume *new_volume = new_object->add_volume(mesh);
    new_volume->name = name;
    new_volume->source.input_file = path;
    new_volume->source.object_idx = (int)this->objects.size() - 1;
    new_volume->source.volume_idx = (int)new_object->volumes.size() - 1;
    new_object->invalidate_bounding_box();
    return new_object;
}

ModelObject* Model::add_object(const char *name, const char *path, TriangleMesh &&mesh)
{
    ModelObject* new_object = new ModelObject(this);
    this->objects.push_back(new_object);
    new_object->name = name;
    new_object->input_file = path;
    ModelVolume *new_volume = new_object->add_volume(std::move(mesh));
    new_volume->name = name;
    new_volume->source.input_file = path;
    new_volume->source.object_idx = (int)this->objects.size() - 1;
    new_volume->source.volume_idx = (int)new_object->volumes.size() - 1;
    new_object->invalidate_bounding_box();
    return new_object;
}

ModelObject* Model::add_object(const ModelObject &other)
{
	ModelObject* new_object = ModelObject::new_clone(other);
    new_object->set_model(this);
    this->objects.push_back(new_object);
    return new_object;
}

void Model::delete_object(size_t idx)
{
    ModelObjectPtrs::iterator i = this->objects.begin() + idx;
    delete *i;
    this->objects.erase(i);
}

bool Model::delete_object(ModelObject* object)
{
    if (object != nullptr) {
        size_t idx = 0;
        for (ModelObject *model_object : objects) {
            if (model_object == object) {
                delete model_object;
                objects.erase(objects.begin() + idx);
                return true;
            }
            ++ idx;
        }
    }
    return false;
}

bool Model::delete_object(ObjectID id)
{
    if (id.id != 0) {
        size_t idx = 0;
        for (ModelObject *model_object : objects) {
            if (model_object->id() == id) {
                delete model_object;
                objects.erase(objects.begin() + idx);
                return true;
            }
            ++ idx;
        }
    }
    return false;
}

void Model::clear_objects()
{
    for (ModelObject *o : this->objects)
        delete o;
    this->objects.clear();
}

void Model::delete_material(t_model_material_id material_id)
{
    ModelMaterialMap::iterator i = this->materials.find(material_id);
    if (i != this->materials.end()) {
        delete i->second;
        this->materials.erase(i);
    }
}

void Model::clear_materials()
{
    for (auto &m : this->materials)
        delete m.second;
    this->materials.clear();
}

ModelMaterial* Model::add_material(t_model_material_id material_id)
{
    assert(! material_id.empty());
    ModelMaterial* material = this->get_material(material_id);
    if (material == nullptr)
        material = this->materials[material_id] = new ModelMaterial(this);
    return material;
}

ModelMaterial* Model::add_material(t_model_material_id material_id, const ModelMaterial &other)
{
    assert(! material_id.empty());
    // delete existing material if any
    ModelMaterial* material = this->get_material(material_id);
    delete material;
    // set new material
	material = new ModelMaterial(other);
	material->set_model(this);
    this->materials[material_id] = material;
    return material;
}

// makes sure all objects have at least one instance
bool Model::add_default_instances()
{
    // apply a default position to all objects not having one
    for (ModelObject *o : this->objects)
        if (o->instances.empty())
            o->add_instance();
    return true;
}

// this returns the bounding box of the *transformed* instances
BoundingBoxf3 Model::bounding_box_approx() const
{
    BoundingBoxf3 bb;
    for (ModelObject *o : this->objects)
        bb.merge(o->bounding_box_approx());
    return bb;
}

BoundingBoxf3 Model::bounding_box_exact() const
{
    BoundingBoxf3 bb;
    for (ModelObject *o : this->objects)
        bb.merge(o->bounding_box_exact());
    return bb;
}

double Model::max_z() const
{
    double z = 0;
    for (ModelObject *o : this->objects)
        z = std::max(z, o->max_z());
    return z;
}

unsigned int Model::update_print_volume_state(const BuildVolume &build_volume)
{
    unsigned int num_printable = 0;
    for (ModelObject* model_object : this->objects)
        num_printable += model_object->update_instances_print_volume_state(build_volume);
    return num_printable;
}

bool Model::center_instances_around_point(const Vec2d &point)
{
    BoundingBoxf3 bb;
    for (ModelObject *o : this->objects)
        for (size_t i = 0; i < o->instances.size(); ++ i)
            bb.merge(o->instance_bounding_box(i, false));

    Vec2d shift2 = point - to_2d(bb.center());
	if (std::abs(shift2(0)) < EPSILON && std::abs(shift2(1)) < EPSILON)
		// No significant shift, don't do anything.
		return false;

	Vec3d shift3 = Vec3d(shift2(0), shift2(1), 0.0);
	for (ModelObject *o : this->objects) {
		for (ModelInstance *i : o->instances)
			i->set_offset(i->get_offset() + shift3);
		o->invalidate_bounding_box();
	}
	return true;
}

// flattens everything to a single mesh
TriangleMesh Model::mesh() const
{
    TriangleMesh mesh;
    for (const ModelObject *o : this->objects)
        mesh.merge(o->mesh());
    return mesh;
}

void Model::duplicate_objects_grid(size_t x, size_t y, coordf_t dist)
{
    if (this->objects.size() > 1) throw "Grid duplication is not supported with multiple objects";
    if (this->objects.empty()) throw "No objects!";

    ModelObject* object = this->objects.front();
    object->clear_instances();

    Vec3d ext_size = object->bounding_box_exact().size() + dist * Vec3d::Ones();

    for (size_t x_copy = 1; x_copy <= x; ++x_copy) {
        for (size_t y_copy = 1; y_copy <= y; ++y_copy) {
            ModelInstance* instance = object->add_instance();
            instance->set_offset(Vec3d(ext_size(0) * (double)(x_copy - 1), ext_size(1) * (double)(y_copy - 1), 0.0));
        }
    }
}

bool Model::looks_like_multipart_object() const
{
    if (this->objects.size() <= 1)
        return false;
    double zmin = std::numeric_limits<double>::max();
    for (const ModelObject *obj : this->objects) {
        if (obj->volumes.size() > 1 || obj->config.keys().size() > 1)
            return false;
        for (const ModelVolume *vol : obj->volumes) {
            double zmin_this = vol->mesh().bounding_box().min(2);
            if (zmin == std::numeric_limits<double>::max())
                zmin = zmin_this;
            else if (std::abs(zmin - zmin_this) > EPSILON)
                // The volumes don't share zmin.
                return true;
        }
    }
    return false;
}

// Generate next extruder ID string, in the range of (1, max_extruders).
static inline int auto_extruder_id(unsigned int max_extruders, unsigned int &cntr)
{
    int out = ++ cntr;
    if (cntr == max_extruders)
    	cntr = 0;
    return out;
}

void Model::convert_multipart_object(unsigned int max_extruders)
{
	assert(this->objects.size() >= 2);
    if (this->objects.size() < 2)
        return;
    
    ModelObject* object = new ModelObject(this);
    object->input_file = this->objects.front()->input_file;
    object->name = boost::filesystem::path(this->objects.front()->input_file).stem().string();
    //FIXME copy the config etc?

    unsigned int extruder_counter = 0;
	for (const ModelObject* o : this->objects)
    	for (const ModelVolume* v : o->volumes) {
            // If there are more than one object, put all volumes together 
            // Each object may contain any number of volumes and instances
            // The volumes transformations are relative to the object containing them...
            Geometry::Transformation trafo_volume = v->get_transformation();
            // Revert the centering operation.
            trafo_volume.set_offset(trafo_volume.get_offset() - o->origin_translation);
            int counter = 1;
            auto copy_volume = [o, max_extruders, &counter, &extruder_counter](ModelVolume *new_v) {
                assert(new_v != nullptr);
                new_v->name = (counter > 1) ? o->name + "_" + std::to_string(counter++) : o->name;
                new_v->config.set("extruder", auto_extruder_id(max_extruders, extruder_counter));
                return new_v;
            };
            if (o->instances.empty()) {
            	copy_volume(object->add_volume(*v))->set_transformation(trafo_volume);
            } else {
            	for (const ModelInstance* i : o->instances)
                    // ...so, transform everything to a common reference system (world)
                	copy_volume(object->add_volume(*v))->set_transformation(i->get_transformation() * trafo_volume);                    
            }
        }

    // commented-out to fix #2868
//    object->add_instance();
//    object->instances[0]->set_offset(object->raw_mesh_bounding_box().center());

    this->clear_objects();
    this->objects.push_back(object);
}

static constexpr const double volume_threshold_inches = 9.0; // 9 = 3*3*3;

bool Model::looks_like_imperial_units() const
{
    if (this->objects.empty())
        return false;

    for (ModelObject* obj : this->objects)
        if (obj->get_object_stl_stats().volume < volume_threshold_inches) {
            if (!obj->is_cut())
                return true;
            bool all_cut_parts_look_like_imperial_units = true;
            for (ModelObject* obj_other : this->objects) {
                if (obj_other == obj)
                    continue;
                if (obj_other->cut_id.is_equal(obj->cut_id) && obj_other->get_object_stl_stats().volume >= volume_threshold_inches) {
                    all_cut_parts_look_like_imperial_units = false;
                    break;
                }
            }
            if (all_cut_parts_look_like_imperial_units)
                return true;
        }

    return false;
}

void Model::convert_from_imperial_units(bool only_small_volumes)
{
    static constexpr const float in_to_mm = 25.4f;
    for (ModelObject* obj : this->objects)
        if (! only_small_volumes || obj->get_object_stl_stats().volume < volume_threshold_inches) {
            obj->scale_mesh_after_creation(in_to_mm);
            for (ModelVolume* v : obj->volumes) {
                assert(! v->source.is_converted_from_meters);
                v->source.is_converted_from_inches = true;
            }
        }
}

static constexpr const double volume_threshold_meters = 0.001; // 0.001 = 0.1*0.1*0.1

bool Model::looks_like_saved_in_meters() const
{
    if (this->objects.size() == 0)
        return false;

    for (ModelObject* obj : this->objects)
        if (obj->get_object_stl_stats().volume < volume_threshold_meters)
            return true;

    return false;
}

void Model::convert_from_meters(bool only_small_volumes)
{
    static constexpr const double m_to_mm = 1000;
    for (ModelObject* obj : this->objects)
        if (! only_small_volumes || obj->get_object_stl_stats().volume < volume_threshold_meters) {
            obj->scale_mesh_after_creation(m_to_mm);
            for (ModelVolume* v : obj->volumes) {
                assert(! v->source.is_converted_from_inches);
                v->source.is_converted_from_meters = true;
            }
        }
}

static constexpr const double zero_volume = 0.0000000001;

int Model::removed_objects_with_zero_volume()
{
    if (objects.size() == 0)
        return 0;

    int removed = 0;
    for (int i = int(objects.size()) - 1; i >= 0; i--)
        if (objects[i]->get_object_stl_stats().volume < zero_volume) {
            delete_object(size_t(i));
            removed++;
        }
    return removed;
}

void Model::adjust_min_z()
{
    if (objects.empty())
        return;

    if (this->bounding_box_exact().min.z() < 0.0)
    {
        for (ModelObject* obj : objects)
        {
            if (obj != nullptr)
            {
                coordf_t obj_min_z = obj->min_z();
                if (obj_min_z < 0.0)
                    obj->translate_instances(Vec3d(0.0, 0.0, -obj_min_z));
            }
        }
    }
}

// Propose a filename including path derived from the ModelObject's input path.
// If object's name is filled in, use the object name, otherwise use the input name.
std::string Model::propose_export_file_name_and_path() const
{
    std::string input_file;
    for (const ModelObject *model_object : this->objects)
        for (ModelInstance *model_instance : model_object->instances)
            if (model_instance->is_printable()) {
                input_file = model_object->get_export_filename();

                if (!input_file.empty())
                    goto end;
                // Other instances will produce the same name, skip them.
                break;
            }
end:
    return input_file;
}

std::string Model::propose_export_file_name_and_path(const std::string &new_extension) const
{
    return boost::filesystem::path(this->propose_export_file_name_and_path()).replace_extension(new_extension).string();
}

bool Model::is_fdm_support_painted() const
{
    return std::any_of(this->objects.cbegin(), this->objects.cend(), [](const ModelObject *mo) { return mo->is_fdm_support_painted(); });
}

bool Model::is_seam_painted() const
{
    return std::any_of(this->objects.cbegin(), this->objects.cend(), [](const ModelObject *mo) { return mo->is_seam_painted(); });
}

bool Model::is_mm_painted() const
{
    return std::any_of(this->objects.cbegin(), this->objects.cend(), [](const ModelObject *mo) { return mo->is_mm_painted(); });
}

ModelObject::~ModelObject()
{
    this->clear_volumes();
    this->clear_instances();
}

// maintains the m_model pointer
ModelObject& ModelObject::assign_copy(const ModelObject &rhs)
{
	assert(this->id().invalid() || this->id() == rhs.id());
	assert(this->config.id().invalid() || this->config.id() == rhs.config.id());
	this->copy_id(rhs);

    this->name                        = rhs.name;
    this->input_file                  = rhs.input_file;
    // Copies the config's ID
    this->config                      = rhs.config;
    assert(this->config.id() == rhs.config.id());
    this->sla_support_points          = rhs.sla_support_points;
    this->sla_points_status           = rhs.sla_points_status;
    this->sla_drain_holes             = rhs.sla_drain_holes;
    this->layer_config_ranges         = rhs.layer_config_ranges;
    this->layer_height_profile        = rhs.layer_height_profile;
    this->printable                   = rhs.printable;
    this->origin_translation          = rhs.origin_translation;
    this->cut_id.copy(rhs.cut_id);
    this->copy_transformation_caches(rhs);

    this->clear_volumes();
    this->volumes.reserve(rhs.volumes.size());
    for (ModelVolume *model_volume : rhs.volumes) {
        this->volumes.emplace_back(new ModelVolume(*model_volume));
        this->volumes.back()->set_model_object(this);
    }
    this->clear_instances();
	this->instances.reserve(rhs.instances.size());
    for (const ModelInstance *model_instance : rhs.instances) {
        this->instances.emplace_back(new ModelInstance(*model_instance));
        this->instances.back()->set_model_object(this);
    }

    return *this;
}

// maintains the m_model pointer
ModelObject& ModelObject::assign_copy(ModelObject &&rhs)
{
	assert(this->id().invalid());
    this->copy_id(rhs);

    this->name                        = std::move(rhs.name);
    this->input_file                  = std::move(rhs.input_file);
    // Moves the config's ID
    this->config                      = std::move(rhs.config);
    assert(this->config.id() == rhs.config.id());
    this->sla_support_points          = std::move(rhs.sla_support_points);
    this->sla_points_status           = std::move(rhs.sla_points_status);
    this->sla_drain_holes             = std::move(rhs.sla_drain_holes);
    this->layer_config_ranges         = std::move(rhs.layer_config_ranges);
    this->layer_height_profile        = std::move(rhs.layer_height_profile);
    this->printable                   = std::move(rhs.printable);
    this->origin_translation          = std::move(rhs.origin_translation);
    this->copy_transformation_caches(rhs);

    this->clear_volumes();
	this->volumes = std::move(rhs.volumes);
	rhs.volumes.clear();
    for (ModelVolume *model_volume : this->volumes)
        model_volume->set_model_object(this);
    this->clear_instances();
	this->instances = std::move(rhs.instances);
	rhs.instances.clear();
    for (ModelInstance *model_instance : this->instances)
        model_instance->set_model_object(this);

    return *this;
}

void ModelObject::assign_new_unique_ids_recursive()
{
    this->set_new_unique_id();
    for (ModelVolume *model_volume : this->volumes)
        model_volume->assign_new_unique_ids_recursive();
    for (ModelInstance *model_instance : this->instances)
        model_instance->assign_new_unique_ids_recursive();
    this->layer_height_profile.set_new_unique_id();
}

// Clone this ModelObject including its volumes and instances, keep the IDs of the copies equal to the original.
// Called by Print::apply() to clone the Model / ModelObject hierarchy to the back end for background processing.
//ModelObject* ModelObject::clone(Model *parent)
//{
//    return new ModelObject(parent, *this, true);
//}

ModelVolume* ModelObject::add_volume(const TriangleMesh &mesh)
{
    ModelVolume* v = new ModelVolume(this, mesh);
    this->volumes.push_back(v);
    v->center_geometry_after_creation();
    this->invalidate_bounding_box();
    return v;
}

ModelVolume* ModelObject::add_volume(TriangleMesh &&mesh, ModelVolumeType type /*= ModelVolumeType::MODEL_PART*/)
{
    ModelVolume* v = new ModelVolume(this, std::move(mesh), type);
    this->volumes.push_back(v);
    v->center_geometry_after_creation();
    this->invalidate_bounding_box();
    return v;
}

ModelVolume* ModelObject::add_volume(const ModelVolume &other, ModelVolumeType type /*= ModelVolumeType::INVALID*/)
{
    ModelVolume* v = new ModelVolume(this, other);
    if (type != ModelVolumeType::INVALID && v->type() != type)
        v->set_type(type);
    v->cut_info = other.cut_info;
    this->volumes.push_back(v);
	// The volume should already be centered at this point of time when copying shared pointers of the triangle mesh and convex hull.
//	v->center_geometry_after_creation();
//    this->invalidate_bounding_box();
    return v;
}

ModelVolume* ModelObject::add_volume(const ModelVolume &other, TriangleMesh &&mesh)
{
    ModelVolume* v = new ModelVolume(this, other, std::move(mesh));
    this->volumes.push_back(v);
    v->center_geometry_after_creation();
    this->invalidate_bounding_box();
    return v;
}

void ModelObject::delete_volume(size_t idx)
{
    ModelVolumePtrs::iterator i = this->volumes.begin() + idx;
    delete *i;
    this->volumes.erase(i);

    if (this->volumes.size() == 1)
    {
        // only one volume left
        // we need to collapse the volume transform into the instances transforms because now when selecting this volume
        // it will be seen as a single full instance ans so its volume transform may be ignored
        ModelVolume* v = this->volumes.front();
        Transform3d v_t = v->get_transformation().get_matrix();
        for (ModelInstance* inst : this->instances)
        {
            inst->set_transformation(Geometry::Transformation(inst->get_transformation().get_matrix() * v_t));
        }
        Geometry::Transformation t;
        v->set_transformation(t);
        v->set_new_unique_id();
    }

    this->invalidate_bounding_box();
}

void ModelObject::clear_volumes()
{
    for (ModelVolume *v : this->volumes)
        delete v;
    this->volumes.clear();
    this->invalidate_bounding_box();
}

bool ModelObject::is_fdm_support_painted() const
{
    return std::any_of(this->volumes.cbegin(), this->volumes.cend(), [](const ModelVolume *mv) { return mv->is_fdm_support_painted(); });
}

bool ModelObject::is_seam_painted() const
{
    return std::any_of(this->volumes.cbegin(), this->volumes.cend(), [](const ModelVolume *mv) { return mv->is_seam_painted(); });
}

bool ModelObject::is_mm_painted() const
{
    return std::any_of(this->volumes.cbegin(), this->volumes.cend(), [](const ModelVolume *mv) { return mv->is_mm_painted(); });
}

bool ModelObject::is_text() const
{
    return this->volumes.size() == 1 && this->volumes[0]->is_text();
}

void ModelObject::sort_volumes(bool full_sort)
{
    // sort volumes inside the object to order "Model Part, Negative Volume, Modifier, Support Blocker and Support Enforcer. "
    if (full_sort)
        std::stable_sort(volumes.begin(), volumes.end(), [](ModelVolume* vl, ModelVolume* vr) {
            return vl->type() < vr->type();
        });
    // sort have to controll "place" of the support blockers/enforcers. But one of the model parts have to be on the first place.
    else
        std::stable_sort(volumes.begin(), volumes.end(), [](ModelVolume* vl, ModelVolume* vr) {
            ModelVolumeType vl_type = vl->type() > ModelVolumeType::PARAMETER_MODIFIER ? vl->type() : ModelVolumeType::PARAMETER_MODIFIER;
            ModelVolumeType vr_type = vr->type() > ModelVolumeType::PARAMETER_MODIFIER ? vr->type() : ModelVolumeType::PARAMETER_MODIFIER;
            return vl_type < vr_type;
        });
}

ModelInstance* ModelObject::add_instance()
{
    ModelInstance* i = new ModelInstance(this);
    this->instances.push_back(i);
    this->invalidate_bounding_box();
    return i;
}

ModelInstance* ModelObject::add_instance(const ModelInstance &other)
{
    ModelInstance* i = new ModelInstance(this, other);
    this->instances.push_back(i);
    this->invalidate_bounding_box();
    return i;
}

ModelInstance* ModelObject::add_instance(const Geometry::Transformation& trafo)
{
    ModelInstance* instance = add_instance();
    instance->set_transformation(trafo);
    return instance;
}

void ModelObject::delete_instance(size_t idx)
{
    ModelInstancePtrs::iterator i = this->instances.begin() + idx;
    delete *i;
    this->instances.erase(i);
    this->invalidate_bounding_box();
}

void ModelObject::delete_last_instance()
{
    this->delete_instance(this->instances.size() - 1);
}

void ModelObject::clear_instances()
{
    for (ModelInstance *i : this->instances)
        delete i;
    this->instances.clear();
    this->invalidate_bounding_box();
}

// Returns the bounding box of the transformed instances.
// This bounding box is approximate and not snug.
const BoundingBoxf3& ModelObject::bounding_box_approx() const
{
    if (! m_bounding_box_approx_valid) {
        m_bounding_box_approx_valid = true;
        BoundingBoxf3 raw_bbox = this->raw_mesh_bounding_box();
        m_bounding_box_approx.reset();
        for (const ModelInstance *i : this->instances)
            m_bounding_box_approx.merge(i->transform_bounding_box(raw_bbox));
    }
    return m_bounding_box_approx;
}

// Returns the bounding box of the transformed instances.
// This bounding box is approximate and not snug.
const BoundingBoxf3& ModelObject::bounding_box_exact() const
{
    if (! m_bounding_box_exact_valid) {
        m_bounding_box_exact_valid = true;
        m_min_max_z_valid = true;
        m_bounding_box_exact.reset();
        for (size_t i = 0; i < this->instances.size(); ++ i)
            m_bounding_box_exact.merge(this->instance_bounding_box(i));
    }
    return m_bounding_box_exact;
}

double ModelObject::min_z() const
{
    const_cast<ModelObject*>(this)->update_min_max_z();
    return m_bounding_box_exact.min.z();
}

double ModelObject::max_z() const
{
    const_cast<ModelObject*>(this)->update_min_max_z();
    return m_bounding_box_exact.max.z();
}

void ModelObject::update_min_max_z()
{
    assert(! this->instances.empty());
    if (! m_min_max_z_valid && ! this->instances.empty()) {
        m_min_max_z_valid = true;
        const Transform3d mat_instance = this->instances.front()->get_transformation().get_matrix();
        double global_min_z = std::numeric_limits<double>::max();
        double global_max_z = - std::numeric_limits<double>::max();
        for (const ModelVolume *v : this->volumes)
            if (v->is_model_part()) {
                const Transform3d m = mat_instance * v->get_matrix();
                const Vec3d  row_z   = m.linear().row(2).cast<double>();
                const double shift_z = m.translation().z();
                double this_min_z = std::numeric_limits<double>::max();
                double this_max_z = - std::numeric_limits<double>::max();
                for (const Vec3f &p : v->mesh().its.vertices) {
                    double z = row_z.dot(p.cast<double>());
                    this_min_z = std::min(this_min_z, z);
                    this_max_z = std::max(this_max_z, z);
                }
                this_min_z += shift_z;
                this_max_z += shift_z;
                global_min_z = std::min(global_min_z, this_min_z);
                global_max_z = std::max(global_max_z, this_max_z);
            }
        m_bounding_box_exact.min.z() = global_min_z;
        m_bounding_box_exact.max.z() = global_max_z;
    }
}

// A mesh containing all transformed instances of this object.
TriangleMesh ModelObject::mesh() const
{
    TriangleMesh mesh;
    TriangleMesh raw_mesh = this->raw_mesh();
    for (const ModelInstance *i : this->instances) {
        TriangleMesh m = raw_mesh;
        i->transform_mesh(&m);
        mesh.merge(m);
    }
    return mesh;
}

// Non-transformed (non-rotated, non-scaled, non-translated) sum of non-modifier object volumes.
// Currently used by ModelObject::mesh(), to calculate the 2D envelope for 2D plater
// and to display the object statistics at ModelObject::print_info().
TriangleMesh ModelObject::raw_mesh() const
{
    TriangleMesh mesh;
    for (const ModelVolume *v : this->volumes)
        if (v->is_model_part())
        {
            TriangleMesh vol_mesh(v->mesh());
            vol_mesh.transform(v->get_matrix());
            mesh.merge(vol_mesh);
        }
    return mesh;
}

// Non-transformed (non-rotated, non-scaled, non-translated) sum of non-modifier object volumes.
// Currently used by ModelObject::mesh(), to calculate the 2D envelope for 2D plater
// and to display the object statistics at ModelObject::print_info().
indexed_triangle_set ModelObject::raw_indexed_triangle_set() const
{
    size_t num_vertices = 0;
    size_t num_faces    = 0;
    for (const ModelVolume *v : this->volumes)
        if (v->is_model_part()) {
            num_vertices += v->mesh().its.vertices.size();
            num_faces    += v->mesh().its.indices.size();
        }
    indexed_triangle_set out;
    out.vertices.reserve(num_vertices);
    out.indices.reserve(num_faces);
    for (const ModelVolume *v : this->volumes)
        if (v->is_model_part()) {
            size_t i = out.vertices.size();
            size_t j = out.indices.size();
            append(out.vertices, v->mesh().its.vertices);
            append(out.indices,  v->mesh().its.indices);
            const Transform3d& m = v->get_matrix();
            for (; i < out.vertices.size(); ++ i)
                out.vertices[i] = (m * out.vertices[i].cast<double>()).cast<float>().eval();
            if (v->is_left_handed()) {
                for (; j < out.indices.size(); ++ j)
                    std::swap(out.indices[j][0], out.indices[j][1]);
            }
        }
    return out;
}


const BoundingBoxf3& ModelObject::raw_mesh_bounding_box() const
{
    if (! m_raw_mesh_bounding_box_valid) {
        m_raw_mesh_bounding_box_valid = true;
        m_raw_mesh_bounding_box.reset();
        for (const ModelVolume *v : this->volumes)
            if (v->is_model_part())
                m_raw_mesh_bounding_box.merge(v->mesh().transformed_bounding_box(v->get_matrix()));
    }
    return m_raw_mesh_bounding_box;
}

BoundingBoxf3 ModelObject::full_raw_mesh_bounding_box() const
{
	BoundingBoxf3 bb;
	for (const ModelVolume *v : this->volumes)
		bb.merge(v->mesh().transformed_bounding_box(v->get_matrix()));
	return bb;
}

// A transformed snug bounding box around the non-modifier object volumes, without the translation applied.
// This bounding box is only used for the actual slicing and for layer editing UI to calculate the layers.
const BoundingBoxf3& ModelObject::raw_bounding_box() const
{
    if (! m_raw_bounding_box_valid) {
        m_raw_bounding_box_valid = true;
        m_raw_bounding_box.reset();
        if (this->instances.empty())
            throw Slic3r::InvalidArgument("Can't call raw_bounding_box() with no instances");

        const Transform3d inst_matrix = this->instances.front()->get_transformation().get_matrix_no_offset();
        for (const ModelVolume *v : this->volumes)
            if (v->is_model_part())
                m_raw_bounding_box.merge(v->mesh().transformed_bounding_box(inst_matrix * v->get_matrix()));
    }
	return m_raw_bounding_box;
}

// This returns an accurate snug bounding box of the transformed object instance, without the translation applied.
BoundingBoxf3 ModelObject::instance_bounding_box(size_t instance_idx, bool dont_translate) const
{
    BoundingBoxf3 bb;
    const Transform3d inst_matrix = dont_translate ?
        this->instances[instance_idx]->get_transformation().get_matrix_no_offset() :
        this->instances[instance_idx]->get_transformation().get_matrix();

    for (ModelVolume *v : this->volumes) {
        if (v->is_model_part())
            bb.merge(v->mesh().transformed_bounding_box(inst_matrix * v->get_matrix()));
    }
    return bb;
}

// Calculate 2D convex hull of of a projection of the transformed printable volumes into the XY plane.
// This method is cheap in that it does not make any unnecessary copy of the volume meshes.
// This method is used by the auto arrange function.
Polygon ModelObject::convex_hull_2d(const Transform3d& trafo_instance) const
{
    tbb::concurrent_vector<Polygon> chs;
    chs.reserve(volumes.size());
    tbb::parallel_for(tbb::blocked_range<size_t>(0, volumes.size()), [&](const tbb::blocked_range<size_t>& range) {
        for (size_t i = range.begin(); i < range.end(); ++i) {
            const ModelVolume* v = volumes[i];
            chs.emplace_back(its_convex_hull_2d_above(v->mesh().its, (trafo_instance * v->get_matrix()).cast<float>(), 0.0f));
        }
    });

    Polygons polygons;
    polygons.assign(chs.begin(), chs.end());
    return Geometry::convex_hull(polygons);
}

void ModelObject::center_around_origin(bool include_modifiers)
{
    // calculate the displacements needed to 
    // center this object around the origin
    const BoundingBoxf3 bb = include_modifiers ? full_raw_mesh_bounding_box() : raw_mesh_bounding_box();

    // Shift is the vector from the center of the bounding box to the origin
    const Vec3d shift = -bb.center();

    this->translate(shift);
    this->origin_translation += shift;
}

void ModelObject::ensure_on_bed(bool allow_negative_z)
{
    double z_offset = 0.0;

    if (allow_negative_z) {
        if (parts_count() == 1) {
            const double min_z = this->min_z();
            const double max_z = this->max_z();
            if (min_z >= SINKING_Z_THRESHOLD || max_z < 0.0)
                z_offset = -min_z;
        }
        else {
            const double max_z = this->max_z();
            if (max_z < SINKING_MIN_Z_THRESHOLD)
                z_offset = SINKING_MIN_Z_THRESHOLD - max_z;
        }
    }
    else
        z_offset = -this->min_z();

    if (z_offset != 0.0)
        translate_instances(z_offset * Vec3d::UnitZ());
}

void ModelObject::translate_instances(const Vec3d& vector)
{
    for (size_t i = 0; i < instances.size(); ++i) {
        translate_instance(i, vector);
    }
}

void ModelObject::translate_instance(size_t instance_idx, const Vec3d& vector)
{
    assert(instance_idx < instances.size());
    ModelInstance* i = instances[instance_idx];
    i->set_offset(i->get_offset() + vector);
    invalidate_bounding_box();
}

void ModelObject::translate(double x, double y, double z)
{
    for (ModelVolume *v : this->volumes) {
        v->translate(x, y, z);
    }

    if (m_bounding_box_approx_valid)
        m_bounding_box_approx.translate(x, y, z);
    if (m_bounding_box_exact_valid)
        m_bounding_box_exact.translate(x, y, z);
}

void ModelObject::scale(const Vec3d &versor)
{
    for (ModelVolume *v : this->volumes) {
        v->scale(versor);
    }
    this->invalidate_bounding_box();
}

void ModelObject::rotate(double angle, Axis axis)
{
    for (ModelVolume *v : this->volumes) {
        v->rotate(angle, axis);
    }
    center_around_origin();
    this->invalidate_bounding_box();
}

void ModelObject::rotate(double angle, const Vec3d& axis)
{
    for (ModelVolume *v : this->volumes) {
        v->rotate(angle, axis);
    }
    center_around_origin();
    this->invalidate_bounding_box();
}

void ModelObject::mirror(Axis axis)
{
    for (ModelVolume *v : this->volumes) {
        v->mirror(axis);
    }
    this->invalidate_bounding_box();
}

// This method could only be called before the meshes of this ModelVolumes are not shared!
void ModelObject::scale_mesh_after_creation(const float scale)
{
    for (ModelVolume *v : this->volumes) {
        v->scale_geometry_after_creation(scale);
        v->set_offset(Vec3d(scale, scale, scale).cwiseProduct(v->get_offset()));
    }
    this->invalidate_bounding_box();
}

void ModelObject::convert_units(ModelObjectPtrs& new_objects, ConversionType conv_type, std::vector<int> volume_idxs)
{
    BOOST_LOG_TRIVIAL(trace) << "ModelObject::convert_units - start";

    ModelObject* new_object = new_clone(*this);

    float koef = conv_type == ConversionType::CONV_FROM_INCH   ? 25.4f  : conv_type == ConversionType::CONV_TO_INCH  ? 0.0393700787f  :
                 conv_type == ConversionType::CONV_FROM_METER  ? 1000.f : conv_type == ConversionType::CONV_TO_METER ? 0.001f         : 1.f;

    new_object->set_model(nullptr);
    new_object->sla_support_points.clear();
    new_object->sla_drain_holes.clear();
    new_object->sla_points_status = sla::PointsStatus::NoPoints;
    new_object->clear_volumes();
    new_object->input_file.clear();

    int vol_idx = 0;
    for (ModelVolume* volume : volumes) {
        if (!volume->mesh().empty()) {
            TriangleMesh mesh(volume->mesh());

            ModelVolume* vol = new_object->add_volume(mesh);
            vol->name = volume->name;
            vol->set_type(volume->type());
            // Don't copy the config's ID.
            vol->config.assign_config(volume->config);
            assert(vol->config.id().valid());
            assert(vol->config.id() != volume->config.id());
            vol->set_material(volume->material_id(), *volume->material());
            vol->source.input_file = volume->source.input_file;
            vol->source.object_idx = (int)new_objects.size();
            vol->source.volume_idx = vol_idx;
            vol->source.is_converted_from_inches = volume->source.is_converted_from_inches;
            vol->source.is_converted_from_meters = volume->source.is_converted_from_meters;
            vol->source.is_from_builtin_objects = volume->source.is_from_builtin_objects;

            vol->supported_facets.assign(volume->supported_facets);
            vol->seam_facets.assign(volume->seam_facets);
            vol->mmu_segmentation_facets.assign(volume->mmu_segmentation_facets);

            // Perform conversion only if the target "imperial" state is different from the current one.
            // This check supports conversion of "mixed" set of volumes, each with different "imperial" state.
            if (//vol->source.is_converted_from_inches != from_imperial && 
                (volume_idxs.empty() || 
                 std::find(volume_idxs.begin(), volume_idxs.end(), vol_idx) != volume_idxs.end())) {
                vol->scale_geometry_after_creation(koef);
                vol->set_offset(Vec3d(koef, koef, koef).cwiseProduct(volume->get_offset()));
                if (conv_type == ConversionType::CONV_FROM_INCH || conv_type == ConversionType::CONV_TO_INCH)
                    vol->source.is_converted_from_inches = conv_type == ConversionType::CONV_FROM_INCH;
                if (conv_type == ConversionType::CONV_FROM_METER || conv_type == ConversionType::CONV_TO_METER)
                    vol->source.is_converted_from_meters = conv_type == ConversionType::CONV_FROM_METER;
                assert(! vol->source.is_converted_from_inches || ! vol->source.is_converted_from_meters);
            }
            else
                vol->set_offset(volume->get_offset());
        }
        vol_idx ++;
    }
    new_object->invalidate_bounding_box();

    new_objects.push_back(new_object);

    BOOST_LOG_TRIVIAL(trace) << "ModelObject::convert_units - end";
}

size_t ModelObject::materials_count() const
{
    std::set<t_model_material_id> material_ids;
    for (const ModelVolume *v : this->volumes)
        material_ids.insert(v->material_id());
    return material_ids.size();
}

size_t ModelObject::facets_count() const
{
    size_t num = 0;
    for (const ModelVolume *v : this->volumes)
        if (v->is_model_part())
            num += v->mesh().facets_count();
    return num;
}

size_t ModelObject::parts_count() const
{
    size_t num = 0;
    for (const ModelVolume* v : this->volumes)
        if (v->is_model_part())
            ++num;
    return num;
}

bool ModelObject::has_connectors() const
{
    assert(is_cut());
    for (const ModelVolume* v : this->volumes)
        if (v->cut_info.is_connector)
            return true;

    return false;
}

void ModelObject::invalidate_cut()
{
    this->cut_id.invalidate();
    for (ModelVolume* volume : this->volumes)
        volume->invalidate_cut_info();
}

void ModelObject::delete_connectors()
{
    for (int id = int(this->volumes.size()) - 1; id >= 0; id--) {
        if (volumes[id]->is_cut_connector())
            this->delete_volume(size_t(id));
    }
}

void ModelObject::clone_for_cut(ModelObject** obj)
{
    (*obj) = ModelObject::new_clone(*this);
    (*obj)->set_model(this->get_model());
    (*obj)->sla_support_points.clear();
    (*obj)->sla_drain_holes.clear();
    (*obj)->sla_points_status = sla::PointsStatus::NoPoints;
    (*obj)->clear_volumes();
    (*obj)->input_file.clear();
}

bool ModelVolume::is_the_only_one_part() const 
{
    if (m_type != ModelVolumeType::MODEL_PART)
        return false;
    if (object == nullptr)
        return false;
    for (const ModelVolume *v : object->volumes) {
        if (v == nullptr)
            continue;
        // is this volume?
        if (v->id() == this->id())
            continue;
        // exist another model part in object?
        if (v->type() == ModelVolumeType::MODEL_PART)
            return false;
    }
    return true;
}

void ModelVolume::reset_extra_facets()
{
    this->supported_facets.reset();
    this->seam_facets.reset();
    this->mmu_segmentation_facets.reset();
}

<<<<<<< HEAD
void ModelVolume::apply_tolerance()
{
    assert(cut_info.is_connector);
    if (!cut_info.is_processed)
        return;

    Vec3d sf = get_scaling_factor();

    // make a "hole" wider
    sf[X] += double(cut_info.radius_tolerance);
    sf[Y] += double(cut_info.radius_tolerance);

    // make a "hole" dipper
    sf[Z] += double(cut_info.height_tolerance);

    set_scaling_factor(sf);

    // correct offset in respect to the new depth
    Vec3d rot_norm = Geometry::rotation_transform(get_rotation()) * Vec3d::UnitZ();
    if (rot_norm.norm() != 0.0)
        rot_norm.normalize();

    double z_offset = 0.5 * static_cast<double>(cut_info.height_tolerance);
    if (cut_info.connector_type == CutConnectorType::Plug)
        z_offset -= 0.05; // add small Z offset to better preview

    set_offset(get_offset() + rot_norm * z_offset);
}

static void add_cut_volume(TriangleMesh& mesh, ModelObject* object, const ModelVolume* src_volume, const Transform3d& cut_matrix, const std::string& suffix = {}, ModelVolumeType type = ModelVolumeType::MODEL_PART)
{
    if (mesh.empty())
        return;

    mesh.transform(cut_matrix);
    ModelVolume* vol = object->add_volume(mesh);
    vol->set_type(type);

    vol->name = src_volume->name + suffix;
    // Don't copy the config's ID.
    vol->config.assign_config(src_volume->config);
    assert(vol->config.id().valid());
    assert(vol->config.id() != src_volume->config.id());
    vol->set_material(src_volume->material_id(), *src_volume->material());
    vol->cut_info = src_volume->cut_info;
}

void ModelObject::process_connector_cut(ModelVolume* volume, const Transform3d& instance_matrix, const Transform3d& cut_matrix, 
                                        ModelObjectCutAttributes attributes, ModelObject* upper, ModelObject* lower,
                                        std::vector<ModelObject*>& dowels)
{
    assert(volume->cut_info.is_connector);
    volume->cut_info.set_processed();

    const auto volume_matrix = volume->get_matrix();

    // ! Don't apply instance transformation for the conntectors.
    // This transformation is already there
    if (volume->cut_info.connector_type != CutConnectorType::Dowel) {
        if (attributes.has(ModelObjectCutAttribute::KeepUpper)) {
            ModelVolume* vol = upper->add_volume(*volume);
            vol->set_transformation(volume_matrix);
            vol->apply_tolerance();
        }
        if (attributes.has(ModelObjectCutAttribute::KeepLower)) {
            ModelVolume* vol = lower->add_volume(*volume);
            vol->set_transformation(volume_matrix);
            // for lower part change type of connector from NEGATIVE_VOLUME to MODEL_PART if this connector is a plug
            vol->set_type(ModelVolumeType::MODEL_PART);
        }
    }
    else {
        if (attributes.has(ModelObjectCutAttribute::CreateDowels)) {
            ModelObject* dowel{ nullptr };
            // Clone the object to duplicate instances, materials etc.
            clone_for_cut(&dowel);

            // add one more solid part same as connector if this connector is a dowel
            ModelVolume* vol = dowel->add_volume(*volume);
            vol->set_type(ModelVolumeType::MODEL_PART);

            // But discard rotation and Z-offset for this volume
            vol->set_rotation(Vec3d::Zero());
            vol->set_offset(Z, 0.0);

            dowels.push_back(dowel);
        }

        // Cut the dowel
        volume->apply_tolerance();

        // Perform cut
        TriangleMesh upper_mesh, lower_mesh;
        process_volume_cut(volume, Transform3d::Identity(), cut_matrix, attributes, upper_mesh, lower_mesh);

        // add small Z offset to better preview
        upper_mesh.translate((-0.05 * Vec3d::UnitZ()).cast<float>());
        lower_mesh.translate((0.05 * Vec3d::UnitZ()).cast<float>());

        // Add cut parts to the related objects
        add_cut_volume(upper_mesh, upper, volume, cut_matrix, "_A", volume->type());
        add_cut_volume(lower_mesh, lower, volume, cut_matrix, "_B", volume->type());
    }
}

void ModelObject::process_modifier_cut(ModelVolume* volume, const Transform3d& instance_matrix, const Transform3d& inverse_cut_matrix,
                                       ModelObjectCutAttributes attributes, ModelObject* upper, ModelObject* lower)
{
    const auto volume_matrix = instance_matrix * volume->get_matrix();

    // Modifiers are not cut, but we still need to add the instance transformation
    // to the modifier volume transformation to preserve their shape properly.
    volume->set_transformation(Geometry::Transformation(volume_matrix));

    if (attributes.has(ModelObjectCutAttribute::KeepAsParts)) {
        upper->add_volume(*volume);
        return;
    }

    // Some logic for the negative volumes/connectors. Add only needed modifiers
    auto bb = volume->mesh().transformed_bounding_box(inverse_cut_matrix * volume_matrix);
    bool is_crossed_by_cut = bb.min[Z] <= 0 && bb.max[Z] >= 0;
    if (attributes.has(ModelObjectCutAttribute::KeepUpper) && (bb.min[Z] >= 0 || is_crossed_by_cut))
        upper->add_volume(*volume);
    if (attributes.has(ModelObjectCutAttribute::KeepLower) && (bb.max[Z] <= 0 || is_crossed_by_cut))
        lower->add_volume(*volume);
}

void ModelObject::process_volume_cut(ModelVolume* volume, const Transform3d& instance_matrix, const Transform3d& cut_matrix,
                                     ModelObjectCutAttributes attributes, TriangleMesh& upper_mesh, TriangleMesh& lower_mesh)
{
    const auto volume_matrix = volume->get_matrix();

    using namespace Geometry;

    const Transformation cut_transformation = Transformation(cut_matrix);
    const Transform3d invert_cut_matrix = cut_transformation.get_rotation_matrix().inverse() * translation_transform(-1 * cut_transformation.get_offset());

    // Transform the mesh by the combined transformation matrix.
    // Flip the triangles in case the composite transformation is left handed.
    TriangleMesh mesh(volume->mesh());
    mesh.transform(invert_cut_matrix * instance_matrix * volume_matrix, true);

    indexed_triangle_set upper_its, lower_its;
    cut_mesh(mesh.its, 0.0f, &upper_its, &lower_its);
    if (attributes.has(ModelObjectCutAttribute::KeepUpper))
        upper_mesh = TriangleMesh(upper_its);
    if (attributes.has(ModelObjectCutAttribute::KeepLower))
        lower_mesh = TriangleMesh(lower_its);
}
void ModelObject::process_solid_part_cut(ModelVolume* volume, const Transform3d& instance_matrix, const Transform3d& cut_matrix,
                                       ModelObjectCutAttributes attributes, ModelObject* upper, ModelObject* lower)
{
    // Perform cut
    TriangleMesh upper_mesh, lower_mesh;
    process_volume_cut(volume, instance_matrix, cut_matrix, attributes, upper_mesh, lower_mesh);

    // Add required cut parts to the objects

    if (attributes.has(ModelObjectCutAttribute::KeepAsParts)) {
        add_cut_volume(upper_mesh, upper, volume, cut_matrix, "_A");
        add_cut_volume(lower_mesh, upper, volume, cut_matrix, "_B");
        return;
    }

    if (attributes.has(ModelObjectCutAttribute::KeepUpper))
        add_cut_volume(upper_mesh, upper, volume, cut_matrix);

    if (attributes.has(ModelObjectCutAttribute::KeepLower) && !lower_mesh.empty())
        add_cut_volume(lower_mesh, lower, volume, cut_matrix);
}

void ModelObject::reset_instance_transformation(ModelObject* object, size_t src_instance_idx, const Transform3d& cut_matrix,
                                                bool place_on_cut/* = false*/, bool flip/* = false*/)
{
    using namespace Geometry;

    // Reset instance transformation except offset and Z-rotation

    for (size_t i = 0; i < object->instances.size(); ++i) {
        auto& obj_instance = object->instances[i];
        const double rot_z = obj_instance->get_rotation().z();

        Transformation inst_trafo = Transformation(obj_instance->get_transformation().get_matrix_no_scaling_factor());
        if (obj_instance->is_left_handed())
            inst_trafo = inst_trafo * Transformation(scale_transform(Vec3d(-1, 1, 1)));

        obj_instance->set_transformation(inst_trafo);

        Vec3d rotation = Vec3d::Zero();
        if (!flip && !place_on_cut) {
            if ( i != src_instance_idx)
            rotation[Z] = rot_z;
        }
        else {
            Transform3d rotation_matrix = Transform3d::Identity();
            if (flip)
                rotation_matrix = rotation_transform(PI * Vec3d::UnitX());

            if (place_on_cut)
                rotation_matrix = rotation_matrix * Transformation(cut_matrix).get_rotation_matrix().inverse();

            if (i != src_instance_idx)
                rotation_matrix = rotation_transform(rot_z * Vec3d::UnitZ()) * rotation_matrix;

            rotation = Transformation(rotation_matrix).get_rotation();
        }

        obj_instance->set_rotation(rotation);
    }
}

ModelObjectPtrs ModelObject::cut(size_t instance, const Transform3d& cut_matrix, ModelObjectCutAttributes attributes)
{
    if (!attributes.has(ModelObjectCutAttribute::KeepUpper) && !attributes.has(ModelObjectCutAttribute::KeepLower))
        return {};

    BOOST_LOG_TRIVIAL(trace) << "ModelObject::cut - start";

    // Clone the object to duplicate instances, materials etc.
    ModelObject* upper{ nullptr };
    if (attributes.has(ModelObjectCutAttribute::KeepUpper))
        clone_for_cut(&upper);

    ModelObject* lower{ nullptr };
    if (attributes.has(ModelObjectCutAttribute::KeepLower) && !attributes.has(ModelObjectCutAttribute::KeepAsParts))
        clone_for_cut(&lower);

    std::vector<ModelObject*> dowels;

    using namespace Geometry;

    // Because transformations are going to be applied to meshes directly,
    // we reset transformation of all instances and volumes,
    // except for translation and Z-rotation on instances, which are preserved
    // in the transformation matrix and not applied to the mesh transform.

    // const auto instance_matrix = instances[instance]->get_matrix(true);
    const auto instance_matrix = instances[instance]->get_transformation().get_matrix_no_offset();
    const Transformation cut_transformation = Transformation(cut_matrix);
    const Transform3d inverse_cut_matrix    = cut_transformation.get_rotation_matrix().inverse() * translation_transform(-1. * cut_transformation.get_offset());

    for (ModelVolume* volume : volumes) {
        volume->reset_extra_facets();

        if (!volume->is_model_part()) {
            if (volume->cut_info.is_processed)
                process_modifier_cut(volume, instance_matrix, inverse_cut_matrix, attributes, upper, lower);
            else
                process_connector_cut(volume, instance_matrix, cut_matrix, attributes, upper, lower, dowels);
        }
        else if (!volume->mesh().empty())
            process_solid_part_cut(volume, instance_matrix, cut_matrix, attributes, upper, lower);
    }

    // Post-process cut parts

    ModelObjectPtrs res;

    if (attributes.has(ModelObjectCutAttribute::KeepAsParts) && !upper->volumes.empty()) {
        reset_instance_transformation(upper, instance, cut_matrix);
        res.push_back(upper);
    }
    else {
        if (attributes.has(ModelObjectCutAttribute::KeepUpper) && !upper->volumes.empty()) {
            reset_instance_transformation(upper, instance, cut_matrix,
                attributes.has(ModelObjectCutAttribute::PlaceOnCutUpper),
                attributes.has(ModelObjectCutAttribute::FlipUpper));
            res.push_back(upper);
        }

        if (attributes.has(ModelObjectCutAttribute::KeepLower) && !lower->volumes.empty()) {
            reset_instance_transformation(lower, instance, cut_matrix,
                attributes.has(ModelObjectCutAttribute::PlaceOnCutLower),
                attributes.has(ModelObjectCutAttribute::PlaceOnCutLower) || attributes.has(ModelObjectCutAttribute::FlipLower));
            res.push_back(lower);
        }

        if (attributes.has(ModelObjectCutAttribute::CreateDowels) && !dowels.empty()) {
            for (auto dowel : dowels) {
                reset_instance_transformation(dowel, instance, Transform3d::Identity());
                dowel->name += "-Dowel-" + dowel->volumes[0]->name;
                res.push_back(dowel);
            }
        }
    }

    BOOST_LOG_TRIVIAL(trace) << "ModelObject::cut - end";

    return res;
}
=======
>>>>>>> 840f1b0e

/// <summary>
/// Compare TriangleMeshes by Bounding boxes (mainly for sort)
/// From Front(Z) Upper(Y) TopLeft(X) corner.
/// 1. Seraparate group not overlaped i Z axis
/// 2. Seraparate group not overlaped i Y axis
/// 3. Start earlier in X (More on left side)
/// </summary>
/// <param name="triangle_mesh1">Compare from</param>
/// <param name="triangle_mesh2">Compare to</param>
/// <returns>True when triangle mesh 1 is closer, upper or lefter than triangle mesh 2 other wise false</returns>
static bool is_front_up_left(const TriangleMesh &trinagle_mesh1, const TriangleMesh &triangle_mesh2)
{
    // stats form t1
    const Vec3f &min1 = trinagle_mesh1.stats().min;
    const Vec3f &max1 = trinagle_mesh1.stats().max;
    // stats from t2
    const Vec3f &min2 = triangle_mesh2.stats().min;
    const Vec3f &max2 = triangle_mesh2.stats().max;
    // priority Z, Y, X
    for (int axe = 2; axe > 0; --axe) {
        if (max1[axe] < min2[axe])
            return true;
        if (min1[axe] > max2[axe])
            return false;
    }
    return min1.x() < min2.x();
}

void ModelObject::split(ModelObjectPtrs* new_objects)
{
    for (ModelVolume* volume : this->volumes) {
        if (volume->type() != ModelVolumeType::MODEL_PART)
            continue;

        // splited volume should not be text object 
        if (volume->text_configuration.has_value())
            volume->text_configuration.reset();

        std::vector<TriangleMesh> meshes = volume->mesh().split();
        std::sort(meshes.begin(), meshes.end(), is_front_up_left);

        size_t counter = 1;
        for (TriangleMesh &mesh : meshes) {
            // FIXME: crashes if not satisfied
            if (mesh.facets_count() < 3 || mesh.has_zero_volume())
                continue;

            // XXX: this seems to be the only real usage of m_model, maybe refactor this so that it's not needed?
            ModelObject* new_object = m_model->add_object();
            if (meshes.size() == 1) {
                new_object->name = volume->name;
                // Don't copy the config's ID.
                new_object->config.assign_config(this->config.size() > 0 ? this->config : volume->config);
            }
            else {
                new_object->name = this->name + (meshes.size() > 1 ? "_" + std::to_string(counter++) : "");
                // Don't copy the config's ID.
                new_object->config.assign_config(this->config);
            }
            assert(new_object->config.id().valid());
            assert(new_object->config.id() != this->config.id());
            new_object->instances.reserve(this->instances.size());
            for (const ModelInstance* model_instance : this->instances)
                new_object->add_instance(*model_instance);
            ModelVolume* new_vol = new_object->add_volume(*volume, std::move(mesh));

            // Invalidate extruder value in volume's config,
            // otherwise there will no way to change extruder for object after splitting,
            // because volume's extruder value overrides object's extruder value.
            if (new_vol->config.has("extruder"))
                new_vol->config.set_key_value("extruder", new ConfigOptionInt(0));

            for (ModelInstance* model_instance : new_object->instances) {
                const Vec3d shift = model_instance->get_transformation().get_matrix_no_offset() * new_vol->get_offset();
                model_instance->set_offset(model_instance->get_offset() + shift);
            }

            new_vol->set_offset(Vec3d::Zero());
            // reset the source to disable reload from disk
            new_vol->source = ModelVolume::Source();
            new_objects->emplace_back(new_object);
        }
    }
}


void ModelObject::merge()
{
    if (this->volumes.size() == 1) {
        // We can't merge meshes if there's just one volume
        return;
    }

    TriangleMesh mesh;

    for (ModelVolume* volume : volumes)
        if (!volume->mesh().empty())
            mesh.merge(volume->mesh());

    this->clear_volumes();
    ModelVolume* vol = this->add_volume(mesh);

    if (!vol)
        return;
}

// Support for non-uniform scaling of instances. If an instance is rotated by angles, which are not multiples of ninety degrees,
// then the scaling in world coordinate system is not representable by the Geometry::Transformation structure.
// This situation is solved by baking in the instance transformation into the mesh vertices.
// Rotation and mirroring is being baked in. In case the instance scaling was non-uniform, it is baked in as well.
void ModelObject::bake_xy_rotation_into_meshes(size_t instance_idx)
{
    assert(instance_idx < this->instances.size());

    const Geometry::Transformation reference_trafo = this->instances[instance_idx]->get_transformation();
    bool   left_handed        = reference_trafo.is_left_handed();
    bool   has_mirrorring     = ! reference_trafo.get_mirror().isApprox(Vec3d(1., 1., 1.));
    bool   uniform_scaling    = std::abs(reference_trafo.get_scaling_factor().x() - reference_trafo.get_scaling_factor().y()) < EPSILON &&
                                std::abs(reference_trafo.get_scaling_factor().x() - reference_trafo.get_scaling_factor().z()) < EPSILON;
    double new_scaling_factor = uniform_scaling ? reference_trafo.get_scaling_factor().x() : 1.;

    // Adjust the instances.
    for (size_t i = 0; i < this->instances.size(); ++ i) {
        ModelInstance &model_instance = *this->instances[i];
        model_instance.set_rotation(Vec3d(0., 0., Geometry::rotation_diff_z(reference_trafo.get_matrix(), model_instance.get_matrix())));
        model_instance.set_scaling_factor(Vec3d(new_scaling_factor, new_scaling_factor, new_scaling_factor));
        model_instance.set_mirror(Vec3d(1., 1., 1.));
    }

    // Adjust the meshes.
    // Transformation to be applied to the meshes.
    Geometry::Transformation reference_trafo_mod = reference_trafo;
    reference_trafo_mod.reset_offset();
    if (uniform_scaling)
        reference_trafo_mod.reset_scaling_factor();
    if (!has_mirrorring)
        reference_trafo_mod.reset_mirror();
    Eigen::Matrix3d mesh_trafo_3x3 = reference_trafo_mod.get_matrix().matrix().block<3, 3>(0, 0);
    Transform3d     volume_offset_correction = this->instances[instance_idx]->get_transformation().get_matrix().inverse() * reference_trafo.get_matrix();
    for (ModelVolume *model_volume : this->volumes) {
        const Geometry::Transformation volume_trafo = model_volume->get_transformation();
        bool   volume_left_handed        = volume_trafo.is_left_handed();
        bool   volume_has_mirrorring     = ! volume_trafo.get_mirror().isApprox(Vec3d(1., 1., 1.));
        bool   volume_uniform_scaling    = std::abs(volume_trafo.get_scaling_factor().x() - volume_trafo.get_scaling_factor().y()) < EPSILON &&
                                           std::abs(volume_trafo.get_scaling_factor().x() - volume_trafo.get_scaling_factor().z()) < EPSILON;
        double volume_new_scaling_factor = volume_uniform_scaling ? volume_trafo.get_scaling_factor().x() : 1.;
        // Transform the mesh.
        Geometry::Transformation volume_trafo_mod = volume_trafo;
        volume_trafo_mod.reset_offset();
        if (volume_uniform_scaling)
            volume_trafo_mod.reset_scaling_factor();
        if (!volume_has_mirrorring)
            volume_trafo_mod.reset_mirror();
        Eigen::Matrix3d volume_trafo_3x3 = volume_trafo_mod.get_matrix().matrix().block<3, 3>(0, 0);
        // Following method creates a new shared_ptr<TriangleMesh>
        model_volume->transform_this_mesh(mesh_trafo_3x3 * volume_trafo_3x3, left_handed != volume_left_handed);
        // Reset the rotation, scaling and mirroring.
        model_volume->set_rotation(Vec3d(0., 0., 0.));
        model_volume->set_scaling_factor(Vec3d(volume_new_scaling_factor, volume_new_scaling_factor, volume_new_scaling_factor));
        model_volume->set_mirror(Vec3d(1., 1., 1.));
        // Move the reference point of the volume to compensate for the change of the instance trafo.
        model_volume->set_offset(volume_offset_correction * volume_trafo.get_offset());
        // reset the source to disable reload from disk
        model_volume->source = ModelVolume::Source();
    }

    this->invalidate_bounding_box();
}

double ModelObject::get_instance_min_z(size_t instance_idx) const
{
    double min_z = DBL_MAX;

    const ModelInstance* inst = instances[instance_idx];
    const Transform3d mi = inst->get_matrix_no_offset();

    for (const ModelVolume* v : volumes) {
        if (!v->is_model_part())
            continue;

        const Transform3d mv = mi * v->get_matrix();
        const TriangleMesh& hull = v->get_convex_hull();
        for (const stl_triangle_vertex_indices& facet : hull.its.indices)
			for (int i = 0; i < 3; ++ i)
				min_z = std::min(min_z, (mv * hull.its.vertices[facet[i]].cast<double>()).z());
    }

    return min_z + inst->get_offset(Z);
}

double ModelObject::get_instance_max_z(size_t instance_idx) const
{
    double max_z = -DBL_MAX;

    const ModelInstance* inst = instances[instance_idx];
    const Transform3d mi = inst->get_matrix_no_offset();

    for (const ModelVolume* v : volumes) {
        if (!v->is_model_part())
            continue;

        const Transform3d mv = mi * v->get_matrix();
        const TriangleMesh& hull = v->get_convex_hull();
        for (const stl_triangle_vertex_indices& facet : hull.its.indices)
            for (int i = 0; i < 3; ++i)
                max_z = std::max(max_z, (mv * hull.its.vertices[facet[i]].cast<double>()).z());
    }

    return max_z + inst->get_offset(Z);
}

unsigned int ModelObject::update_instances_print_volume_state(const BuildVolume &build_volume)
{
    unsigned int num_printable = 0;
    enum {
        INSIDE = 1,
        OUTSIDE = 2
    };
    for (ModelInstance* model_instance : this->instances) {
        unsigned int inside_outside = 0;
        for (const ModelVolume* vol : this->volumes)
            if (vol->is_model_part()) {
                const Transform3d matrix = model_instance->get_matrix() * vol->get_matrix();
                BuildVolume::ObjectState state = build_volume.object_state(vol->mesh().its, matrix.cast<float>(), true /* may be below print bed */);
                if (state == BuildVolume::ObjectState::Inside)
                    // Volume is completely inside.
                    inside_outside |= INSIDE;
                else if (state == BuildVolume::ObjectState::Outside)
                    // Volume is completely outside.
                    inside_outside |= OUTSIDE;
                else if (state == BuildVolume::ObjectState::Below) {
                    // Volume below the print bed, thus it is completely outside, however this does not prevent the object to be printable
                    // if some of its volumes are still inside the build volume.
                } else
                    // Volume colliding with the build volume.
                    inside_outside |= INSIDE | OUTSIDE;
            }
        model_instance->print_volume_state =
            inside_outside == (INSIDE | OUTSIDE) ? ModelInstancePVS_Partly_Outside :
            inside_outside == INSIDE ? ModelInstancePVS_Inside : ModelInstancePVS_Fully_Outside;
        if (inside_outside == INSIDE)
            ++num_printable;
    }
    return num_printable;
}

void ModelObject::print_info() const
{
    using namespace std;
    cout << fixed;
    boost::nowide::cout << "[" << boost::filesystem::path(this->input_file).filename().string() << "]" << endl;
    
    TriangleMesh mesh = this->raw_mesh();
    BoundingBoxf3 bb = mesh.bounding_box();
    Vec3d size = bb.size();
    cout << "size_x = " << size(0) << endl;
    cout << "size_y = " << size(1) << endl;
    cout << "size_z = " << size(2) << endl;
    cout << "min_x = " << bb.min(0) << endl;
    cout << "min_y = " << bb.min(1) << endl;
    cout << "min_z = " << bb.min(2) << endl;
    cout << "max_x = " << bb.max(0) << endl;
    cout << "max_y = " << bb.max(1) << endl;
    cout << "max_z = " << bb.max(2) << endl;
    cout << "number_of_facets = " << mesh.facets_count() << endl;

    cout << "manifold = "   << (mesh.stats().manifold() ? "yes" : "no") << endl;
    if (! mesh.stats().manifold())
        cout << "open_edges = " << mesh.stats().open_edges << endl;
    
    if (mesh.stats().repaired()) {
        const RepairedMeshErrors& stats = mesh.stats().repaired_errors;
        if (stats.degenerate_facets > 0)
            cout << "degenerate_facets = "  << stats.degenerate_facets << endl;
        if (stats.edges_fixed > 0)
            cout << "edges_fixed = "        << stats.edges_fixed       << endl;
        if (stats.facets_removed > 0)
            cout << "facets_removed = "     << stats.facets_removed    << endl;
        if (stats.facets_reversed > 0)
            cout << "facets_reversed = "    << stats.facets_reversed   << endl;
        if (stats.backwards_edges > 0)
            cout << "backwards_edges = "    << stats.backwards_edges   << endl;
    }
    cout << "number_of_parts =  " << mesh.stats().number_of_parts << endl;
    cout << "volume = "           << mesh.volume()                << endl;
}

std::string ModelObject::get_export_filename() const
{
    std::string ret = input_file;

    if (!name.empty())
    {
        if (ret.empty())
            // input_file was empty, just use name
            ret = name;
        else
        {
            // Replace file name in input_file with name, but keep the path and file extension.
            ret = (boost::filesystem::path(name).parent_path().empty()) ?
                (boost::filesystem::path(ret).parent_path() / name).make_preferred().string() : name;
        }
    }

    return ret;
}

TriangleMeshStats ModelObject::get_object_stl_stats() const
{
    TriangleMeshStats full_stats;
    full_stats.volume = 0.f;

    // fill full_stats from all objet's meshes
    for (ModelVolume* volume : this->volumes)
    {
        const TriangleMeshStats& stats = volume->mesh().stats();

        // initialize full_stats (for repaired errors)
        full_stats.open_edges           += stats.open_edges;
        full_stats.repaired_errors.merge(stats.repaired_errors);

        // another used satistics value
        if (volume->is_model_part()) {
            Transform3d trans = instances.empty() ? volume->get_matrix() : (volume->get_matrix() * instances[0]->get_matrix());
            full_stats.volume           += stats.volume * std::fabs(trans.matrix().block(0, 0, 3, 3).determinant());
            full_stats.number_of_parts  += stats.number_of_parts;
        }
    }

    return full_stats;
}

int ModelObject::get_repaired_errors_count(const int vol_idx /*= -1*/) const
{
    if (vol_idx >= 0)
        return this->volumes[vol_idx]->get_repaired_errors_count();

    const RepairedMeshErrors& stats = get_object_stl_stats().repaired_errors;

    return  stats.degenerate_facets + stats.edges_fixed     + stats.facets_removed +
            stats.facets_reversed + stats.backwards_edges;
}

bool ModelObject::has_solid_mesh() const
{
    for (const ModelVolume* volume : volumes)
        if (volume->is_model_part())
            return true;
    return false;
}

bool ModelObject::has_negative_volume_mesh() const
{
    for (const ModelVolume* volume : volumes)
        if (volume->is_negative_volume())
            return true;
    return false;
}

void ModelVolume::set_material_id(t_model_material_id material_id)
{
    m_material_id = material_id;
    // ensure m_material_id references an existing material
    if (! material_id.empty())
        this->object->get_model()->add_material(material_id);
}

ModelMaterial* ModelVolume::material() const
{ 
    return this->object->get_model()->get_material(m_material_id);
}

void ModelVolume::set_material(t_model_material_id material_id, const ModelMaterial &material)
{
    m_material_id = material_id;
    if (! material_id.empty())
        this->object->get_model()->add_material(material_id, material);
}

// Extract the current extruder ID based on this ModelVolume's config and the parent ModelObject's config.
int ModelVolume::extruder_id() const
{
    int extruder_id = -1;
    if (this->is_model_part()) {
        const ConfigOption *opt = this->config.option("extruder");
        if ((opt == nullptr) || (opt->getInt() == 0))
            opt = this->object->config.option("extruder");
        extruder_id = (opt == nullptr) ? 0 : opt->getInt();
    }
    return extruder_id;
}

bool ModelVolume::is_splittable() const
{
    // the call mesh.is_splittable() is expensive, so cache the value to calculate it only once
    if (m_is_splittable == -1)
        m_is_splittable = its_is_splittable(this->mesh().its);

    return m_is_splittable == 1;
}

void ModelVolume::center_geometry_after_creation(bool update_source_offset)
{
    Vec3d shift = this->mesh().bounding_box().center();
    if (!shift.isApprox(Vec3d::Zero()))
    {
    	if (m_mesh)
        	const_cast<TriangleMesh*>(m_mesh.get())->translate(-(float)shift(0), -(float)shift(1), -(float)shift(2));
        if (m_convex_hull)
			const_cast<TriangleMesh*>(m_convex_hull.get())->translate(-(float)shift(0), -(float)shift(1), -(float)shift(2));
        translate(shift);
    }

    if (update_source_offset)
        source.mesh_offset = shift;
}

void ModelVolume::calculate_convex_hull()
{
    m_convex_hull = std::make_shared<TriangleMesh>(this->mesh().convex_hull_3d());
    assert(m_convex_hull.get());
}

int ModelVolume::get_repaired_errors_count() const
{
    const RepairedMeshErrors &stats = this->mesh().stats().repaired_errors;

    return  stats.degenerate_facets + stats.edges_fixed     + stats.facets_removed +
            stats.facets_reversed + stats.backwards_edges;
}

const TriangleMesh& ModelVolume::get_convex_hull() const
{
    return *m_convex_hull.get();
}

ModelVolumeType ModelVolume::type_from_string(const std::string &s)
{
    // Legacy support
    if (s == "1")
		return ModelVolumeType::PARAMETER_MODIFIER;
    // New type (supporting the support enforcers & blockers)
    if (s == "ModelPart")
		return ModelVolumeType::MODEL_PART;
    if (s == "NegativeVolume")
        return ModelVolumeType::NEGATIVE_VOLUME;
    if (s == "ParameterModifier")
		return ModelVolumeType::PARAMETER_MODIFIER;
    if (s == "SupportEnforcer")
		return ModelVolumeType::SUPPORT_ENFORCER;
    if (s == "SupportBlocker")
		return ModelVolumeType::SUPPORT_BLOCKER;
    assert(s == "0");
    // Default value if invalud type string received.
	return ModelVolumeType::MODEL_PART;
}

std::string ModelVolume::type_to_string(const ModelVolumeType t)
{
    switch (t) {
	case ModelVolumeType::MODEL_PART:         return "ModelPart";
    case ModelVolumeType::NEGATIVE_VOLUME:    return "NegativeVolume";
	case ModelVolumeType::PARAMETER_MODIFIER: return "ParameterModifier";
	case ModelVolumeType::SUPPORT_ENFORCER:   return "SupportEnforcer";
	case ModelVolumeType::SUPPORT_BLOCKER:    return "SupportBlocker";
    default:
        assert(false);
        return "ModelPart";
    }
}

// Split this volume, append the result to the object owning this volume.
// Return the number of volumes created from this one.
// This is useful to assign different materials to different volumes of an object.
size_t ModelVolume::split(unsigned int max_extruders)
{
    std::vector<TriangleMesh> meshes = this->mesh().split();
    if (meshes.size() <= 1)
        return 1;

    std::sort(meshes.begin(), meshes.end(), is_front_up_left);

    // splited volume should not be text object
    if (text_configuration.has_value())
        text_configuration.reset();

    size_t idx = 0;
    size_t ivolume = std::find(this->object->volumes.begin(), this->object->volumes.end(), this) - this->object->volumes.begin();
    const std::string& name = this->name;

    unsigned int extruder_counter = 0;
    const Vec3d offset = this->get_offset();

    for (TriangleMesh &mesh : meshes) {
        if (mesh.empty() || mesh.has_zero_volume())
            // Repair may have removed unconnected triangles, thus emptying the mesh.
            continue;

        if (idx == 0) {
            this->set_mesh(std::move(mesh));
            this->calculate_convex_hull();
            // Assign a new unique ID, so that a new GLVolume will be generated.
            this->set_new_unique_id();
            // reset the source to disable reload from disk
            this->source = ModelVolume::Source();
        }
        else
            this->object->volumes.insert(this->object->volumes.begin() + (++ivolume), new ModelVolume(object, *this, std::move(mesh)));

        this->object->volumes[ivolume]->set_offset(Vec3d::Zero());
        this->object->volumes[ivolume]->center_geometry_after_creation();
        this->object->volumes[ivolume]->translate(offset);
        this->object->volumes[ivolume]->name = name + "_" + std::to_string(idx + 1);
        this->object->volumes[ivolume]->config.set("extruder", auto_extruder_id(max_extruders, extruder_counter));
        this->object->volumes[ivolume]->m_is_splittable = 0;
        ++ idx;
    }

    // discard volumes for which the convex hull was not generated or is degenerate
    size_t i = 0;
    while (i < this->object->volumes.size()) {
        const std::shared_ptr<const TriangleMesh> &hull = this->object->volumes[i]->get_convex_hull_shared_ptr();
        if (hull == nullptr || hull->its.vertices.empty() || hull->its.indices.empty()) {
            this->object->delete_volume(i);
            --idx;
            --i;
        }
        ++i;
    }

    return idx;
}

void ModelVolume::translate(const Vec3d& displacement)
{
    set_offset(get_offset() + displacement);
}

void ModelVolume::scale(const Vec3d& scaling_factors)
{
    set_scaling_factor(get_scaling_factor().cwiseProduct(scaling_factors));
}

void ModelObject::scale_to_fit(const Vec3d &size)
{
    Vec3d orig_size = this->bounding_box_exact().size();
    double factor = std::min(
        size.x() / orig_size.x(),
        std::min(
            size.y() / orig_size.y(),
            size.z() / orig_size.z()
        )
    );
    this->scale(factor);
}

void ModelVolume::assign_new_unique_ids_recursive()
{
    ObjectBase::set_new_unique_id();
    config.set_new_unique_id();
    supported_facets.set_new_unique_id();
    seam_facets.set_new_unique_id();
    mmu_segmentation_facets.set_new_unique_id();
}

void ModelVolume::rotate(double angle, Axis axis)
{
    switch (axis)
    {
    case X: { rotate(angle, Vec3d::UnitX()); break; }
    case Y: { rotate(angle, Vec3d::UnitY()); break; }
    case Z: { rotate(angle, Vec3d::UnitZ()); break; }
    default: break;
    }
}

void ModelVolume::rotate(double angle, const Vec3d& axis)
{
    set_rotation(get_rotation() + Geometry::extract_rotation(Eigen::Quaterniond(Eigen::AngleAxisd(angle, axis)).toRotationMatrix()));
}

void ModelVolume::mirror(Axis axis)
{
    Vec3d mirror = get_mirror();
    switch (axis)
    {
    case X: { mirror(0) *= -1.0; break; }
    case Y: { mirror(1) *= -1.0; break; }
    case Z: { mirror(2) *= -1.0; break; }
    default: break;
    }
    set_mirror(mirror);
}

// This method could only be called before the meshes of this ModelVolumes are not shared!
void ModelVolume::scale_geometry_after_creation(const Vec3f& versor)
{
	const_cast<TriangleMesh*>(m_mesh.get())->scale(versor);
	const_cast<TriangleMesh*>(m_convex_hull.get())->scale(versor);
}

void ModelVolume::transform_this_mesh(const Transform3d &mesh_trafo, bool fix_left_handed)
{
	TriangleMesh mesh = this->mesh();
	mesh.transform(mesh_trafo, fix_left_handed);
	this->set_mesh(std::move(mesh));
    TriangleMesh convex_hull = this->get_convex_hull();
    convex_hull.transform(mesh_trafo, fix_left_handed);
    m_convex_hull = std::make_shared<TriangleMesh>(std::move(convex_hull));
    // Let the rest of the application know that the geometry changed, so the meshes have to be reloaded.
    this->set_new_unique_id();
}

void ModelVolume::transform_this_mesh(const Matrix3d &matrix, bool fix_left_handed)
{
	TriangleMesh mesh = this->mesh();
	mesh.transform(matrix, fix_left_handed);
	this->set_mesh(std::move(mesh));
    TriangleMesh convex_hull = this->get_convex_hull();
    convex_hull.transform(matrix, fix_left_handed);
    m_convex_hull = std::make_shared<TriangleMesh>(std::move(convex_hull));
    // Let the rest of the application know that the geometry changed, so the meshes have to be reloaded.
    this->set_new_unique_id();
}

void ModelVolume::convert_from_imperial_units()
{
    assert(! this->source.is_converted_from_meters);
    this->scale_geometry_after_creation(25.4f);
    this->set_offset(Vec3d(0, 0, 0));
    this->source.is_converted_from_inches = true;
}

void ModelVolume::convert_from_meters()
{
    assert(! this->source.is_converted_from_inches);
    this->scale_geometry_after_creation(1000.f);
    this->set_offset(Vec3d(0, 0, 0));
    this->source.is_converted_from_meters = true;
}

void ModelInstance::transform_mesh(TriangleMesh* mesh, bool dont_translate) const
{
    mesh->transform(dont_translate ? get_matrix_no_offset() : get_matrix());
}

BoundingBoxf3 ModelInstance::transform_bounding_box(const BoundingBoxf3 &bbox, bool dont_translate) const
{
    return bbox.transformed(dont_translate ? get_matrix_no_offset() : get_matrix());
}

Vec3d ModelInstance::transform_vector(const Vec3d& v, bool dont_translate) const
{
    return dont_translate ? get_matrix_no_offset() * v : get_matrix() * v;
}

void ModelInstance::transform_polygon(Polygon* polygon) const
{
    // CHECK_ME -> Is the following correct or it should take in account all three rotations ?
    polygon->rotate(get_rotation(Z)); // rotate around polygon origin
    // CHECK_ME -> Is the following correct ?
    polygon->scale(get_scaling_factor(X), get_scaling_factor(Y)); // scale around polygon origin
}

arrangement::ArrangePolygon ModelInstance::get_arrange_polygon() const
{
//    static const double SIMPLIFY_TOLERANCE_MM = 0.1;

    Polygon p = get_object()->convex_hull_2d(this->get_matrix());

//    if (!p.points.empty()) {
//        Polygons pp{p};
//        pp = p.simplify(scaled<double>(SIMPLIFY_TOLERANCE_MM));
//        if (!pp.empty()) p = pp.front();
//    }
   
    arrangement::ArrangePolygon ret;
    ret.poly.contour = std::move(p);
    ret.translation  = Vec2crd::Zero();
    ret.rotation     = 0.;

    return ret;
}

void ModelInstance::apply_arrange_result(const Vec2d &offs, double rotation)
{
    // write the transformation data into the model instance
    auto trafo = get_transformation().get_matrix();
    auto tr = Transform3d::Identity();
    tr.translate(to_3d(unscaled(offs), 0.));
    trafo = tr * Eigen::AngleAxisd(rotation, Vec3d::UnitZ()) * trafo;
    m_transformation.set_matrix(trafo);

    this->object->invalidate_bounding_box();
}

indexed_triangle_set FacetsAnnotation::get_facets(const ModelVolume& mv, EnforcerBlockerType type) const
{
    TriangleSelector selector(mv.mesh());
    // Reset of TriangleSelector is done inside TriangleSelector's constructor, so we don't need it to perform it again in deserialize().
    selector.deserialize(m_data, false);
    return selector.get_facets(type);
}

indexed_triangle_set FacetsAnnotation::get_facets_strict(const ModelVolume& mv, EnforcerBlockerType type) const
{
    TriangleSelector selector(mv.mesh());
    // Reset of TriangleSelector is done inside TriangleSelector's constructor, so we don't need it to perform it again in deserialize().
    selector.deserialize(m_data, false);
    return selector.get_facets_strict(type);
}

bool FacetsAnnotation::has_facets(const ModelVolume& mv, EnforcerBlockerType type) const
{
    return TriangleSelector::has_facets(m_data, type);
}

bool FacetsAnnotation::set(const TriangleSelector& selector)
{
    std::pair<std::vector<std::pair<int, int>>, std::vector<bool>> sel_map = selector.serialize();
    if (sel_map != m_data) {
        m_data = std::move(sel_map);
        this->touch();
        return true;
    }
    return false;
}

void FacetsAnnotation::reset()
{
    m_data.first.clear();
    m_data.second.clear();
    this->touch();
}

// Following function takes data from a triangle and encodes it as string
// of hexadecimal numbers (one digit per triangle). Used for 3MF export,
// changing it may break backwards compatibility !!!!!
std::string FacetsAnnotation::get_triangle_as_string(int triangle_idx) const
{
    std::string out;

    auto triangle_it = std::lower_bound(m_data.first.begin(), m_data.first.end(), triangle_idx, [](const std::pair<int, int> &l, const int r) { return l.first < r; });
    if (triangle_it != m_data.first.end() && triangle_it->first == triangle_idx) {
        int offset = triangle_it->second;
        int end    = ++ triangle_it == m_data.first.end() ? int(m_data.second.size()) : triangle_it->second;
        while (offset < end) {
            int next_code = 0;
            for (int i=3; i>=0; --i) {
                next_code = next_code << 1;
                next_code |= int(m_data.second[offset + i]);
            }
            offset += 4;

            assert(next_code >=0 && next_code <= 15);
            char digit = next_code < 10 ? next_code + '0' : (next_code-10)+'A';
            out.insert(out.begin(), digit);
        }
    }
    return out;
}

// Recover triangle splitting & state from string of hexadecimal values previously
// generated by get_triangle_as_string. Used to load from 3MF.
void FacetsAnnotation::set_triangle_from_string(int triangle_id, const std::string& str)
{
    assert(! str.empty());
    assert(m_data.first.empty() || m_data.first.back().first < triangle_id);
    m_data.first.emplace_back(triangle_id, int(m_data.second.size()));

    for (auto it = str.crbegin(); it != str.crend(); ++it) {
        const char ch = *it;
        int dec = 0;
        if (ch >= '0' && ch<='9')
            dec = int(ch - '0');
        else if (ch >='A' && ch <= 'F')
            dec = 10 + int(ch - 'A');
        else
            assert(false);

        // Convert to binary and append into code.
        for (int i=0; i<4; ++i)
            m_data.second.insert(m_data.second.end(), bool(dec & (1 << i)));
    }
}

// Test whether the two models contain the same number of ModelObjects with the same set of IDs
// ordered in the same order. In that case it is not necessary to kill the background processing.
bool model_object_list_equal(const Model &model_old, const Model &model_new)
{
    if (model_old.objects.size() != model_new.objects.size())
        return false;
    for (size_t i = 0; i < model_old.objects.size(); ++ i)
        if (model_old.objects[i]->id() != model_new.objects[i]->id())
            return false;
    return true;
}

// Test whether the new model is just an extension of the old model (new objects were added
// to the end of the original list. In that case it is not necessary to kill the background processing.
bool model_object_list_extended(const Model &model_old, const Model &model_new)
{
    if (model_old.objects.size() >= model_new.objects.size())
        return false;
    for (size_t i = 0; i < model_old.objects.size(); ++ i)
        if (model_old.objects[i]->id() != model_new.objects[i]->id())
            return false;
    return true;
}

template<typename TypeFilterFn>
bool model_volume_list_changed(const ModelObject &model_object_old, const ModelObject &model_object_new, TypeFilterFn type_filter)
{
    size_t i_old, i_new;
    for (i_old = 0, i_new = 0; i_old < model_object_old.volumes.size() && i_new < model_object_new.volumes.size();) {
        const ModelVolume &mv_old = *model_object_old.volumes[i_old];
        const ModelVolume &mv_new = *model_object_new.volumes[i_new];
        if (! type_filter(mv_old.type())) {
            ++ i_old;
            continue;
        }
        if (! type_filter(mv_new.type())) {
            ++ i_new;
            continue;
        }
        if (mv_old.type() != mv_new.type() || mv_old.id() != mv_new.id())
            return true;
        //FIXME test for the content of the mesh!
        if (! mv_old.get_matrix().isApprox(mv_new.get_matrix()))
            return true;
        ++ i_old;
        ++ i_new;
    }
    for (; i_old < model_object_old.volumes.size(); ++ i_old) {
        const ModelVolume &mv_old = *model_object_old.volumes[i_old];
        if (type_filter(mv_old.type()))
            // ModelVolume was deleted.
            return true;
    }
    for (; i_new < model_object_new.volumes.size(); ++ i_new) {
        const ModelVolume &mv_new = *model_object_new.volumes[i_new];
        if (type_filter(mv_new.type()))
            // ModelVolume was added.
            return true;
    }
    return false;
}

bool model_volume_list_changed(const ModelObject &model_object_old, const ModelObject &model_object_new, const ModelVolumeType type)
{
    return model_volume_list_changed(model_object_old, model_object_new, [type](const ModelVolumeType t) { return t == type; });
}

bool model_volume_list_changed(const ModelObject &model_object_old, const ModelObject &model_object_new, const std::initializer_list<ModelVolumeType> &types)
{
    return model_volume_list_changed(model_object_old, model_object_new, [&types](const ModelVolumeType t) {
        return std::find(types.begin(), types.end(), t) != types.end();
    });
}

template< typename TypeFilterFn, typename CompareFn>
bool model_property_changed(const ModelObject &model_object_old, const ModelObject &model_object_new, TypeFilterFn type_filter, CompareFn compare)
{
    assert(! model_volume_list_changed(model_object_old, model_object_new, type_filter));
    size_t i_old, i_new;
    for (i_old = 0, i_new = 0; i_old < model_object_old.volumes.size() && i_new < model_object_new.volumes.size();) {
        const ModelVolume &mv_old = *model_object_old.volumes[i_old];
        const ModelVolume &mv_new = *model_object_new.volumes[i_new];
        if (! type_filter(mv_old.type())) {
            ++ i_old;
            continue;
        }
        if (! type_filter(mv_new.type())) {
            ++ i_new;
            continue;
        }
        assert(mv_old.type() == mv_new.type() && mv_old.id() == mv_new.id());
        if (! compare(mv_old, mv_new))
            return true;
        ++ i_old;
        ++ i_new;
    }
    return false;
}

bool model_custom_supports_data_changed(const ModelObject& mo, const ModelObject& mo_new)
{
    return model_property_changed(mo, mo_new, 
        [](const ModelVolumeType t) { return t == ModelVolumeType::MODEL_PART; }, 
        [](const ModelVolume &mv_old, const ModelVolume &mv_new){ return mv_old.supported_facets.timestamp_matches(mv_new.supported_facets); });
}

bool model_custom_seam_data_changed(const ModelObject& mo, const ModelObject& mo_new)
{
    return model_property_changed(mo, mo_new, 
        [](const ModelVolumeType t) { return t == ModelVolumeType::MODEL_PART; }, 
        [](const ModelVolume &mv_old, const ModelVolume &mv_new){ return mv_old.seam_facets.timestamp_matches(mv_new.seam_facets); });
}

bool model_mmu_segmentation_data_changed(const ModelObject& mo, const ModelObject& mo_new)
{
    return model_property_changed(mo, mo_new, 
        [](const ModelVolumeType t) { return t == ModelVolumeType::MODEL_PART; }, 
        [](const ModelVolume &mv_old, const ModelVolume &mv_new){ return mv_old.mmu_segmentation_facets.timestamp_matches(mv_new.mmu_segmentation_facets); });
}

bool model_has_parameter_modifiers_in_objects(const Model &model)
{
    for (const auto& model_object : model.objects)
        for (const auto& volume : model_object->volumes)
            if (volume->is_modifier())
                return true;
    return false;
}

bool model_has_multi_part_objects(const Model &model)
{
    for (const ModelObject *model_object : model.objects)
    	if (model_object->volumes.size() != 1 || ! model_object->volumes.front()->is_model_part())
    		return true;
    return false;
}

bool model_has_advanced_features(const Model &model)
{
	auto config_is_advanced = [](const ModelConfig &config) {
        return ! (config.empty() || (config.size() == 1 && config.cbegin()->first == "extruder"));
	};
    for (const ModelObject *model_object : model.objects) {
        // Is there more than one instance or advanced config data?
        if (model_object->instances.size() > 1 || config_is_advanced(model_object->config))
        	return true;
        // Is there any modifier or advanced config data?
        for (const ModelVolume* model_volume : model_object->volumes)
            if (! model_volume->is_model_part() || config_is_advanced(model_volume->config))
            	return true;
    }
    return false;
}

#ifndef NDEBUG
// Verify whether the IDs of Model / ModelObject / ModelVolume / ModelInstance / ModelMaterial are valid and unique.
void check_model_ids_validity(const Model &model)
{
    std::set<ObjectID> ids;
    auto check = [&ids](ObjectID id) { 
        assert(id.valid());
        assert(ids.find(id) == ids.end());
        ids.insert(id);
    };
    for (const ModelObject *model_object : model.objects) {
        check(model_object->id());
        check(model_object->config.id());
        for (const ModelVolume *model_volume : model_object->volumes) {
            check(model_volume->id());
	        check(model_volume->config.id());
        }
        for (const ModelInstance *model_instance : model_object->instances)
            check(model_instance->id());
    }
    for (const auto &mm : model.materials) {
        check(mm.second->id());
        check(mm.second->config.id());
    }
}

void check_model_ids_equal(const Model &model1, const Model &model2)
{
    // Verify whether the IDs of model1 and model match.
    assert(model1.objects.size() == model2.objects.size());
    for (size_t idx_model = 0; idx_model < model2.objects.size(); ++ idx_model) {
        const ModelObject &model_object1 = *model1.objects[idx_model];
        const ModelObject &model_object2 = *  model2.objects[idx_model];
        assert(model_object1.id() == model_object2.id());
        assert(model_object1.config.id() == model_object2.config.id());
        assert(model_object1.volumes.size() == model_object2.volumes.size());
        assert(model_object1.instances.size() == model_object2.instances.size());
        for (size_t i = 0; i < model_object1.volumes.size(); ++ i) {
            assert(model_object1.volumes[i]->id() == model_object2.volumes[i]->id());
        	assert(model_object1.volumes[i]->config.id() == model_object2.volumes[i]->config.id());
        }
        for (size_t i = 0; i < model_object1.instances.size(); ++ i)
            assert(model_object1.instances[i]->id() == model_object2.instances[i]->id());
    }
    assert(model1.materials.size() == model2.materials.size());
    {
        auto it1 = model1.materials.begin();
        auto it2 = model2.materials.begin();
        for (; it1 != model1.materials.end(); ++ it1, ++ it2) {
            assert(it1->first == it2->first); // compare keys
            assert(it1->second->id() == it2->second->id());
        	assert(it1->second->config.id() == it2->second->config.id());
        }
    }
}

#endif /* NDEBUG */

}

#if 0
CEREAL_REGISTER_TYPE(Slic3r::ModelObject)
CEREAL_REGISTER_TYPE(Slic3r::ModelVolume)
CEREAL_REGISTER_TYPE(Slic3r::ModelInstance)
CEREAL_REGISTER_TYPE(Slic3r::Model)

CEREAL_REGISTER_POLYMORPHIC_RELATION(Slic3r::ObjectBase, Slic3r::ModelObject)
CEREAL_REGISTER_POLYMORPHIC_RELATION(Slic3r::ObjectBase, Slic3r::ModelVolume)
CEREAL_REGISTER_POLYMORPHIC_RELATION(Slic3r::ObjectBase, Slic3r::ModelInstance)
CEREAL_REGISTER_POLYMORPHIC_RELATION(Slic3r::ObjectBase, Slic3r::Model)
#endif<|MERGE_RESOLUTION|>--- conflicted
+++ resolved
@@ -1332,300 +1332,6 @@
     this->mmu_segmentation_facets.reset();
 }
 
-<<<<<<< HEAD
-void ModelVolume::apply_tolerance()
-{
-    assert(cut_info.is_connector);
-    if (!cut_info.is_processed)
-        return;
-
-    Vec3d sf = get_scaling_factor();
-
-    // make a "hole" wider
-    sf[X] += double(cut_info.radius_tolerance);
-    sf[Y] += double(cut_info.radius_tolerance);
-
-    // make a "hole" dipper
-    sf[Z] += double(cut_info.height_tolerance);
-
-    set_scaling_factor(sf);
-
-    // correct offset in respect to the new depth
-    Vec3d rot_norm = Geometry::rotation_transform(get_rotation()) * Vec3d::UnitZ();
-    if (rot_norm.norm() != 0.0)
-        rot_norm.normalize();
-
-    double z_offset = 0.5 * static_cast<double>(cut_info.height_tolerance);
-    if (cut_info.connector_type == CutConnectorType::Plug)
-        z_offset -= 0.05; // add small Z offset to better preview
-
-    set_offset(get_offset() + rot_norm * z_offset);
-}
-
-static void add_cut_volume(TriangleMesh& mesh, ModelObject* object, const ModelVolume* src_volume, const Transform3d& cut_matrix, const std::string& suffix = {}, ModelVolumeType type = ModelVolumeType::MODEL_PART)
-{
-    if (mesh.empty())
-        return;
-
-    mesh.transform(cut_matrix);
-    ModelVolume* vol = object->add_volume(mesh);
-    vol->set_type(type);
-
-    vol->name = src_volume->name + suffix;
-    // Don't copy the config's ID.
-    vol->config.assign_config(src_volume->config);
-    assert(vol->config.id().valid());
-    assert(vol->config.id() != src_volume->config.id());
-    vol->set_material(src_volume->material_id(), *src_volume->material());
-    vol->cut_info = src_volume->cut_info;
-}
-
-void ModelObject::process_connector_cut(ModelVolume* volume, const Transform3d& instance_matrix, const Transform3d& cut_matrix, 
-                                        ModelObjectCutAttributes attributes, ModelObject* upper, ModelObject* lower,
-                                        std::vector<ModelObject*>& dowels)
-{
-    assert(volume->cut_info.is_connector);
-    volume->cut_info.set_processed();
-
-    const auto volume_matrix = volume->get_matrix();
-
-    // ! Don't apply instance transformation for the conntectors.
-    // This transformation is already there
-    if (volume->cut_info.connector_type != CutConnectorType::Dowel) {
-        if (attributes.has(ModelObjectCutAttribute::KeepUpper)) {
-            ModelVolume* vol = upper->add_volume(*volume);
-            vol->set_transformation(volume_matrix);
-            vol->apply_tolerance();
-        }
-        if (attributes.has(ModelObjectCutAttribute::KeepLower)) {
-            ModelVolume* vol = lower->add_volume(*volume);
-            vol->set_transformation(volume_matrix);
-            // for lower part change type of connector from NEGATIVE_VOLUME to MODEL_PART if this connector is a plug
-            vol->set_type(ModelVolumeType::MODEL_PART);
-        }
-    }
-    else {
-        if (attributes.has(ModelObjectCutAttribute::CreateDowels)) {
-            ModelObject* dowel{ nullptr };
-            // Clone the object to duplicate instances, materials etc.
-            clone_for_cut(&dowel);
-
-            // add one more solid part same as connector if this connector is a dowel
-            ModelVolume* vol = dowel->add_volume(*volume);
-            vol->set_type(ModelVolumeType::MODEL_PART);
-
-            // But discard rotation and Z-offset for this volume
-            vol->set_rotation(Vec3d::Zero());
-            vol->set_offset(Z, 0.0);
-
-            dowels.push_back(dowel);
-        }
-
-        // Cut the dowel
-        volume->apply_tolerance();
-
-        // Perform cut
-        TriangleMesh upper_mesh, lower_mesh;
-        process_volume_cut(volume, Transform3d::Identity(), cut_matrix, attributes, upper_mesh, lower_mesh);
-
-        // add small Z offset to better preview
-        upper_mesh.translate((-0.05 * Vec3d::UnitZ()).cast<float>());
-        lower_mesh.translate((0.05 * Vec3d::UnitZ()).cast<float>());
-
-        // Add cut parts to the related objects
-        add_cut_volume(upper_mesh, upper, volume, cut_matrix, "_A", volume->type());
-        add_cut_volume(lower_mesh, lower, volume, cut_matrix, "_B", volume->type());
-    }
-}
-
-void ModelObject::process_modifier_cut(ModelVolume* volume, const Transform3d& instance_matrix, const Transform3d& inverse_cut_matrix,
-                                       ModelObjectCutAttributes attributes, ModelObject* upper, ModelObject* lower)
-{
-    const auto volume_matrix = instance_matrix * volume->get_matrix();
-
-    // Modifiers are not cut, but we still need to add the instance transformation
-    // to the modifier volume transformation to preserve their shape properly.
-    volume->set_transformation(Geometry::Transformation(volume_matrix));
-
-    if (attributes.has(ModelObjectCutAttribute::KeepAsParts)) {
-        upper->add_volume(*volume);
-        return;
-    }
-
-    // Some logic for the negative volumes/connectors. Add only needed modifiers
-    auto bb = volume->mesh().transformed_bounding_box(inverse_cut_matrix * volume_matrix);
-    bool is_crossed_by_cut = bb.min[Z] <= 0 && bb.max[Z] >= 0;
-    if (attributes.has(ModelObjectCutAttribute::KeepUpper) && (bb.min[Z] >= 0 || is_crossed_by_cut))
-        upper->add_volume(*volume);
-    if (attributes.has(ModelObjectCutAttribute::KeepLower) && (bb.max[Z] <= 0 || is_crossed_by_cut))
-        lower->add_volume(*volume);
-}
-
-void ModelObject::process_volume_cut(ModelVolume* volume, const Transform3d& instance_matrix, const Transform3d& cut_matrix,
-                                     ModelObjectCutAttributes attributes, TriangleMesh& upper_mesh, TriangleMesh& lower_mesh)
-{
-    const auto volume_matrix = volume->get_matrix();
-
-    using namespace Geometry;
-
-    const Transformation cut_transformation = Transformation(cut_matrix);
-    const Transform3d invert_cut_matrix = cut_transformation.get_rotation_matrix().inverse() * translation_transform(-1 * cut_transformation.get_offset());
-
-    // Transform the mesh by the combined transformation matrix.
-    // Flip the triangles in case the composite transformation is left handed.
-    TriangleMesh mesh(volume->mesh());
-    mesh.transform(invert_cut_matrix * instance_matrix * volume_matrix, true);
-
-    indexed_triangle_set upper_its, lower_its;
-    cut_mesh(mesh.its, 0.0f, &upper_its, &lower_its);
-    if (attributes.has(ModelObjectCutAttribute::KeepUpper))
-        upper_mesh = TriangleMesh(upper_its);
-    if (attributes.has(ModelObjectCutAttribute::KeepLower))
-        lower_mesh = TriangleMesh(lower_its);
-}
-void ModelObject::process_solid_part_cut(ModelVolume* volume, const Transform3d& instance_matrix, const Transform3d& cut_matrix,
-                                       ModelObjectCutAttributes attributes, ModelObject* upper, ModelObject* lower)
-{
-    // Perform cut
-    TriangleMesh upper_mesh, lower_mesh;
-    process_volume_cut(volume, instance_matrix, cut_matrix, attributes, upper_mesh, lower_mesh);
-
-    // Add required cut parts to the objects
-
-    if (attributes.has(ModelObjectCutAttribute::KeepAsParts)) {
-        add_cut_volume(upper_mesh, upper, volume, cut_matrix, "_A");
-        add_cut_volume(lower_mesh, upper, volume, cut_matrix, "_B");
-        return;
-    }
-
-    if (attributes.has(ModelObjectCutAttribute::KeepUpper))
-        add_cut_volume(upper_mesh, upper, volume, cut_matrix);
-
-    if (attributes.has(ModelObjectCutAttribute::KeepLower) && !lower_mesh.empty())
-        add_cut_volume(lower_mesh, lower, volume, cut_matrix);
-}
-
-void ModelObject::reset_instance_transformation(ModelObject* object, size_t src_instance_idx, const Transform3d& cut_matrix,
-                                                bool place_on_cut/* = false*/, bool flip/* = false*/)
-{
-    using namespace Geometry;
-
-    // Reset instance transformation except offset and Z-rotation
-
-    for (size_t i = 0; i < object->instances.size(); ++i) {
-        auto& obj_instance = object->instances[i];
-        const double rot_z = obj_instance->get_rotation().z();
-
-        Transformation inst_trafo = Transformation(obj_instance->get_transformation().get_matrix_no_scaling_factor());
-        if (obj_instance->is_left_handed())
-            inst_trafo = inst_trafo * Transformation(scale_transform(Vec3d(-1, 1, 1)));
-
-        obj_instance->set_transformation(inst_trafo);
-
-        Vec3d rotation = Vec3d::Zero();
-        if (!flip && !place_on_cut) {
-            if ( i != src_instance_idx)
-            rotation[Z] = rot_z;
-        }
-        else {
-            Transform3d rotation_matrix = Transform3d::Identity();
-            if (flip)
-                rotation_matrix = rotation_transform(PI * Vec3d::UnitX());
-
-            if (place_on_cut)
-                rotation_matrix = rotation_matrix * Transformation(cut_matrix).get_rotation_matrix().inverse();
-
-            if (i != src_instance_idx)
-                rotation_matrix = rotation_transform(rot_z * Vec3d::UnitZ()) * rotation_matrix;
-
-            rotation = Transformation(rotation_matrix).get_rotation();
-        }
-
-        obj_instance->set_rotation(rotation);
-    }
-}
-
-ModelObjectPtrs ModelObject::cut(size_t instance, const Transform3d& cut_matrix, ModelObjectCutAttributes attributes)
-{
-    if (!attributes.has(ModelObjectCutAttribute::KeepUpper) && !attributes.has(ModelObjectCutAttribute::KeepLower))
-        return {};
-
-    BOOST_LOG_TRIVIAL(trace) << "ModelObject::cut - start";
-
-    // Clone the object to duplicate instances, materials etc.
-    ModelObject* upper{ nullptr };
-    if (attributes.has(ModelObjectCutAttribute::KeepUpper))
-        clone_for_cut(&upper);
-
-    ModelObject* lower{ nullptr };
-    if (attributes.has(ModelObjectCutAttribute::KeepLower) && !attributes.has(ModelObjectCutAttribute::KeepAsParts))
-        clone_for_cut(&lower);
-
-    std::vector<ModelObject*> dowels;
-
-    using namespace Geometry;
-
-    // Because transformations are going to be applied to meshes directly,
-    // we reset transformation of all instances and volumes,
-    // except for translation and Z-rotation on instances, which are preserved
-    // in the transformation matrix and not applied to the mesh transform.
-
-    // const auto instance_matrix = instances[instance]->get_matrix(true);
-    const auto instance_matrix = instances[instance]->get_transformation().get_matrix_no_offset();
-    const Transformation cut_transformation = Transformation(cut_matrix);
-    const Transform3d inverse_cut_matrix    = cut_transformation.get_rotation_matrix().inverse() * translation_transform(-1. * cut_transformation.get_offset());
-
-    for (ModelVolume* volume : volumes) {
-        volume->reset_extra_facets();
-
-        if (!volume->is_model_part()) {
-            if (volume->cut_info.is_processed)
-                process_modifier_cut(volume, instance_matrix, inverse_cut_matrix, attributes, upper, lower);
-            else
-                process_connector_cut(volume, instance_matrix, cut_matrix, attributes, upper, lower, dowels);
-        }
-        else if (!volume->mesh().empty())
-            process_solid_part_cut(volume, instance_matrix, cut_matrix, attributes, upper, lower);
-    }
-
-    // Post-process cut parts
-
-    ModelObjectPtrs res;
-
-    if (attributes.has(ModelObjectCutAttribute::KeepAsParts) && !upper->volumes.empty()) {
-        reset_instance_transformation(upper, instance, cut_matrix);
-        res.push_back(upper);
-    }
-    else {
-        if (attributes.has(ModelObjectCutAttribute::KeepUpper) && !upper->volumes.empty()) {
-            reset_instance_transformation(upper, instance, cut_matrix,
-                attributes.has(ModelObjectCutAttribute::PlaceOnCutUpper),
-                attributes.has(ModelObjectCutAttribute::FlipUpper));
-            res.push_back(upper);
-        }
-
-        if (attributes.has(ModelObjectCutAttribute::KeepLower) && !lower->volumes.empty()) {
-            reset_instance_transformation(lower, instance, cut_matrix,
-                attributes.has(ModelObjectCutAttribute::PlaceOnCutLower),
-                attributes.has(ModelObjectCutAttribute::PlaceOnCutLower) || attributes.has(ModelObjectCutAttribute::FlipLower));
-            res.push_back(lower);
-        }
-
-        if (attributes.has(ModelObjectCutAttribute::CreateDowels) && !dowels.empty()) {
-            for (auto dowel : dowels) {
-                reset_instance_transformation(dowel, instance, Transform3d::Identity());
-                dowel->name += "-Dowel-" + dowel->volumes[0]->name;
-                res.push_back(dowel);
-            }
-        }
-    }
-
-    BOOST_LOG_TRIVIAL(trace) << "ModelObject::cut - end";
-
-    return res;
-}
-=======
->>>>>>> 840f1b0e
 
 /// <summary>
 /// Compare TriangleMeshes by Bounding boxes (mainly for sort)

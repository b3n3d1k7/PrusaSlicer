#ifndef slic3r_GLCanvas3D_hpp_
#define slic3r_GLCanvas3D_hpp_

#include <stddef.h>
#include <memory>

#include "3DScene.hpp"
#include "GLToolbar.hpp"
#include "Event.hpp"
#include "3DBed.hpp"
#include "Camera.hpp"
#include "Selection.hpp"
#include "Gizmos/GLGizmosManager.hpp"

#include <float.h>

#include <wx/timer.h>

class wxWindow;
class wxSizeEvent;
class wxIdleEvent;
class wxKeyEvent;
class wxMouseEvent;
class wxTimerEvent;
class wxPaintEvent;
class wxGLCanvas;

// Support for Retina OpenGL on Mac OS
#define ENABLE_RETINA_GL __APPLE__

namespace Slic3r {

class GLShader;
class ExPolygon;
class BackgroundSlicingProcess;
class GCodePreviewData;
struct SlicingParameters;
enum LayerHeightEditActionType : unsigned int;

namespace GUI {

class GLGizmoBase;

#if ENABLE_RETINA_GL
class RetinaHelper;
#endif

class Size
{
    int m_width;
    int m_height;
    float m_scale_factor;

public:
    Size();
    Size(int width, int height, float scale_factor = 1.0);

    int get_width() const;
    void set_width(int width);

    int get_height() const;
    void set_height(int height);

    int get_scale_factor() const;
    void set_scale_factor(int height);
};


class ClippingPlane
{
    double m_data[4];

public:
    ClippingPlane()
    {
        m_data[0] = 0.0;
        m_data[1] = 0.0;
        m_data[2] = 1.0;
        m_data[3] = 0.0;
    }

    ClippingPlane(const Vec3d& direction, double offset)
    {
        Vec3d norm_dir = direction.normalized();
        m_data[0] = norm_dir(0);
        m_data[1] = norm_dir(1);
        m_data[2] = norm_dir(2);
        m_data[3] = offset;
    }

    bool is_active() const { return m_data[3] != DBL_MAX; }

    static ClippingPlane ClipsNothing() { return ClippingPlane(Vec3d(0., 0., 1.), DBL_MAX); }

    const double* get_data() const { return m_data; }
};


wxDECLARE_EVENT(EVT_GLCANVAS_OBJECT_SELECT, SimpleEvent);

using Vec2dEvent = Event<Vec2d>;
template <size_t N> using Vec2dsEvent = ArrayEvent<Vec2d, N>;

using Vec3dEvent = Event<Vec3d>;
template <size_t N> using Vec3dsEvent = ArrayEvent<Vec3d, N>;

wxDECLARE_EVENT(EVT_GLCANVAS_INIT, SimpleEvent);
wxDECLARE_EVENT(EVT_GLCANVAS_SCHEDULE_BACKGROUND_PROCESS, SimpleEvent);
wxDECLARE_EVENT(EVT_GLCANVAS_RIGHT_CLICK, Vec2dEvent);
wxDECLARE_EVENT(EVT_GLCANVAS_REMOVE_OBJECT, SimpleEvent);
wxDECLARE_EVENT(EVT_GLCANVAS_ARRANGE, SimpleEvent);
wxDECLARE_EVENT(EVT_GLCANVAS_SELECT_ALL, SimpleEvent);
wxDECLARE_EVENT(EVT_GLCANVAS_QUESTION_MARK, SimpleEvent);
wxDECLARE_EVENT(EVT_GLCANVAS_INCREASE_INSTANCES, Event<int>); // data: +1 => increase, -1 => decrease
wxDECLARE_EVENT(EVT_GLCANVAS_INSTANCE_MOVED, SimpleEvent);
wxDECLARE_EVENT(EVT_GLCANVAS_WIPETOWER_MOVED, Vec3dEvent);
wxDECLARE_EVENT(EVT_GLCANVAS_INSTANCE_ROTATED, SimpleEvent);
wxDECLARE_EVENT(EVT_GLCANVAS_INSTANCE_SCALED, SimpleEvent);
wxDECLARE_EVENT(EVT_GLCANVAS_ENABLE_ACTION_BUTTONS, Event<bool>);
wxDECLARE_EVENT(EVT_GLCANVAS_UPDATE_GEOMETRY, Vec3dsEvent<2>);
wxDECLARE_EVENT(EVT_GLCANVAS_MOUSE_DRAGGING_FINISHED, SimpleEvent);
wxDECLARE_EVENT(EVT_GLCANVAS_UPDATE_BED_SHAPE, SimpleEvent);
wxDECLARE_EVENT(EVT_GLCANVAS_TAB, SimpleEvent);
wxDECLARE_EVENT(EVT_GLCANVAS_RESETGIZMOS, SimpleEvent);

class GLCanvas3D
{
    struct GCodePreviewVolumeIndex
    {
        enum EType
        {
            Extrusion,
            Travel,
            Retraction,
            Unretraction,
            Shell,
            Num_Geometry_Types
        };

        struct FirstVolume
        {
            EType type;
            unsigned int flag;
            // Index of the first volume in a GLVolumeCollection.
            unsigned int id;

            FirstVolume(EType type, unsigned int flag, unsigned int id) : type(type), flag(flag), id(id) {}
        };

        std::vector<FirstVolume> first_volumes;

        void reset() { first_volumes.clear(); }
    };

#if !ENABLE_TEXTURES_FROM_SVG
    class Shader
    {
        GLShader* m_shader;

    public:
        Shader();
        ~Shader();

        bool init(const std::string& vertex_shader_filename, const std::string& fragment_shader_filename);

        bool is_initialized() const;

        bool start_using() const;
        void stop_using() const;

        void set_uniform(const std::string& name, float value) const;
        void set_uniform(const std::string& name, const float* matrix) const;

        const GLShader* get_shader() const;

    private:
        void _reset();
    };
#endif // !ENABLE_TEXTURES_FROM_SVG

    class LayersEditing
    {
    public:
        enum EState : unsigned char
        {
            Unknown,
            Editing,
            Completed,
            Num_States
        };

    private:
        static const float THICKNESS_BAR_WIDTH;
        static const float THICKNESS_RESET_BUTTON_HEIGHT;

        bool                        m_use_legacy_opengl;
        bool                        m_enabled;
        Shader                      m_shader;
        unsigned int                m_z_texture_id;
        mutable GLTexture           m_tooltip_texture;
        mutable GLTexture           m_reset_texture;
        // Not owned by LayersEditing.
        const DynamicPrintConfig   *m_config;
        // ModelObject for the currently selected object (Model::objects[last_object_id]).
        const ModelObject          *m_model_object;
        // Maximum z of the currently selected object (Model::objects[last_object_id]).
        float                       m_object_max_z;
        // Owned by LayersEditing.
        SlicingParameters          *m_slicing_parameters;
        std::vector<coordf_t>       m_layer_height_profile;
        bool                        m_layer_height_profile_modified;

        class LayersTexture
        {
        public:
            LayersTexture() : width(0), height(0), levels(0), cells(0), valid(false) {}

            // Texture data
            std::vector<char>   data;
            // Width of the texture, top level.
            size_t              width;
            // Height of the texture, top level.
            size_t              height;
            // For how many levels of detail is the data allocated?
            size_t              levels;
            // Number of texture cells allocated for the height texture.
            size_t              cells;
            // Does it need to be refreshed?
            bool                valid;
        };
        LayersTexture   m_layers_texture;

    public:
        EState state;
        float band_width;
        float strength;
        int last_object_id;
        float last_z;
        LayerHeightEditActionType last_action;

        LayersEditing();
        ~LayersEditing();

        bool init(const std::string& vertex_shader_filename, const std::string& fragment_shader_filename);
		void set_config(const DynamicPrintConfig* config);
        void select_object(const Model &model, int object_id);

        bool is_allowed() const;
        void set_use_legacy_opengl(bool use_legacy_opengl);

        bool is_enabled() const;
        void set_enabled(bool enabled);

        void render_overlay(const GLCanvas3D& canvas) const;
        void render_volumes(const GLCanvas3D& canvas, const GLVolumeCollection& volumes) const;

		void adjust_layer_height_profile();
		void accept_changes(GLCanvas3D& canvas);
        void reset_layer_height_profile(GLCanvas3D& canvas);

        static float get_cursor_z_relative(const GLCanvas3D& canvas);
        static bool bar_rect_contains(const GLCanvas3D& canvas, float x, float y);
        static bool reset_rect_contains(const GLCanvas3D& canvas, float x, float y);
        static Rect get_bar_rect_screen(const GLCanvas3D& canvas);
        static Rect get_reset_rect_screen(const GLCanvas3D& canvas);
        static Rect get_bar_rect_viewport(const GLCanvas3D& canvas);
        static Rect get_reset_rect_viewport(const GLCanvas3D& canvas);

        float object_max_z() const { return m_object_max_z; }

    private:
        bool _is_initialized() const;
        void generate_layer_height_texture();
        void _render_tooltip_texture(const GLCanvas3D& canvas, const Rect& bar_rect, const Rect& reset_rect) const;
        void _render_reset_texture(const Rect& reset_rect) const;
        void _render_active_object_annotations(const GLCanvas3D& canvas, const Rect& bar_rect) const;
        void _render_profile(const Rect& bar_rect) const;
        void update_slicing_parameters();

        static float thickness_bar_width(const GLCanvas3D &canvas);
        static float reset_button_height(const GLCanvas3D &canvas);
    };

    struct Mouse
    {
        struct Drag
        {
            static const Point Invalid_2D_Point;
            static const Vec3d Invalid_3D_Point;
            static const int MoveThresholdPx;

            Point start_position_2D;
            Vec3d start_position_3D;
            int move_volume_idx;
            bool move_requires_threshold;
            Point move_start_threshold_position_2D;

        public:
            Drag();
        };

        bool dragging;
        Vec2d position;
        Vec3d scene_position;
        Drag drag;

        Mouse();

        void set_start_position_2D_as_invalid() { drag.start_position_2D = Drag::Invalid_2D_Point; }
        void set_start_position_3D_as_invalid() { drag.start_position_3D = Drag::Invalid_3D_Point; }
        void set_move_start_threshold_position_2D_as_invalid() { drag.move_start_threshold_position_2D = Drag::Invalid_2D_Point; }

        bool is_start_position_2D_defined() const { return (drag.start_position_2D != Drag::Invalid_2D_Point); }
        bool is_start_position_3D_defined() const { return (drag.start_position_3D != Drag::Invalid_3D_Point); }
        bool is_move_start_threshold_position_2D_defined() const { return (drag.move_start_threshold_position_2D != Drag::Invalid_2D_Point); }
        bool is_move_threshold_met(const Point& mouse_pos) const {
            return (std::abs(mouse_pos(0) - drag.move_start_threshold_position_2D(0)) > Drag::MoveThresholdPx)
                || (std::abs(mouse_pos(1) - drag.move_start_threshold_position_2D(1)) > Drag::MoveThresholdPx);
        }
    };

    struct SlaCap
    {
        struct Triangles
        {
            Pointf3s object;
            Pointf3s supports;
        };
        typedef std::map<unsigned int, Triangles> ObjectIdToTrianglesMap;
        double z;
        ObjectIdToTrianglesMap triangles;

        SlaCap() { reset(); }
        void reset() { z = DBL_MAX; triangles.clear(); }
        bool matches(double z) const { return this->z == z; }
    };

    class WarningTexture : public GUI::GLTexture
    {
    public:
        WarningTexture();

        enum Warning {
            ObjectOutside,
            ToolpathOutside,
            SomethingNotShown,
            ObjectClashed
        };

        // Sets a warning of the given type to be active/inactive. If several warnings are active simultaneously,
        // only the last one is shown (decided by the order in the enum above).
        void activate(WarningTexture::Warning warning, bool state, const GLCanvas3D& canvas);
        void render(const GLCanvas3D& canvas) const;

        // function used to get an information for rescaling of the warning
        void rescale(const GLCanvas3D& canvas);

    private:
        static const unsigned char Background_Color[3];
        static const unsigned char Opacity;

        int m_original_width;
        int m_original_height;

        // information for rescaling of the warning legend
        std::string     m_msg_text = "";
        bool            m_is_colored_red{false};

        // Information about which warnings are currently active.
        std::vector<Warning> m_warnings;

        // Generates the texture with given text.
        bool _generate(const std::string& msg, const GLCanvas3D& canvas, const bool red_colored = false);
    };

    class LegendTexture : public GUI::GLTexture
    {
        static const int Px_Title_Offset = 5;
        static const int Px_Text_Offset = 5;
        static const int Px_Square = 20;
        static const int Px_Square_Contour = 1;
        static const int Px_Border = Px_Square / 2;
        static const unsigned char Squares_Border_Color[3];
        static const unsigned char Default_Background_Color[3];
        static const unsigned char Error_Background_Color[3];
        static const unsigned char Opacity;

        int m_original_width;
        int m_original_height;

    public:
        LegendTexture();
        void fill_color_print_legend_values(const GCodePreviewData& preview_data, const GLCanvas3D& canvas,
                                     std::vector<std::pair<double, double>>& cp_legend_values);

        bool generate(const GCodePreviewData& preview_data, const std::vector<float>& tool_colors, const GLCanvas3D& canvas);

        void render(const GLCanvas3D& canvas) const;
    };

#if ENABLE_RENDER_STATISTICS
    struct RenderStats
    {
        long long last_frame;

        RenderStats() : last_frame(0) {}
    };
#endif // ENABLE_RENDER_STATISTICS

public:
    enum ECursorType : unsigned char
    {
        Standard,
        Cross
    };

private:
    wxGLCanvas* m_canvas;
    wxGLContext* m_context;
#if ENABLE_RETINA_GL
    std::unique_ptr<RetinaHelper> m_retina_helper;
#endif
    bool m_in_render;
    LegendTexture m_legend_texture;
    WarningTexture m_warning_texture;
    wxTimer m_timer;
    Bed3D& m_bed;
    Camera& m_camera;
    GLToolbar& m_view_toolbar;
    LayersEditing m_layers_editing;
    Shader m_shader;
    Mouse m_mouse;
    mutable GLGizmosManager m_gizmos;
    mutable GLToolbar m_toolbar;
    ClippingPlane m_clipping_planes[2];
    mutable ClippingPlane m_camera_clipping_plane;
    bool m_use_clipping_planes;
    mutable SlaCap m_sla_caps[2];
    std::string m_sidebar_field;

    mutable GLVolumeCollection m_volumes;
    Selection m_selection;
    const DynamicPrintConfig* m_config;
    Model* m_model;
    BackgroundSlicingProcess *m_process;

    // Screen is only refreshed from the OnIdle handler if it is dirty.
    bool m_dirty;
    bool m_initialized;
    bool m_use_VBOs;
    bool m_apply_zoom_to_volumes_filter;
    mutable std::vector<int> m_hover_volume_idxs;
    bool m_warning_texture_enabled;
    bool m_legend_texture_enabled;
    bool m_picking_enabled;
    bool m_moving_enabled;
    bool m_dynamic_background_enabled;
    bool m_multisample_allowed;
    bool m_regenerate_volumes;
    bool m_moving;
    bool m_tab_down;
    ECursorType m_cursor_type;
//@@@@@@@@@@@@@@@@@@@@@@@@@@@@@@@@@@@@@@@@@@@@@@@@@@@@@@@@@@@@@@@@@@@@@@@@@@@@@@@@@@@@@@@@@@@@@@@@@@@@@@@@@@@@@@@@@@@@@@@@@@@@@@@@@@@@@@@@@@@@@@@@@@@@@@@@@@@@@@@@@@@@@@@@@
    GLSelectionRectangle m_rectangle_selection;
//@@@@@@@@@@@@@@@@@@@@@@@@@@@@@@@@@@@@@@@@@@@@@@@@@@@@@@@@@@@@@@@@@@@@@@@@@@@@@@@@@@@@@@@@@@@@@@@@@@@@@@@@@@@@@@@@@@@@@@@@@@@@@@@@@@@@@@@@@@@@@@@@@@@@@@@@@@@@@@@@@@@@@@@@@

    // Following variable is obsolete and it should be safe to remove it.
    // I just don't want to do it now before a release (Lukas Matena 24.3.2019)
    bool m_render_sla_auxiliaries;

    std::string m_color_by;

    bool m_reload_delayed;

    GCodePreviewVolumeIndex m_gcode_preview_volume_index;

#if ENABLE_RENDER_STATISTICS
    RenderStats m_render_stats;
#endif // ENABLE_RENDER_STATISTICS

public:
    GLCanvas3D(wxGLCanvas* canvas, Bed3D& bed, Camera& camera, GLToolbar& view_toolbar);
    ~GLCanvas3D();

    void set_context(wxGLContext* context) { m_context = context; }

    wxGLCanvas* get_wxglcanvas() { return m_canvas; }
	const wxGLCanvas* get_wxglcanvas() const { return m_canvas; }

    bool init(bool useVBOs, bool use_legacy_opengl);
    void post_event(wxEvent &&event);

    void set_as_dirty();

    unsigned int get_volumes_count() const;
    void reset_volumes();
    int check_volumes_outside_state() const;

    void toggle_sla_auxiliaries_visibility(bool visible, const ModelObject* mo = nullptr, int instance_idx = -1);
    void toggle_model_objects_visibility(bool visible, const ModelObject* mo = nullptr, int instance_idx = -1);

    void set_config(const DynamicPrintConfig* config);
    void set_process(BackgroundSlicingProcess* process);
    void set_model(Model* model);

    const Selection& get_selection() const { return m_selection; }
    Selection& get_selection() { return m_selection; }

    void bed_shape_changed();

    void set_clipping_plane(unsigned int id, const ClippingPlane& plane)
    {
        if (id < 2)
        {
            m_clipping_planes[id] = plane;
            m_sla_caps[id].reset();
        }
    }
    void reset_clipping_planes_cache() { m_sla_caps[0].triangles.clear(); m_sla_caps[1].triangles.clear(); }
    void set_use_clipping_planes(bool use) { m_use_clipping_planes = use; }

    void set_color_by(const std::string& value);

    const Camera& get_camera() const { return m_camera; }

    BoundingBoxf3 volumes_bounding_box() const;
    BoundingBoxf3 scene_bounding_box() const;

    bool is_layers_editing_enabled() const;
    bool is_layers_editing_allowed() const;

    bool is_reload_delayed() const;

    void enable_layers_editing(bool enable);
    void enable_legend_texture(bool enable);
    void enable_picking(bool enable);
    void enable_moving(bool enable);
    void enable_gizmos(bool enable);
    void enable_selection(bool enable);
    void enable_toolbar(bool enable);
    void enable_dynamic_background(bool enable);
    void allow_multisample(bool allow);

    void zoom_to_bed();
    void zoom_to_volumes();
    void zoom_to_selection();
    void select_view(const std::string& direction);

    void update_volumes_colors_by_extruder();

    bool is_dragging() const { return m_gizmos.is_dragging() || m_moving; }

    void render();

    void select_all();
    void delete_selected();
    void ensure_on_bed(unsigned int object_idx);

    std::vector<double> get_current_print_zs(bool active_only) const;
    void set_toolpaths_range(double low, double high);

    std::vector<int> load_object(const ModelObject& model_object, int obj_idx, std::vector<int> instance_idxs);
    std::vector<int> load_object(const Model& model, int obj_idx);

    void mirror_selection(Axis axis);

    void reload_scene(bool refresh_immediately, bool force_full_scene_refresh = false);

    void load_gcode_preview(const GCodePreviewData& preview_data, const std::vector<std::string>& str_tool_colors);
    void load_sla_preview();
    void load_preview(const std::vector<std::string>& str_tool_colors, const std::vector<double>& color_print_values);
    void bind_event_handlers();
    void unbind_event_handlers();

    void on_size(wxSizeEvent& evt);
    void on_idle(wxIdleEvent& evt);
    void on_char(wxKeyEvent& evt);
    void on_key(wxKeyEvent& evt);
    void on_mouse_wheel(wxMouseEvent& evt);
    void on_timer(wxTimerEvent& evt);
    void on_mouse(wxMouseEvent& evt);
    void on_paint(wxPaintEvent& evt);

    Size get_canvas_size() const;
    Vec2d get_local_mouse_position() const;

    void reset_legend_texture();

    void set_tooltip(const std::string& tooltip) const;

    void do_move();
    void do_rotate();
    void do_scale();
    void do_flatten();
    void do_mirror();

    void set_camera_zoom(float zoom);

    void update_gizmos_on_off_state();
    void reset_all_gizmos() { m_gizmos.reset_all_states(); }

    void handle_sidebar_focus_event(const std::string& opt_key, bool focus_on);

    void update_ui_from_settings();

    float get_view_toolbar_height() const { return m_view_toolbar.get_height(); }

    int get_move_volume_id() const { return m_mouse.drag.move_volume_idx; }
    int get_first_hover_volume_idx() const { return m_hover_volume_idxs.empty() ? -1 : m_hover_volume_idxs.front(); }

    // Returns the view ray line, in world coordinate, at the given mouse position.
    Linef3 mouse_ray(const Point& mouse_pos);

    void set_mouse_as_dragging() { m_mouse.dragging = true; }
    void disable_regenerate_volumes() { m_regenerate_volumes = false; }
    void refresh_camera_scene_box() { m_camera.set_scene_box(scene_bounding_box()); }
    bool is_mouse_dragging() const { return m_mouse.dragging; }

    double get_size_proportional_to_max_bed_size(double factor) const;

<<<<<<< HEAD
    void set_cursor(ECursorType type);
=======
    void msw_rescale();
>>>>>>> 065448e9

private:
    bool _is_shown_on_screen() const;

    bool _init_toolbar();

    bool _set_current();
    void _resize(unsigned int w, unsigned int h);

    BoundingBoxf3 _max_bounding_box() const;

    void _zoom_to_bounding_box(const BoundingBoxf3& bbox);
    float _get_zoom_to_bounding_box_factor(const BoundingBoxf3& bbox) const;

    void _refresh_if_shown_on_screen();

    void _picking_pass() const;
//@@@@@@@@@@@@@@@@@@@@@@@@@@@@@@@@@@@@@@@@@@@@@@@@@@@@@@@@@@@@@@@@@@@@@@@@@@@@@@@@@@@@@@@@@@@@@@@@@@@@@@@@@@@@@@@@@@@@@@@@@@@@@@@@@@@@@@@@@@@@@@@@@@@@@@@@@@@@@@@@@@@@@@@@@
    void _rectangular_selection_picking_pass() const;
//@@@@@@@@@@@@@@@@@@@@@@@@@@@@@@@@@@@@@@@@@@@@@@@@@@@@@@@@@@@@@@@@@@@@@@@@@@@@@@@@@@@@@@@@@@@@@@@@@@@@@@@@@@@@@@@@@@@@@@@@@@@@@@@@@@@@@@@@@@@@@@@@@@@@@@@@@@@@@@@@@@@@@@@@@
    void _render_background() const;
    void _render_bed(float theta) const;
    void _render_axes() const;
    void _render_objects() const;
    void _render_selection() const;
#if ENABLE_RENDER_SELECTION_CENTER
    void _render_selection_center() const;
#endif // ENABLE_RENDER_SELECTION_CENTER
    void _render_warning_texture() const;
    void _render_legend_texture() const;
    void _render_volumes_for_picking() const;
    void _render_current_gizmo() const;
    void _render_gizmos_overlay() const;
    void _render_toolbar() const;
    void _render_view_toolbar() const;
#if ENABLE_SHOW_CAMERA_TARGET
    void _render_camera_target() const;
#endif // ENABLE_SHOW_CAMERA_TARGET
    void _render_sla_slices() const;
    void _render_selection_sidebar_hints() const;

    void _update_volumes_hover_state() const;

    void _perform_layer_editing_action(wxMouseEvent* evt = nullptr);

    // Convert the screen space coordinate to an object space coordinate.
    // If the Z screen space coordinate is not provided, a depth buffer value is substituted.
    Vec3d _mouse_to_3d(const Point& mouse_pos, float* z = nullptr);

    // Convert the screen space coordinate to world coordinate on the bed.
    Vec3d _mouse_to_bed_3d(const Point& mouse_pos);

    void _start_timer();
    void _stop_timer();

    // Create 3D thick extrusion lines for a skirt and brim.
    // Adds a new Slic3r::GUI::3DScene::Volume to volumes.
    void _load_print_toolpaths();
    // Create 3D thick extrusion lines for object forming extrusions.
    // Adds a new Slic3r::GUI::3DScene::Volume to $self->volumes,
    // one for perimeters, one for infill and one for supports.
    void _load_print_object_toolpaths(const PrintObject& print_object, const std::vector<std::string>& str_tool_colors,
                                      const std::vector<double>& color_print_values);
    // Create 3D thick extrusion lines for wipe tower extrusions
    void _load_wipe_tower_toolpaths(const std::vector<std::string>& str_tool_colors);

    // generates gcode extrusion paths geometry
    void _load_gcode_extrusion_paths(const GCodePreviewData& preview_data, const std::vector<float>& tool_colors);
    // generates gcode travel paths geometry
    void _load_gcode_travel_paths(const GCodePreviewData& preview_data, const std::vector<float>& tool_colors);
    bool _travel_paths_by_type(const GCodePreviewData& preview_data);
    bool _travel_paths_by_feedrate(const GCodePreviewData& preview_data);
    bool _travel_paths_by_tool(const GCodePreviewData& preview_data, const std::vector<float>& tool_colors);
    // generates gcode retractions geometry
    void _load_gcode_retractions(const GCodePreviewData& preview_data);
    // generates gcode unretractions geometry
    void _load_gcode_unretractions(const GCodePreviewData& preview_data);
    // generates objects and wipe tower geometry
    void _load_shells_fff();
    // generates objects geometry for sla
    void _load_shells_sla();
    // sets gcode geometry visibility according to user selection
    void _update_gcode_volumes_visibility(const GCodePreviewData& preview_data);
    void _update_toolpath_volumes_outside_state();
    void _show_warning_texture_if_needed();

    // generates the legend texture in dependence of the current shown view type
    void _generate_legend_texture(const GCodePreviewData& preview_data, const std::vector<float>& tool_colors);

    // generates a warning texture containing the given message
    void _set_warning_texture(WarningTexture::Warning warning, bool state);

    bool _is_any_volume_outside() const;

#if !ENABLE_SVG_ICONS
    void _resize_toolbars() const;
#endif // !ENABLE_SVG_ICONS

//@@@@@@@@@@@@@@@@@@@@@@@@@@@@@@@@@@@@@@@@@@@@@@@@@@@@@@@@@@@@@@@@@@@@@@@@@@@@@@@@@@@@@@@@@@@@@@@@@@@@@@@@@@@@@@@@@@@@@@@@@@@@@@@@@@@@@@@@@@@@@@@@@@@@@@@@@@@@@@@@@@@@@@@@@
    void _update_selection_from_hover(GLSelectionRectangle::EState state);
//@@@@@@@@@@@@@@@@@@@@@@@@@@@@@@@@@@@@@@@@@@@@@@@@@@@@@@@@@@@@@@@@@@@@@@@@@@@@@@@@@@@@@@@@@@@@@@@@@@@@@@@@@@@@@@@@@@@@@@@@@@@@@@@@@@@@@@@@@@@@@@@@@@@@@@@@@@@@@@@@@@@@@@@@@

    static std::vector<float> _parse_colors(const std::vector<std::string>& colors);

public:
    const Print* fff_print() const;
    const SLAPrint* sla_print() const;
};

} // namespace GUI
} // namespace Slic3r

#endif // slic3r_GLCanvas3D_hpp_<|MERGE_RESOLUTION|>--- conflicted
+++ resolved
@@ -618,11 +618,8 @@
 
     double get_size_proportional_to_max_bed_size(double factor) const;
 
-<<<<<<< HEAD
     void set_cursor(ECursorType type);
-=======
     void msw_rescale();
->>>>>>> 065448e9
 
 private:
     bool _is_shown_on_screen() const;

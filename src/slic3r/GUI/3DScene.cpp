#include <GL/glew.h>

#include "3DScene.hpp"
#include "GLShader.hpp"
#include "GUI_App.hpp"
#include "Plater.hpp"
#include "BitmapCache.hpp"
#include "Camera.hpp"

#include "libslic3r/BuildVolume.hpp"
#include "libslic3r/ExtrusionEntity.hpp"
#include "libslic3r/ExtrusionEntityCollection.hpp"
#include "libslic3r/Geometry.hpp"
#include "libslic3r/Print.hpp"
#include "libslic3r/SLAPrint.hpp"
#include "libslic3r/Slicing.hpp"
#include "libslic3r/Format/STL.hpp"
#include "libslic3r/Utils.hpp"
#include "libslic3r/AppConfig.hpp"
#include "libslic3r/PresetBundle.hpp"
#include "libslic3r/ClipperUtils.hpp"
#include "libslic3r/Tesselate.hpp"
#include "libslic3r/PrintConfig.hpp"

#include <stdio.h>
#include <stdlib.h>
#include <string.h>
#include <assert.h>

#include <boost/log/trivial.hpp>

#include <boost/filesystem/operations.hpp>
#include <boost/algorithm/string/predicate.hpp>

#include <Eigen/Dense>

#ifdef HAS_GLSAFE
void glAssertRecentCallImpl(const char* file_name, unsigned int line, const char* function_name)
{
#if defined(NDEBUG)
    // In release mode, only show OpenGL errors if sufficiently high loglevel.
    if (Slic3r::get_logging_level() < 5)
        return;
#endif // NDEBUG

    GLenum err = glGetError();
    if (err == GL_NO_ERROR)
        return;
    const char* sErr = 0;
    switch (err) {
    case GL_INVALID_ENUM:       sErr = "Invalid Enum";      break;
    case GL_INVALID_VALUE:      sErr = "Invalid Value";     break;
    // be aware that GL_INVALID_OPERATION is generated if glGetError is executed between the execution of glBegin and the corresponding execution of glEnd 
    case GL_INVALID_OPERATION:  sErr = "Invalid Operation"; break;
    case GL_STACK_OVERFLOW:     sErr = "Stack Overflow";    break;
    case GL_STACK_UNDERFLOW:    sErr = "Stack Underflow";   break;
    case GL_OUT_OF_MEMORY:      sErr = "Out Of Memory";     break;
    default:                    sErr = "Unknown";           break;
    }
    BOOST_LOG_TRIVIAL(error) << "OpenGL error in " << file_name << ":" << line << ", function " << function_name << "() : " << (int)err << " - " << sErr;
    assert(false);
}
#endif // HAS_GLSAFE

namespace Slic3r {

const float GLVolume::SinkingContours::HalfWidth = 0.25f;

void GLVolume::SinkingContours::render()
{
    update();

    GLShaderProgram* shader = GUI::wxGetApp().get_current_shader();
    if (shader == nullptr)
        return;

    const GUI::Camera& camera = GUI::wxGetApp().plater()->get_camera();
    shader->set_uniform("view_model_matrix", camera.get_view_matrix() * Geometry::translation_transform(m_shift));
    shader->set_uniform("projection_matrix", camera.get_projection_matrix());
    m_model.render();
}

void GLVolume::SinkingContours::update()
{
    const int object_idx = m_parent.object_idx();
    const Model& model = GUI::wxGetApp().plater()->model();

    if (object_idx < 0 ||
        object_idx >= int(model.objects.size()) ||
        !m_parent.is_sinking() ||
        m_parent.is_below_printbed()){
        m_model.reset();
        return;    
    }

    const BoundingBoxf3& box = m_parent.transformed_convex_hull_bounding_box();
    if (m_old_box.size().isApprox(box.size()) &&
        m_old_box.min.z() == box.min.z()){
        // Fix it !!! It is not working all the time
        m_shift = box.center() - m_old_box.center();
        return;
    }    
    
    m_old_box = box;
    m_shift = Vec3d::Zero();

    const TriangleMesh& mesh = model.objects[object_idx]->volumes[m_parent.volume_idx()]->mesh();

    m_model.reset();
    GUI::GLModel::Geometry init_data;
    init_data.format = { GUI::GLModel::Geometry::EPrimitiveType::Triangles, GUI::GLModel::Geometry::EVertexLayout::P3 };
    init_data.color = ColorRGBA::WHITE();
    unsigned int vertices_counter = 0;
    MeshSlicingParams slicing_params;
    slicing_params.trafo = m_parent.world_matrix();
    const Polygons polygons = union_(slice_mesh(mesh.its, 0.0f, slicing_params));
    if (polygons.empty()) return;

    for (const ExPolygon& expoly : diff_ex(expand(polygons, float(scale_(HalfWidth))), shrink(polygons, float(scale_(HalfWidth))))) {
        const std::vector<Vec3d> triangulation = triangulate_expolygon_3d(expoly);
        init_data.reserve_vertices(init_data.vertices_count() + triangulation.size());
        init_data.reserve_indices(init_data.indices_count() + triangulation.size());
        for (const Vec3d& v : triangulation) {
            init_data.add_vertex((Vec3f)(v.cast<float>() + 0.015f * Vec3f::UnitZ())); // add a small positive z to avoid z-fighting
            ++vertices_counter;
            if (vertices_counter % 3 == 0)
                init_data.add_triangle(vertices_counter - 3, vertices_counter - 2, vertices_counter - 1);
        }
    }
    m_model.init_from(std::move(init_data));
}

void GLVolume::NonManifoldEdges::render()
{
    update();

#if ENABLE_GL_CORE_PROFILE
    if (!GUI::OpenGLManager::get_gl_info().is_core_profile())
#endif // ENABLE_GL_CORE_PROFILE
        glsafe(::glLineWidth(2.0f));

    GLShaderProgram* shader = GUI::wxGetApp().get_current_shader();
    if (shader == nullptr)
        return;

    const GUI::Camera& camera = GUI::wxGetApp().plater()->get_camera();
    shader->set_uniform("view_model_matrix", camera.get_view_matrix() * m_parent.world_matrix());
    shader->set_uniform("projection_matrix", camera.get_projection_matrix());
#if ENABLE_GL_CORE_PROFILE
    const std::array<int, 4>& viewport = camera.get_viewport();
    shader->set_uniform("viewport_size", Vec2d(double(viewport[2]), double(viewport[3])));
    shader->set_uniform("width", 0.5f);
    shader->set_uniform("gap_size", 0.0f);
#endif // ENABLE_GL_CORE_PROFILE
    m_model.set_color(complementary(m_parent.render_color));
    m_model.render();
}

void GLVolume::NonManifoldEdges::update()
{
    if (!m_update_needed)
        return;

    m_model.reset();
    const int object_idx = m_parent.object_idx();
    const Model& model = GUI::wxGetApp().plater()->model();
    if (0 <= object_idx && object_idx < int(model.objects.size())) {
        const ModelObject* model_object = model.objects[object_idx];
        const int volume_idx = m_parent.volume_idx();
        if (0 <= volume_idx && volume_idx < int(model_object->volumes.size())) {
            const ModelVolume* model_volume = model_object->volumes[volume_idx];
            const TriangleMesh& mesh = model_volume->mesh();
            const std::vector<std::pair<int, int>> edges = its_get_open_edges(mesh.its);
            if (!edges.empty()) {
                GUI::GLModel::Geometry init_data;
                init_data.format = { GUI::GLModel::Geometry::EPrimitiveType::Lines, GUI::GLModel::Geometry::EVertexLayout::P3 };
                init_data.reserve_vertices(2 * edges.size());
                init_data.reserve_indices(2 * edges.size());

                // vertices + indices
                unsigned int vertices_count = 0;
                for (const std::pair<int, int>& edge : edges) {
                    init_data.add_vertex((Vec3f)mesh.its.vertices[edge.first].cast<float>());
                    init_data.add_vertex((Vec3f)mesh.its.vertices[edge.second].cast<float>());
                    vertices_count += 2;
                    init_data.add_line(vertices_count - 2, vertices_count - 1);
                }
                m_model.init_from(std::move(init_data));
            }
        }
    }

    m_update_needed = false;
}

const ColorRGBA GLVolume::SELECTED_COLOR         = ColorRGBA::GREEN();
const ColorRGBA GLVolume::HOVER_SELECT_COLOR     = { 0.4f, 0.9f, 0.1f, 1.0f };
const ColorRGBA GLVolume::HOVER_DESELECT_COLOR   = { 1.0f, 0.75f, 0.75f, 1.0f };
const ColorRGBA GLVolume::OUTSIDE_COLOR          = { 0.0f, 0.38f, 0.8f, 1.0f };
const ColorRGBA GLVolume::SELECTED_OUTSIDE_COLOR = { 0.19f, 0.58f, 1.0f, 1.0f };
const ColorRGBA GLVolume::DISABLED_COLOR         = ColorRGBA::DARK_GRAY();
const ColorRGBA GLVolume::SLA_SUPPORT_COLOR      = ColorRGBA::LIGHT_GRAY();
const ColorRGBA GLVolume::SLA_PAD_COLOR          = { 0.0f, 0.2f, 0.0f, 1.0f };
const ColorRGBA GLVolume::NEUTRAL_COLOR          = { 0.9f, 0.9f, 0.9f, 1.0f };
const std::array<ColorRGBA, 4> GLVolume::MODEL_COLOR = { {
    ColorRGBA::YELLOW(),
    { 1.0f, 0.5f, 0.5f, 1.0f },
    { 0.5f, 1.0f, 0.5f, 1.0f },
    { 0.5f, 0.5f, 1.0f, 1.0f }
} };

GLVolume::GLVolume(float r, float g, float b, float a)
    : m_sla_shift_z(0.0)
    , m_sinking_contours(*this)
    , m_non_manifold_edges(*this)
    // geometry_id == 0 -> invalid
    , geometry_id(std::pair<size_t, size_t>(0, 0))
    , extruder_id(0)
    , selected(false)
    , disabled(false)
    , printable(true)
    , is_active(true)
    , zoom_to_volumes(true)
    , shader_outside_printer_detection_enabled(false)
    , is_outside(false)
    , hover(HS_None)
    , is_modifier(false)
    , is_wipe_tower(false)
    , is_extrusion_path(false)
    , force_native_color(false)
    , force_neutral_color(false)
    , force_sinking_contours(false)
    , tverts_range(0, size_t(-1))
{
    color = { r, g, b, a };
    set_render_color(color);
}

void GLVolume::set_render_color(bool force_transparent)
{
    bool outside = is_outside || is_below_printbed();

    if (force_native_color || force_neutral_color) {
        if (outside && shader_outside_printer_detection_enabled)
            set_render_color(OUTSIDE_COLOR);
        else {
            if (force_native_color)
                set_render_color(color);
            else
                set_render_color(NEUTRAL_COLOR);
        }
    }
    else {
        if (hover == HS_Select)
            set_render_color(HOVER_SELECT_COLOR);
        else if (hover == HS_Deselect)
            set_render_color(HOVER_DESELECT_COLOR);
        else if (selected)
            set_render_color(outside ? SELECTED_OUTSIDE_COLOR : SELECTED_COLOR);
        else if (disabled)
            set_render_color(DISABLED_COLOR);
        else if (outside && shader_outside_printer_detection_enabled)
            set_render_color(OUTSIDE_COLOR);
        else
            set_render_color(color);
    }

    if (!printable)
        render_color = saturate(render_color, 0.25f);

    if (force_transparent)
        render_color.a(color.a());
}

ColorRGBA color_from_model_volume(const ModelVolume& model_volume)
{
    ColorRGBA color;
    if (model_volume.is_negative_volume())
        color = { 0.2f, 0.2f, 0.2f, 1.0f };
    else if (model_volume.is_modifier())
        color = { 1.0, 1.0f, 0.2f, 1.0f };
    else if (model_volume.is_support_blocker())
        color = { 1.0f, 0.2f, 0.2f, 1.0f };
    else if (model_volume.is_support_enforcer())
        color = { 0.2f, 0.2f, 1.0f, 1.0f };

    if (!model_volume.is_model_part())
        color.a(0.5f);

    return color;
}

Transform3d GLVolume::world_matrix() const
{
    Transform3d m = m_instance_transformation.get_matrix() * m_volume_transformation.get_matrix();
    m.translation()(2) += m_sla_shift_z;
    return m;
}

bool GLVolume::is_left_handed() const
{
    const Vec3d &m1 = m_instance_transformation.get_mirror();
    const Vec3d &m2 = m_volume_transformation.get_mirror();
    return m1.x() * m1.y() * m1.z() * m2.x() * m2.y() * m2.z() < 0.;
}

const BoundingBoxf3& GLVolume::transformed_bounding_box() const
{
    if (!m_transformed_bounding_box.has_value()) {
        const BoundingBoxf3& box = bounding_box();
        assert(box.defined || box.min.x() >= box.max.x() || box.min.y() >= box.max.y() || box.min.z() >= box.max.z());
        std::optional<BoundingBoxf3>* trans_box = const_cast<std::optional<BoundingBoxf3>*>(&m_transformed_bounding_box);
        *trans_box = box.transformed(world_matrix());
    }
    return *m_transformed_bounding_box;
}

const BoundingBoxf3& GLVolume::transformed_convex_hull_bounding_box() const
{
    if (!m_transformed_convex_hull_bounding_box.has_value()) {
        std::optional<BoundingBoxf3>* trans_box = const_cast<std::optional<BoundingBoxf3>*>(&m_transformed_convex_hull_bounding_box);
        *trans_box = transformed_convex_hull_bounding_box(world_matrix());
    }
    return *m_transformed_convex_hull_bounding_box;
}

BoundingBoxf3 GLVolume::transformed_convex_hull_bounding_box(const Transform3d &trafo) const
{
	return (m_convex_hull && ! m_convex_hull->empty()) ?
		m_convex_hull->transformed_bounding_box(trafo) :
        bounding_box().transformed(trafo);
}

BoundingBoxf3 GLVolume::transformed_non_sinking_bounding_box(const Transform3d& trafo) const
{
    return GUI::wxGetApp().plater()->model().objects[object_idx()]->volumes[volume_idx()]->mesh().transformed_bounding_box(trafo, 0.0);
}

const BoundingBoxf3& GLVolume::transformed_non_sinking_bounding_box() const
{
    if (!m_transformed_non_sinking_bounding_box.has_value()) {
        std::optional<BoundingBoxf3>* trans_box = const_cast<std::optional<BoundingBoxf3>*>(&m_transformed_non_sinking_bounding_box);
        const Transform3d& trafo = world_matrix();
        *trans_box = transformed_non_sinking_bounding_box(trafo);
    }
    return *m_transformed_non_sinking_bounding_box;
}

void GLVolume::set_range(double min_z, double max_z)
{
    this->tverts_range.first = 0;
    this->tverts_range.second = this->model.indices_count();

    if (!this->print_zs.empty()) {
        // The Z layer range is specified.
        // First test whether the Z span of this object is not out of (min_z, max_z) completely.
        if (this->print_zs.front() > max_z || this->print_zs.back() < min_z)
            this->tverts_range.second = 0;
        else {
            // Then find the lowest layer to be displayed.
            size_t i = 0;
            for (; i < this->print_zs.size() && this->print_zs[i] < min_z; ++i);
            if (i == this->print_zs.size())
                // This shall not happen.
                this->tverts_range.second = 0;
            else {
                // Remember start of the layer.
                this->tverts_range.first = this->offsets[i];
                // Some layers are above $min_z. Which?
                for (; i < this->print_zs.size() && this->print_zs[i] <= max_z; ++i);
                if (i < this->print_zs.size())
                    this->tverts_range.second = this->offsets[i];
            }
        }
    }
}

void GLVolume::render()
{
    if (!is_active)
        return;

    GLShaderProgram* shader = GUI::wxGetApp().get_current_shader();
    if (shader == nullptr)
        return;

    if (this->is_left_handed())
        glsafe(::glFrontFace(GL_CW));
    glsafe(::glCullFace(GL_BACK));

    if (tverts_range == std::make_pair<size_t, size_t>(0, -1))
        model.render();
    else
        model.render(this->tverts_range);

    if (this->is_left_handed())
        glsafe(::glFrontFace(GL_CCW));
}

bool GLVolume::is_sla_support() const { return this->composite_id.volume_id == -int(slaposSupportTree); }
bool GLVolume::is_sla_pad() const { return this->composite_id.volume_id == -int(slaposPad); }

bool GLVolume::is_sinking() const
{
    if (is_modifier || GUI::wxGetApp().preset_bundle->printers.get_edited_preset().printer_technology() == ptSLA)
        return false;
    const BoundingBoxf3& box = transformed_convex_hull_bounding_box();
    return box.min.z() < SINKING_Z_THRESHOLD && box.max.z() >= SINKING_Z_THRESHOLD;
}

bool GLVolume::is_below_printbed() const
{
    return transformed_convex_hull_bounding_box().max.z() < 0.0;
}

void GLVolume::render_sinking_contours()
{
    m_sinking_contours.render();
}

void GLVolume::render_non_manifold_edges()
{
    m_non_manifold_edges.render();
}

std::vector<int> GLVolumeCollection::load_object(
    const ModelObject*      model_object,
    int                     obj_idx,
    const std::vector<int>& instance_idxs)
{
    std::vector<int> volumes_idx;
    for (int volume_idx = 0; volume_idx < int(model_object->volumes.size()); ++volume_idx)
        for (int instance_idx : instance_idxs)
           volumes_idx.emplace_back(this->GLVolumeCollection::load_object_volume(model_object, obj_idx, volume_idx, instance_idx));
    return volumes_idx;
}

int GLVolumeCollection::load_object_volume(
    const ModelObject* model_object,
    int                  obj_idx,
    int                  volume_idx,
    int                  instance_idx)
{
    const ModelVolume   *model_volume = model_object->volumes[volume_idx];
    const int            extruder_id  = model_volume->extruder_id();
    const ModelInstance *instance 	  = model_object->instances[instance_idx];
    std::shared_ptr<const TriangleMesh> mesh = model_volume->mesh_ptr();
    this->volumes.emplace_back(new GLVolume());
    GLVolume& v = *this->volumes.back();
    v.set_color(color_from_model_volume(*model_volume));
#if ENABLE_SMOOTH_NORMALS
    v.model.init_from(*mesh, true);
    v.mesh_raycaster = std::make_unique<GUI::MeshRaycaster>(mesh);
#else
    v.model.init_from(*mesh);
    v.mesh_raycaster = std::make_unique<GUI::MeshRaycaster>(mesh);
#endif // ENABLE_SMOOTH_NORMALS
    v.composite_id = GLVolume::CompositeID(obj_idx, volume_idx, instance_idx);
    if (model_volume->is_model_part()) {
        // GLVolume will reference a convex hull from model_volume!
        v.set_convex_hull(model_volume->get_convex_hull_shared_ptr());
        if (extruder_id != -1)
            v.extruder_id = extruder_id;
    }
    v.is_modifier = !model_volume->is_model_part();
    v.shader_outside_printer_detection_enabled = model_volume->is_model_part();
    v.set_instance_transformation(instance->get_transformation());
    v.set_volume_transformation(model_volume->get_transformation());

    return int(this->volumes.size() - 1);
}

<<<<<<< HEAD
#if ENABLE_LEGACY_OPENGL_REMOVAL
=======
// Load SLA auxiliary GLVolumes (for support trees or pad).
// This function produces volumes for multiple instances in a single shot,
// as some object specific mesh conversions may be expensive.
void GLVolumeCollection::load_object_auxiliary(
    const SLAPrintObject* print_object,
    int                             obj_idx,
    // pairs of <instance_idx, print_instance_idx>
    const std::vector<std::pair<size_t, size_t>>& instances,
    SLAPrintObjectStep              milestone,
    // Timestamp of the last change of the milestone
    size_t                          timestamp)
{
    assert(print_object->is_step_done(milestone));
    Transform3d  mesh_trafo_inv = print_object->trafo().inverse();
    // Get the support mesh.
    TriangleMesh mesh = print_object->get_mesh(milestone);
    mesh.transform(mesh_trafo_inv);
    // Convex hull is required for out of print bed detection.
    TriangleMesh convex_hull = mesh.convex_hull_3d();
    for (const std::pair<size_t, size_t>& instance_idx : instances) {
        const ModelInstance& model_instance = *print_object->model_object()->instances[instance_idx.first];
        this->volumes.emplace_back(new GLVolume((milestone == slaposPad) ? GLVolume::SLA_PAD_COLOR : GLVolume::SLA_SUPPORT_COLOR));
        GLVolume& v = *this->volumes.back();
#if ENABLE_SMOOTH_NORMALS
        v.model.init_from(mesh, true);
#else
        v.model.init_from(mesh);
        v.model.set_color((milestone == slaposPad) ? GLVolume::SLA_PAD_COLOR : GLVolume::SLA_SUPPORT_COLOR);
        v.mesh_raycaster = std::make_unique<GUI::MeshRaycaster>(std::make_shared<const TriangleMesh>(mesh));
#endif // ENABLE_SMOOTH_NORMALS
        v.composite_id = GLVolume::CompositeID(obj_idx, -int(milestone), (int)instance_idx.first);
        v.geometry_id = std::pair<size_t, size_t>(timestamp, model_instance.id().id);
        // Create a copy of the convex hull mesh for each instance. Use a move operator on the last instance.
        if (&instance_idx == &instances.back())
            v.set_convex_hull(std::move(convex_hull));
        else
            v.set_convex_hull(convex_hull);
        v.is_modifier = false;
        v.shader_outside_printer_detection_enabled = (milestone == slaposSupportTree);
        v.set_instance_transformation(model_instance.get_transformation());
        // Leave the volume transformation at identity.
        // v.set_volume_transformation(model_volume->get_transformation());
    }
}

>>>>>>> b7740743
#if ENABLE_OPENGL_ES
int GLVolumeCollection::load_wipe_tower_preview(
    float pos_x, float pos_y, float width, float depth, float height,
    float rotation_angle, bool size_unknown, float brim_width, TriangleMesh* out_mesh)
#else
int GLVolumeCollection::load_wipe_tower_preview(
    float pos_x, float pos_y, float width, float depth, float height,
    float rotation_angle, bool size_unknown, float brim_width)
#endif // ENABLE_OPENGL_ES
{
    if (depth < 0.01f)
        return int(this->volumes.size() - 1);
    if (height == 0.0f)
        height = 0.1f;

    TriangleMesh mesh;
    ColorRGBA color = ColorRGBA::DARK_YELLOW();

    // In case we don't know precise dimensions of the wipe tower yet, we'll draw
    // the box with different color with one side jagged:
    if (size_unknown) {
        color.r(0.9f);
        color.g(0.6f);

        // Too narrow tower would interfere with the teeth. The estimate is not precise anyway.
        depth = std::max(depth, 10.f);
        float min_width = 30.f;

        const float scaled_brim_height = 0.2f / height;

        // We'll now create the box with jagged edge. y-coordinates of the pre-generated model
        // are shifted so that the front edge has y=0 and centerline of the back edge has y=depth:
        // We split the box in three main pieces,
        // the two laterals are identical and the central is the one containing the jagged geometry

        // lateral parts generator
        auto generate_lateral = [&](float min_x, float max_x) {
            const std::vector<Vec3f> vertices = {
                { min_x, -(depth + brim_width), 0.0f },
                { max_x, -(depth + brim_width), 0.0f },
                { min_x, -(depth + brim_width), scaled_brim_height },
                { max_x, -(depth + brim_width), scaled_brim_height },
                { min_x, -depth, scaled_brim_height },
                { max_x, -depth, scaled_brim_height },
                { min_x, -depth, 1.0f },
                { max_x, -depth, 1.0f },
                { min_x, 0.0f, 1.0f },
                { max_x, 0.0f, 1.0f },
                { min_x, 0.0f, scaled_brim_height },
                { max_x, 0.0f, scaled_brim_height },
                { min_x, brim_width, scaled_brim_height },
                { max_x, brim_width, scaled_brim_height },
                { min_x, brim_width, 0.0f },
                { max_x, brim_width, 0.0f }
            };
            const std::vector<Vec3i> triangles = {
                { 0, 1, 3 }, { 0, 3, 2 }, { 2, 3, 5 }, { 2, 5, 4 }, { 4, 5, 7 }, { 4, 7, 6 }, { 6, 7, 9 }, { 6, 9, 8 },
                { 8, 9, 11 }, { 8, 11, 10 }, { 10, 11, 13 }, { 10, 13, 12 }, { 12, 13, 15 }, { 12, 15, 14 }, { 14, 15, 1 }, { 14, 1, 0 }
            };

            indexed_triangle_set its;
            its.vertices.reserve(vertices.size());
            for (const Vec3f& v : vertices) {
                its.vertices.emplace_back(v.x(), v.y() + depth, v.z());
            }
            its.indices.reserve(triangles.size());
            for (const Vec3i& t : triangles) {
                its.indices.emplace_back(t);
            }
            return its;
        };

        // central parts generator
        auto generate_central = [&]() {
            const std::vector<Vec3f> vertices = {
                { 38.453f, -(depth + brim_width), 0.0f },
                { 61.547f, -(depth + brim_width), 0.0f },
                { 38.453f, -(depth + brim_width), scaled_brim_height },
                { 61.547f, -(depth + brim_width), scaled_brim_height },
                { 38.453f, -depth, scaled_brim_height },
                { 61.547f, -depth, scaled_brim_height },
                { 38.453f, -depth, 1.0f },
                { 61.547f, -depth, 1.0f },
                { 38.453f, 0.0f, 1.0f },
                { 38.453f + 0.57735f * brim_width, brim_width, 1.0f },
                { 44.2265f, 10.0f, 1.0f },
                { 50.0f - 0.57735f * brim_width, brim_width, 1.0f },
                { 50.0f, 0.0f, 1.0f },
                { 55.7735f, -10.0f, 1.0f },
                { 61.547f, 0.0f, 1.0f },
                { 38.453f, 0.0f, scaled_brim_height },
                { 38.453f, brim_width, scaled_brim_height },
                { 38.453f + 0.57735f * brim_width, brim_width, scaled_brim_height },
                { 50.0f - 0.57735f * brim_width, brim_width, scaled_brim_height },
                { 50.0f, 0.0f, scaled_brim_height },
                { 55.7735f, -10.0f, scaled_brim_height },
                { 61.547f, 0.0f, scaled_brim_height },
                { 61.547f, brim_width, scaled_brim_height },
                { 38.453f, brim_width, 0.0f },
                { 38.453f + 0.57735f * brim_width, brim_width, 0.0f },
                { 44.2265f, 10.0f, 0.0f },
                { 50.0f - 0.57735f * brim_width, brim_width, 0.0f },
                { 61.547f, brim_width, 0.0f }
            };

            const std::vector<Vec3i> triangles = {
                { 0, 1, 3 }, { 0, 3, 2 }, { 2, 3, 5 }, { 2, 5, 4 }, { 4, 5, 7 }, { 4, 7, 6 }, { 7, 14, 13 }, { 7, 13, 6 },
                { 6, 13, 12 }, { 6, 12, 8 }, { 8, 12, 11 }, { 8, 11, 9 }, { 9, 11, 10 }, { 18, 19, 22 }, { 22, 19, 21 }, { 19, 20, 21 },
                { 15, 17, 16 }, { 17, 15, 8 }, { 17, 8, 9 }, { 21, 13, 14 }, { 21, 20, 13 }, { 20, 19, 12 }, { 20, 12, 13 }, { 19, 18, 11 },
                { 19, 11, 12 }, { 27, 26, 18 }, { 27, 18, 22 }, { 26, 25, 18 }, { 18, 25, 11 }, { 11, 25, 10 }, { 25, 24, 17 }, { 25, 17, 9 },
                { 25, 9, 10 }, { 24, 23, 16 }, { 24, 16, 17 }, { 1, 26, 27 }, { 1, 23, 26 }, { 1, 0, 23 }, { 0, 23, 24 }, { 24, 25, 26 }
            };

            indexed_triangle_set its;
            its.vertices.reserve(vertices.size());
            for (const Vec3f& v : vertices) {
                its.vertices.emplace_back(v.x(), v.y() + depth, v.z());
            }
            its.indices.reserve(triangles.size());
            for (const Vec3i& t : triangles) {
                its.indices.emplace_back(t);
            }
            return its;
        };

        TriangleMesh tooth_mesh;
        indexed_triangle_set data = generate_lateral(0.0f, 38.453f);
        tooth_mesh.merge(TriangleMesh(std::move(data)));
        data = generate_central();
        tooth_mesh.merge(TriangleMesh(std::move(data)));
        data = generate_lateral(61.547f, 100.0f);
        tooth_mesh.merge(TriangleMesh(std::move(data)));

        // We have the mesh ready. It has one tooth and width of min_width. We will now
        // append several of these together until we are close to the required width
        // of the block. Than we can scale it precisely.
        size_t n = std::max(1, int(width / min_width)); // How many shall be merged?
        for (size_t i = 0; i < n; ++i) {
            mesh.merge(tooth_mesh);
            tooth_mesh.translate(100.0f, 0.0f, 0.0f);
        }

        // Now we add the caps along the X axis
        const float scaled_brim_width_x = brim_width * n * width / min_width;
        auto generate_negx_cap = [&]() {
            const std::vector<Vec3f> vertices = {
                { -scaled_brim_width_x, -(depth + brim_width), 0.0f },
                { 0.0f, -(depth + brim_width), 0.0f },
                { -scaled_brim_width_x, -(depth + brim_width), scaled_brim_height },
                { 0.0f, -(depth + brim_width), scaled_brim_height },
                { 0.0f, -depth, scaled_brim_height },
                { 0.0f, -depth, 1.0f },
                { 0.0f, 0.0f, 1.0f },
                { 0.0f, 0.0f, scaled_brim_height },
                { 0.0f, brim_width, scaled_brim_height },
                { -scaled_brim_width_x, brim_width, scaled_brim_height },
                { 0.0f, brim_width, 0.0f },
                { -scaled_brim_width_x, brim_width, 0.0f }
            };

            const std::vector<Vec3i> triangles = {
                { 0, 1, 3 }, { 0, 3, 2 }, { 2, 3, 4 }, { 2, 4, 9 }, { 9, 4, 7 }, { 9, 7, 8 }, { 9, 8, 10 }, { 9, 10, 11 },
                { 11, 10, 1 }, { 11, 1, 0 }, { 11, 0, 2 }, { 11, 2, 9 }, { 7, 4, 5 }, { 7, 5, 6 }
            };

            indexed_triangle_set its;
            its.vertices.reserve(vertices.size());
            for (const Vec3f& v : vertices) {
                its.vertices.emplace_back(v.x(), v.y() + depth, v.z());
            }
            its.indices.reserve(triangles.size());
            for (const Vec3i& t : triangles) {
                its.indices.emplace_back(t);
            }
            return its;
        };

        auto generate_posx_cap = [&]() {
            const float posx_cap_x = n * 100.0f;
            const std::vector<Vec3f> vertices = {
                { posx_cap_x, -(depth + brim_width), 0.0f },
                { posx_cap_x + scaled_brim_width_x, -(depth + brim_width), 0.0f },
                { posx_cap_x, -(depth + brim_width), scaled_brim_height },
                { posx_cap_x + scaled_brim_width_x, -(depth + brim_width), scaled_brim_height },
                { posx_cap_x, -depth, scaled_brim_height },
                { posx_cap_x, -depth, 1.0f },
                { posx_cap_x, 0.0f, 1.0f },
                { posx_cap_x, 0.0f, scaled_brim_height },
                { posx_cap_x, brim_width, scaled_brim_height },
                { posx_cap_x + scaled_brim_width_x, brim_width, scaled_brim_height },
                { posx_cap_x, brim_width, 0.0f },
                { posx_cap_x + scaled_brim_width_x, brim_width, 0.0f }
            };

            const std::vector<Vec3i> triangles = {
                { 0, 1, 3 }, { 0, 3, 2 }, { 2, 3, 4 }, { 4, 3, 9 }, { 4, 9, 7 }, { 7, 9, 8 }, { 8, 9, 11 }, { 8, 11, 10 },
                { 10, 11, 1 }, { 10, 1, 0 }, { 1, 11, 9 }, { 1, 9, 3 }, { 4, 7, 6 }, { 4, 6, 5 }
            };

            indexed_triangle_set its;
            its.vertices.reserve(vertices.size());
            for (const Vec3f& v : vertices) {
                its.vertices.emplace_back(v.x(), v.y() + depth, v.z());
            }
            its.indices.reserve(triangles.size());
            for (const Vec3i& t : triangles) {
                its.indices.emplace_back(t);
            }
            return its;
        };

        data = generate_negx_cap();
        mesh.merge(TriangleMesh(std::move(data)));
        data = generate_posx_cap();
        mesh.merge(TriangleMesh(std::move(data)));
        mesh.scale(Vec3f(width / (n * 100.0f), 1.0f, height)); // Scaling to proper width
    }
    else
        mesh = make_cube(width, depth, height);

    volumes.emplace_back(new GLVolume(color));
    GLVolume& v = *volumes.back();
#if ENABLE_OPENGL_ES
    if (out_mesh != nullptr)
        *out_mesh = mesh;
#endif // ENABLE_OPENGL_ES
    v.model.init_from(mesh);
    v.model.set_color(color);
    v.mesh_raycaster = std::make_unique<GUI::MeshRaycaster>(std::make_shared<const TriangleMesh>(mesh));
    v.set_convex_hull(mesh.convex_hull_3d());
    v.set_volume_offset(Vec3d(pos_x, pos_y, 0.0));
    v.set_volume_rotation(Vec3d(0., 0., (M_PI / 180.) * rotation_angle));
    v.composite_id = GLVolume::CompositeID(INT_MAX, 0, 0);
    v.geometry_id.first = 0;
    v.geometry_id.second = wipe_tower_instance_id().id;
    v.is_wipe_tower = true;
    v.shader_outside_printer_detection_enabled = !size_unknown;
    return int(volumes.size() - 1);
}

GLVolume* GLVolumeCollection::new_toolpath_volume(const ColorRGBA& rgba)
{
    GLVolume* out = new_nontoolpath_volume(rgba);
    out->is_extrusion_path = true;
    return out;
}

GLVolume* GLVolumeCollection::new_nontoolpath_volume(const ColorRGBA& rgba)
{
    GLVolume* out = new GLVolume(rgba);
    out->is_extrusion_path = false;
    this->volumes.emplace_back(out);
    return out;
}

GLVolumeWithIdAndZList volumes_to_render(const GLVolumePtrs& volumes, GLVolumeCollection::ERenderType type, const Transform3d& view_matrix, std::function<bool(const GLVolume&)> filter_func)
{
    GLVolumeWithIdAndZList list;
    list.reserve(volumes.size());

    for (unsigned int i = 0; i < (unsigned int)volumes.size(); ++i) {
        GLVolume* volume = volumes[i];
        bool is_transparent = volume->render_color.is_transparent();
        if (((type == GLVolumeCollection::ERenderType::Opaque && !is_transparent) ||
             (type == GLVolumeCollection::ERenderType::Transparent && is_transparent) ||
             type == GLVolumeCollection::ERenderType::All) &&
            (! filter_func || filter_func(*volume)))
            list.emplace_back(std::make_pair(volume, std::make_pair(i, 0.0)));
    }

    if (type == GLVolumeCollection::ERenderType::Transparent && list.size() > 1) {
        for (GLVolumeWithIdAndZ& volume : list) {
            volume.second.second = volume.first->bounding_box().transformed(view_matrix * volume.first->world_matrix()).max(2);
        }

        std::sort(list.begin(), list.end(),
            [](const GLVolumeWithIdAndZ& v1, const GLVolumeWithIdAndZ& v2) -> bool { return v1.second.second < v2.second.second; }
        );
    }
    else if (type == GLVolumeCollection::ERenderType::Opaque && list.size() > 1) {
        std::sort(list.begin(), list.end(),
            [](const GLVolumeWithIdAndZ& v1, const GLVolumeWithIdAndZ& v2) -> bool { return v1.first->selected && !v2.first->selected; }
        );
    }

    return list;
}

void GLVolumeCollection::render(GLVolumeCollection::ERenderType type, bool disable_cullface, const Transform3d& view_matrix, const Transform3d& projection_matrix,
    std::function<bool(const GLVolume&)> filter_func) const
{
    GLVolumeWithIdAndZList to_render = volumes_to_render(volumes, type, view_matrix, filter_func);
    if (to_render.empty())
        return;

    GLShaderProgram* shader = GUI::wxGetApp().get_current_shader();
    if (shader == nullptr)
        return;

    GLShaderProgram* sink_shader  = GUI::wxGetApp().get_shader("flat");
#if ENABLE_GL_CORE_PROFILE
    GLShaderProgram* edges_shader = GUI::OpenGLManager::get_gl_info().is_core_profile() ? GUI::wxGetApp().get_shader("dashed_thick_lines") : GUI::wxGetApp().get_shader("flat");
#else
    GLShaderProgram* edges_shader = GUI::wxGetApp().get_shader("flat");
#endif // ENABLE_GL_CORE_PROFILE

    if (type == ERenderType::Transparent) {
        glsafe(::glEnable(GL_BLEND));
        glsafe(::glBlendFunc(GL_SRC_ALPHA, GL_ONE_MINUS_SRC_ALPHA));
        glsafe(::glDepthMask(false));
    }

    glsafe(::glCullFace(GL_BACK));
    if (disable_cullface)
        glsafe(::glDisable(GL_CULL_FACE));

    for (GLVolumeWithIdAndZ& volume : to_render) {
        volume.first->set_render_color(true);

        // render sinking contours of non-hovered volumes
        shader->stop_using();
        if (sink_shader != nullptr) {
            sink_shader->start_using();
            if (m_show_sinking_contours) {
                if (volume.first->is_sinking() && !volume.first->is_below_printbed() &&
                    volume.first->hover == GLVolume::HS_None && !volume.first->force_sinking_contours) {
                    volume.first->render_sinking_contours();
                }
            }
            sink_shader->stop_using();
        }
        shader->start_using();

        shader->set_uniform("z_range", m_z_range);
        shader->set_uniform("clipping_plane", m_clipping_plane);
        shader->set_uniform("print_volume.type", static_cast<int>(m_print_volume.type));
        shader->set_uniform("print_volume.xy_data", m_print_volume.data);
        shader->set_uniform("print_volume.z_data", m_print_volume.zs);
        shader->set_uniform("volume_world_matrix", volume.first->world_matrix());
        shader->set_uniform("slope.actived", m_slope.active && !volume.first->is_modifier && !volume.first->is_wipe_tower);
        shader->set_uniform("slope.volume_world_normal_matrix", static_cast<Matrix3f>(volume.first->world_matrix().matrix().block(0, 0, 3, 3).inverse().transpose().cast<float>()));
        shader->set_uniform("slope.normal_z", m_slope.normal_z);

#if ENABLE_ENVIRONMENT_MAP
        unsigned int environment_texture_id = GUI::wxGetApp().plater()->get_environment_texture_id();
        bool use_environment_texture = environment_texture_id > 0 && GUI::wxGetApp().app_config->get("use_environment_map") == "1";
        shader->set_uniform("use_environment_tex", use_environment_texture);
        if (use_environment_texture)
            glsafe(::glBindTexture(GL_TEXTURE_2D, environment_texture_id));
#endif // ENABLE_ENVIRONMENT_MAP
        glcheck();

        volume.first->model.set_color(volume.first->render_color);
        const Transform3d model_matrix = volume.first->world_matrix();
        shader->set_uniform("view_model_matrix", view_matrix * model_matrix);
        shader->set_uniform("projection_matrix", projection_matrix);
        const Matrix3d view_normal_matrix = view_matrix.matrix().block(0, 0, 3, 3) * model_matrix.matrix().block(0, 0, 3, 3).inverse().transpose();
        shader->set_uniform("view_normal_matrix", view_normal_matrix);
        volume.first->render();

#if ENABLE_ENVIRONMENT_MAP
        if (use_environment_texture)
            glsafe(::glBindTexture(GL_TEXTURE_2D, 0));
#endif // ENABLE_ENVIRONMENT_MAP

        glsafe(::glBindBuffer(GL_ARRAY_BUFFER, 0));
        glsafe(::glBindBuffer(GL_ELEMENT_ARRAY_BUFFER, 0));
    }

    if (m_show_sinking_contours) {
        shader->stop_using();
        if (sink_shader != nullptr) {
            sink_shader->start_using();
            for (GLVolumeWithIdAndZ& volume : to_render) {
                // render sinking contours of hovered/displaced volumes
                if (volume.first->is_sinking() && !volume.first->is_below_printbed() &&
                    (volume.first->hover != GLVolume::HS_None || volume.first->force_sinking_contours)) {
                    glsafe(::glDepthFunc(GL_ALWAYS));
                    volume.first->render_sinking_contours();
                    glsafe(::glDepthFunc(GL_LESS));
                }
            }
            sink_shader->start_using();
        }
        shader->start_using();
    }

    shader->stop_using();
    if (edges_shader != nullptr) {
        edges_shader->start_using();
        if (m_show_non_manifold_edges && GUI::wxGetApp().app_config->get("non_manifold_edges") == "1") {
            for (GLVolumeWithIdAndZ& volume : to_render) {
                volume.first->render_non_manifold_edges();
            }
        }
        edges_shader->stop_using();
    }
    shader->start_using();

    if (disable_cullface)
        glsafe(::glEnable(GL_CULL_FACE));

    if (type == ERenderType::Transparent) {
        glsafe(::glDisable(GL_BLEND));
        glsafe(::glDepthMask(true));
    }
}

bool GLVolumeCollection::check_outside_state(const BuildVolume &build_volume, ModelInstanceEPrintVolumeState *out_state) const
{
    const Model&        model              = GUI::wxGetApp().plater()->model();
    auto                volume_below       = [](GLVolume& volume) -> bool
        { return volume.object_idx() != -1 && volume.volume_idx() != -1 && volume.is_below_printbed(); };
    // Volume is partially below the print bed, thus a pre-calculated convex hull cannot be used.
    auto                volume_sinking     = [](GLVolume& volume) -> bool
        { return volume.object_idx() != -1 && volume.volume_idx() != -1 && volume.is_sinking(); };
    // Cached bounding box of a volume above the print bed.
    auto                volume_bbox        = [volume_sinking](GLVolume& volume) -> BoundingBoxf3 
        { return volume_sinking(volume) ? volume.transformed_non_sinking_bounding_box() : volume.transformed_convex_hull_bounding_box(); };
    // Cached 3D convex hull of a volume above the print bed.
    auto                volume_convex_mesh = [volume_sinking, &model](GLVolume& volume) -> const TriangleMesh&
        { return volume_sinking(volume) ? model.objects[volume.object_idx()]->volumes[volume.volume_idx()]->mesh() : *volume.convex_hull(); };

    ModelInstanceEPrintVolumeState overall_state = ModelInstancePVS_Inside;
    bool contained_min_one = false;

    for (GLVolume* volume : this->volumes)
        if (! volume->is_modifier && (volume->shader_outside_printer_detection_enabled || (! volume->is_wipe_tower && volume->composite_id.volume_id >= 0))) {
            BuildVolume::ObjectState state;
            if (volume_below(*volume))
                state = BuildVolume::ObjectState::Below;
            else {
                switch (build_volume.type()) {
                case BuildVolume::Type::Rectangle:
                //FIXME this test does not evaluate collision of a build volume bounding box with non-convex objects.
                    state = build_volume.volume_state_bbox(volume_bbox(*volume));
                    break;
                case BuildVolume::Type::Circle:
                case BuildVolume::Type::Convex:
                //FIXME doing test on convex hull until we learn to do test on non-convex polygons efficiently.
                case BuildVolume::Type::Custom:
                    state = build_volume.object_state(volume_convex_mesh(*volume).its, volume->world_matrix().cast<float>(), volume_sinking(*volume));
                    break;
                default:
                    // Ignore, don't produce any collision.
                    state = BuildVolume::ObjectState::Inside;
                    break;
                }
                assert(state != BuildVolume::ObjectState::Below);
            }
            volume->is_outside = state != BuildVolume::ObjectState::Inside;
            if (volume->printable) {
                if (overall_state == ModelInstancePVS_Inside && volume->is_outside)
                    overall_state = ModelInstancePVS_Fully_Outside;
                if (overall_state == ModelInstancePVS_Fully_Outside && volume->is_outside && state == BuildVolume::ObjectState::Colliding)
                    overall_state = ModelInstancePVS_Partly_Outside;
                contained_min_one |= !volume->is_outside;
            }
        }

    if (out_state != nullptr)
        *out_state = overall_state;

    return contained_min_one;
}

void GLVolumeCollection::reset_outside_state()
{
    for (GLVolume* volume : this->volumes) {
        if (volume != nullptr)
            volume->is_outside = false;
    }
}

void GLVolumeCollection::update_colors_by_extruder(const DynamicPrintConfig* config)
{
    using ColorItem = std::pair<std::string, ColorRGB>;
    std::vector<ColorItem> colors;

    if (static_cast<PrinterTechnology>(config->opt_int("printer_technology")) == ptSLA) {
        const std::string& txt_color = config->opt_string("material_colour").empty() ? 
                                       print_config_def.get("material_colour")->get_default_value<ConfigOptionString>()->value : 
                                       config->opt_string("material_colour");
        ColorRGB rgb;
        if (decode_color(txt_color, rgb))
            colors.push_back({ txt_color, rgb });
    }
    else {
        const ConfigOptionStrings* extruders_opt = dynamic_cast<const ConfigOptionStrings*>(config->option("extruder_colour"));
        if (extruders_opt == nullptr)
            return;

        const ConfigOptionStrings* filamemts_opt = dynamic_cast<const ConfigOptionStrings*>(config->option("filament_colour"));
        if (filamemts_opt == nullptr)
            return;

        size_t colors_count = std::max(extruders_opt->values.size(), filamemts_opt->values.size());
        if (colors_count == 0)
            return;
        colors.resize(colors_count);

        for (unsigned int i = 0; i < colors_count; ++i) {
            const std::string& ext_color = config->opt_string("extruder_colour", i);
            ColorRGB rgb;
            if (decode_color(ext_color, rgb))
                colors[i] = { ext_color, rgb };
            else {
                const std::string& fil_color = config->opt_string("filament_colour", i);
                if (decode_color(fil_color, rgb))
                    colors[i] = { fil_color, rgb };
            }
        }
    }

    for (GLVolume* volume : volumes) {
        if (volume == nullptr || volume->is_modifier || volume->is_wipe_tower || volume->volume_idx() < 0)
            continue;

        int extruder_id = volume->extruder_id - 1;
        if (extruder_id < 0 || (int)colors.size() <= extruder_id)
            extruder_id = 0;

        const ColorItem& color = colors[extruder_id];
        if (!color.first.empty())
            volume->color = to_rgba(color.second, volume->color.a());
    }
}

std::vector<double> GLVolumeCollection::get_current_print_zs(bool active_only) const
{
    // Collect layer top positions of all volumes.
    std::vector<double> print_zs;
    for (GLVolume *vol : this->volumes)
    {
        if (!active_only || vol->is_active)
            append(print_zs, vol->print_zs);
    }
    std::sort(print_zs.begin(), print_zs.end());

    // Replace intervals of layers with similar top positions with their average value.
    int n = int(print_zs.size());
    int k = 0;
    for (int i = 0; i < n;) {
        int j = i + 1;
        coordf_t zmax = print_zs[i] + EPSILON;
        for (; j < n && print_zs[j] <= zmax; ++ j) ;
        print_zs[k ++] = (j > i + 1) ? (0.5 * (print_zs[i] + print_zs[j - 1])) : print_zs[i];
        i = j;
    }
    if (k < n)
        print_zs.erase(print_zs.begin() + k, print_zs.end());

    return print_zs;
}

size_t GLVolumeCollection::cpu_memory_used() const 
{
	size_t memsize = sizeof(*this) + this->volumes.capacity() * sizeof(GLVolume);
	for (const GLVolume *volume : this->volumes)
		memsize += volume->cpu_memory_used();
	return memsize;
}

size_t GLVolumeCollection::gpu_memory_used() const 
{
	size_t memsize = 0;
	for (const GLVolume *volume : this->volumes)
		memsize += volume->gpu_memory_used();
	return memsize;
}

std::string GLVolumeCollection::log_memory_info() const 
{ 
	return " (GLVolumeCollection RAM: " + format_memsize_MB(this->cpu_memory_used()) + " GPU: " + format_memsize_MB(this->gpu_memory_used()) + " Both: " + format_memsize_MB(this->gpu_memory_used()) + ")";
}

static void thick_lines_to_geometry(
    const Lines&               lines,
    const std::vector<double>& widths,
    const std::vector<double>& heights,
    bool                       closed,
    double                     top_z,
    GUI::GLModel::Geometry&    geometry)
{
    assert(!lines.empty());
    if (lines.empty())
        return;

    enum Direction : unsigned char
    {
        Left,
        Right,
        Top,
        Bottom
    };

    // right, left, top, bottom
    std::array<int, 4> idx_prev    = { -1, -1, -1, -1 };
    std::array<int, 4> idx_initial = { -1, -1, -1, -1 };

    double bottom_z_prev = 0.0;
    Vec2d  b1_prev(Vec2d::Zero());
    Vec2d  v_prev(Vec2d::Zero());
    double len_prev = 0.0;
    double width_initial = 0.0;
    double bottom_z_initial = 0.0;

    // Reserve for a smooth path. Likley the path will not be that smooth, but better than nothing.
    // Allocated 1.5x more data than minimum.
    // Number of indices, not triangles.
    geometry.reserve_more_indices((lines.size() * 8 * 3) * 3 / 2);
    // Number of vertices, not floats.
    geometry.reserve_more_vertices(((lines.size() + 1) * 4) * 3 / 2);

    // loop once more in case of closed loops
    const size_t lines_end = closed ? (lines.size() + 1) : lines.size();
    for (size_t ii = 0; ii < lines_end; ++ii) {
        const size_t i = (ii == lines.size()) ? 0 : ii;
        const Line& line = lines[i];
        const double bottom_z = top_z - heights[i];
        const double middle_z = 0.5 * (top_z + bottom_z);
        const double width = widths[i];

        const bool is_first = (ii == 0);
        const bool is_last = (ii == lines_end - 1);
        const bool is_closing = closed && is_last;

        const Vec2d v = unscale(line.vector()).normalized();
        const double len = unscale<double>(line.length());

        const Vec2d a = unscale(line.a);
        const Vec2d b = unscale(line.b);
        Vec2d a1 = a;
        Vec2d a2 = a;
        Vec2d b1 = b;
        Vec2d b2 = b;
        {
            const double dist = 0.5 * width;  // scaled
            const double dx = dist * v.x();
            const double dy = dist * v.y();
            a1 += Vec2d(+dy, -dx);
            a2 += Vec2d(-dy, +dx);
            b1 += Vec2d(+dy, -dx);
            b2 += Vec2d(-dy, +dx);
        }

        // calculate new XY normals
        const Vec2d xy_right_normal = unscale(line.normal()).normalized();

        std::array<int, 4> idx_a = { 0, 0, 0, 0 };
        std::array<int, 4> idx_b = { 0, 0, 0, 0 };
        int idx_last = int(geometry.vertices_count());

        const bool bottom_z_different = bottom_z_prev != bottom_z;
        bottom_z_prev = bottom_z;

        if (!is_first && bottom_z_different) {
            // Found a change of the layer thickness -> Add a cap at the end of the previous segment.
            geometry.add_triangle(idx_b[Bottom], idx_b[Left], idx_b[Top]);
            geometry.add_triangle(idx_b[Bottom], idx_b[Top], idx_b[Right]);
        }

        // Share top / bottom vertices if possible.
        if (is_first) {
            idx_a[Top] = idx_last++;
            geometry.add_vertex(Vec3f(a.x(), a.y(), top_z), Vec3f(0.0f, 0.0f, 1.0f));
        }
        else
            idx_a[Top] = idx_prev[Top];

        if (is_first || bottom_z_different) {
            // Start of the 1st line segment or a change of the layer thickness while maintaining the print_z.
            idx_a[Bottom] = idx_last++;
            geometry.add_vertex(Vec3f(a.x(), a.y(), bottom_z), Vec3f(0.0f, 0.0f, -1.0f));
            idx_a[Left] = idx_last++;
            geometry.add_vertex(Vec3f(a2.x(), a2.y(), middle_z), Vec3f(-xy_right_normal.x(), -xy_right_normal.y(), 0.0f));
            idx_a[Right] = idx_last++;
            geometry.add_vertex(Vec3f(a1.x(), a1.y(), middle_z), Vec3f(xy_right_normal.x(), xy_right_normal.y(), 0.0f));
        }
        else
            idx_a[Bottom] = idx_prev[Bottom];

        if (is_first) {
            // Start of the 1st line segment.
            width_initial = width;
            bottom_z_initial = bottom_z;
            idx_initial = idx_a;
        }
        else {
            // Continuing a previous segment.
            // Share left / right vertices if possible.
            const double v_dot = v_prev.dot(v);
            // To reduce gpu memory usage, we try to reuse vertices
            // To reduce the visual artifacts, due to averaged normals, we allow to reuse vertices only when any of two adjacent edges 
            // is longer than a fixed threshold.
            // The following value is arbitrary, it comes from tests made on a bunch of models showing the visual artifacts
            const double len_threshold = 2.5;

            // Generate new vertices if the angle between adjacent edges is greater than 45 degrees or thresholds conditions are met
            const bool sharp = (v_dot < 0.707) || (len_prev > len_threshold) || (len > len_threshold);
            if (sharp) {
                if (!bottom_z_different) {
                    // Allocate new left / right points for the start of this segment as these points will receive their own normals to indicate a sharp turn.
                    idx_a[Right] = idx_last++;
                    geometry.add_vertex(Vec3f(a1.x(), a1.y(), middle_z), Vec3f(xy_right_normal.x(), xy_right_normal.y(), 0.0f));
                    idx_a[Left] = idx_last++;
                    geometry.add_vertex(Vec3f(a2.x(), a2.y(), middle_z), Vec3f(-xy_right_normal.x(), -xy_right_normal.y(), 0.0f));
                    if (cross2(v_prev, v) > 0.0) {
                        // Right turn. Fill in the right turn wedge.
                        geometry.add_triangle(idx_prev[Right], idx_a[Right], idx_prev[Top]);
                        geometry.add_triangle(idx_prev[Right], idx_prev[Bottom], idx_a[Right]);
                    }
                    else {
                        // Left turn. Fill in the left turn wedge.
                        geometry.add_triangle(idx_prev[Left], idx_prev[Top], idx_a[Left]);
                        geometry.add_triangle(idx_prev[Left], idx_a[Left], idx_prev[Bottom]);
                    }
                }
            }
            else {
                if (!bottom_z_different) {
                    // The two successive segments are nearly collinear.
                    idx_a[Left]  = idx_prev[Left];
                    idx_a[Right] = idx_prev[Right];
                }
            }
            if (is_closing) {
                if (!sharp) {
                    if (!bottom_z_different) {
                        // Closing a loop with smooth transition. Unify the closing left / right vertices.
                        geometry.set_vertex(idx_initial[Left], geometry.extract_position_3(idx_prev[Left]), geometry.extract_normal_3(idx_prev[Left]));
                        geometry.set_vertex(idx_initial[Right], geometry.extract_position_3(idx_prev[Right]), geometry.extract_normal_3(idx_prev[Right]));
                        geometry.remove_vertex(geometry.vertices_count() - 1);
                        geometry.remove_vertex(geometry.vertices_count() - 1);
                        // Replace the left / right vertex indices to point to the start of the loop.
                        const size_t indices_count = geometry.indices_count();
                        for (size_t u = indices_count - 24; u < indices_count; ++u) {
                            const unsigned int id = geometry.extract_index(u);
                            if (id == (unsigned int)idx_prev[Left])
                                geometry.set_index(u, (unsigned int)idx_initial[Left]);
                            else if (id == (unsigned int)idx_prev[Right])
                                geometry.set_index(u, (unsigned int)idx_initial[Right]);
                        }
                    }
                }
                // This is the last iteration, only required to solve the transition.
                break;
            }
        }

        // Only new allocate top / bottom vertices, if not closing a loop.
        if (is_closing)
            idx_b[Top] = idx_initial[Top];
        else {
            idx_b[Top] = idx_last++;
            geometry.add_vertex(Vec3f(b.x(), b.y(), top_z), Vec3f(0.0f, 0.0f, 1.0f));
        }

        if (is_closing && width == width_initial && bottom_z == bottom_z_initial)
            idx_b[Bottom] = idx_initial[Bottom];
        else {
            idx_b[Bottom] = idx_last++;
            geometry.add_vertex(Vec3f(b.x(), b.y(), bottom_z), Vec3f(0.0f, 0.0f, -1.0f));
        }
        // Generate new vertices for the end of this line segment.
        idx_b[Left] = idx_last++;
        geometry.add_vertex(Vec3f(b2.x(), b2.y(), middle_z), Vec3f(-xy_right_normal.x(), -xy_right_normal.y(), 0.0f));
        idx_b[Right] = idx_last++;
        geometry.add_vertex(Vec3f(b1.x(), b1.y(), middle_z), Vec3f(xy_right_normal.x(), xy_right_normal.y(), 0.0f));

        idx_prev = idx_b;
        bottom_z_prev = bottom_z;
        b1_prev = b1;
        v_prev = v;
        len_prev = len;

        if (bottom_z_different && (closed || (!is_first && !is_last))) {
            // Found a change of the layer thickness -> Add a cap at the beginning of this segment.
            geometry.add_triangle(idx_a[Bottom], idx_a[Right], idx_a[Top]);
            geometry.add_triangle(idx_a[Bottom], idx_a[Top], idx_a[Left]);
        }

        if (!closed) {
            // Terminate open paths with caps.
            if (is_first) {
                geometry.add_triangle(idx_a[Bottom], idx_a[Right], idx_a[Top]);
                geometry.add_triangle(idx_a[Bottom], idx_a[Top], idx_a[Left]);
            }
            // We don't use 'else' because both cases are true if we have only one line.
            if (is_last) {
                geometry.add_triangle(idx_b[Bottom], idx_b[Left], idx_b[Top]);
                geometry.add_triangle(idx_b[Bottom], idx_b[Top], idx_b[Right]);
            }
        }

        // Add quads for a straight hollow tube-like segment.
        // bottom-right face
        geometry.add_triangle(idx_a[Bottom], idx_b[Bottom], idx_b[Right]);
        geometry.add_triangle(idx_a[Bottom], idx_b[Right], idx_a[Right]);
        // top-right face
        geometry.add_triangle(idx_a[Right], idx_b[Right], idx_b[Top]);
        geometry.add_triangle(idx_a[Right], idx_b[Top], idx_a[Top]);
        // top-left face
        geometry.add_triangle(idx_a[Top], idx_b[Top], idx_b[Left]);
        geometry.add_triangle(idx_a[Top], idx_b[Left], idx_a[Left]);
        // bottom-left face
        geometry.add_triangle(idx_a[Left], idx_b[Left], idx_b[Bottom]);
        geometry.add_triangle(idx_a[Left], idx_b[Bottom], idx_a[Bottom]);
    }
}

// caller is responsible for supplying NO lines with zero length
static void thick_lines_to_geometry(
    const Lines3&              lines,
    const std::vector<double>& widths,
    const std::vector<double>& heights,
    bool                       closed,
    GUI::GLModel::Geometry&    geometry)
{
    assert(!lines.empty());
    if (lines.empty())
        return;

    enum Direction : unsigned char
    {
        Left,
        Right,
        Top,
        Bottom
    };

    // left, right, top, bottom
    std::array<int, 4> idx_prev    = { -1, -1, -1, -1 };
    std::array<int, 4> idx_initial = { -1, -1, -1, -1 };

    double z_prev = 0.0;
    double len_prev = 0.0;
    Vec3d  n_right_prev = Vec3d::Zero();
    Vec3d  n_top_prev = Vec3d::Zero();
    Vec3d  unit_v_prev = Vec3d::Zero();
    double width_initial = 0.0;

    // new vertices around the line endpoints
    // left, right, top, bottom
    std::array<Vec3d, 4> a = { Vec3d::Zero(), Vec3d::Zero(), Vec3d::Zero(), Vec3d::Zero() };
    std::array<Vec3d, 4> b = { Vec3d::Zero(), Vec3d::Zero(), Vec3d::Zero(), Vec3d::Zero() };

    // loop once more in case of closed loops
    const size_t lines_end = closed ? (lines.size() + 1) : lines.size();
    for (size_t ii = 0; ii < lines_end; ++ii) {
        const size_t i = (ii == lines.size()) ? 0 : ii;

        const Line3& line = lines[i];
        const double height = heights[i];
        const double width = widths[i];

        const Vec3d unit_v = unscale(line.vector()).normalized();
        const double len = unscale<double>(line.length());

        Vec3d n_top = Vec3d::Zero();
        Vec3d n_right = Vec3d::Zero();

        if (line.a.x() == line.b.x() && line.a.y() == line.b.y()) {
            // vertical segment
            n_top = Vec3d::UnitY();
            n_right = Vec3d::UnitX();
            if (line.a.z() < line.b.z())
                n_right = -n_right;
        }
        else {
            // horizontal segment
            n_right = unit_v.cross(Vec3d::UnitZ()).normalized();
            n_top = n_right.cross(unit_v).normalized();
        }

        const Vec3d rl_displacement = 0.5 * width * n_right;
        const Vec3d tb_displacement = 0.5 * height * n_top;
        const Vec3d l_a = unscale(line.a);
        const Vec3d l_b = unscale(line.b);

        a[Right]  = l_a + rl_displacement;
        a[Left]   = l_a - rl_displacement;
        a[Top]    = l_a + tb_displacement;
        a[Bottom] = l_a - tb_displacement;
        b[Right]  = l_b + rl_displacement;
        b[Left]   = l_b - rl_displacement;
        b[Top]    = l_b + tb_displacement;
        b[Bottom] = l_b - tb_displacement;

        const Vec3d n_bottom = -n_top;
        const Vec3d n_left = -n_right;

        std::array<int, 4> idx_a = { 0, 0, 0, 0};
        std::array<int, 4> idx_b = { 0, 0, 0, 0 };
        int idx_last = int(geometry.vertices_count());

        const bool z_different = (z_prev != l_a.z());
        z_prev = l_b.z();

        // Share top / bottom vertices if possible.
        if (ii == 0) {
            idx_a[Top] = idx_last++;
            geometry.add_vertex((Vec3f)a[Top].cast<float>(), (Vec3f)n_top.cast<float>());
        }
        else
            idx_a[Top] = idx_prev[Top];

        if (ii == 0 || z_different) {
            // Start of the 1st line segment or a change of the layer thickness while maintaining the print_z.
            idx_a[Bottom] = idx_last++;
            geometry.add_vertex((Vec3f)a[Bottom].cast<float>(), (Vec3f)n_bottom.cast<float>());
            idx_a[Left] = idx_last++;
            geometry.add_vertex((Vec3f)a[Left].cast<float>(), (Vec3f)n_left.cast<float>());
            idx_a[Right] = idx_last++;
            geometry.add_vertex((Vec3f)a[Right].cast<float>(), (Vec3f)n_right.cast<float>());
        }
        else
            idx_a[Bottom] = idx_prev[Bottom];

        if (ii == 0) {
            // Start of the 1st line segment.
            width_initial = width;
            idx_initial =  idx_a;
        }
        else {
            // Continuing a previous segment.
            // Share left / right vertices if possible.
            const double v_dot = unit_v_prev.dot(unit_v);
            const bool is_right_turn = n_top_prev.dot(unit_v_prev.cross(unit_v)) > 0.0;

            // To reduce gpu memory usage, we try to reuse vertices
            // To reduce the visual artifacts, due to averaged normals, we allow to reuse vertices only when any of two adjacent edges 
            // is longer than a fixed threshold.
            // The following value is arbitrary, it comes from tests made on a bunch of models showing the visual artifacts
            const double len_threshold = 2.5;

            // Generate new vertices if the angle between adjacent edges is greater than 45 degrees or thresholds conditions are met
            const bool is_sharp = v_dot < 0.707 || len_prev > len_threshold || len > len_threshold;
            if (is_sharp) {
                // Allocate new left / right points for the start of this segment as these points will receive their own normals to indicate a sharp turn.
                idx_a[Right] = idx_last++;
                geometry.add_vertex((Vec3f)a[Right].cast<float>(), (Vec3f)n_right.cast<float>());
                idx_a[Left] = idx_last++;
                geometry.add_vertex((Vec3f)a[Left].cast<float>(), (Vec3f)n_left.cast<float>());

                if (is_right_turn) {
                    // Right turn. Fill in the right turn wedge.
                    geometry.add_triangle(idx_prev[Right], idx_a[Right], idx_prev[Top]);
                    geometry.add_triangle(idx_prev[Right], idx_prev[Bottom], idx_a[Right]);
                }
                else {
                    // Left turn. Fill in the left turn wedge.
                    geometry.add_triangle(idx_prev[Left], idx_prev[Top], idx_a[Left]);
                    geometry.add_triangle(idx_prev[Left], idx_a[Left], idx_prev[Bottom]);
                }
            }
            else {
                // The two successive segments are nearly collinear.
                idx_a[Left] = idx_prev[Left];
                idx_a[Right] = idx_prev[Right];
            }

            if (ii == lines.size()) {
                if (!is_sharp) {
                    // Closing a loop with smooth transition. Unify the closing left / right vertices.
                    geometry.set_vertex(idx_initial[Left], geometry.extract_position_3(idx_prev[Left]), geometry.extract_normal_3(idx_prev[Left]));
                    geometry.set_vertex(idx_initial[Right], geometry.extract_position_3(idx_prev[Right]), geometry.extract_normal_3(idx_prev[Right]));
                    geometry.remove_vertex(geometry.vertices_count() - 1);
                    geometry.remove_vertex(geometry.vertices_count() - 1);
                    // Replace the left / right vertex indices to point to the start of the loop.
                    const size_t indices_count = geometry.indices_count();
                    for (size_t u = indices_count - 24; u < indices_count; ++u) {
                        const unsigned int id = geometry.extract_index(u);
                        if (id == (unsigned int)idx_prev[Left])
                            geometry.set_index(u, (unsigned int)idx_initial[Left]);
                        else if (id == (unsigned int)idx_prev[Right])
                            geometry.set_index(u, (unsigned int)idx_initial[Right]);
                    }
                }

                // This is the last iteration, only required to solve the transition.
                break;
            }
        }

        // Only new allocate top / bottom vertices, if not closing a loop.
        if (closed && ii + 1 == lines.size())
            idx_b[Top] = idx_initial[Top];
        else {
            idx_b[Top] = idx_last++;
            geometry.add_vertex((Vec3f)b[Top].cast<float>(), (Vec3f)n_top.cast<float>());
        }

        if (closed && ii + 1 == lines.size() && width == width_initial)
            idx_b[Bottom] = idx_initial[Bottom];
        else {
            idx_b[Bottom] = idx_last++;
            geometry.add_vertex((Vec3f)b[Bottom].cast<float>(), (Vec3f)n_bottom.cast<float>());
        }

        // Generate new vertices for the end of this line segment.
        idx_b[Left] = idx_last++;
        geometry.add_vertex((Vec3f)b[Left].cast<float>(), (Vec3f)n_left.cast<float>());
        idx_b[Right] = idx_last++;
        geometry.add_vertex((Vec3f)b[Right].cast<float>(), (Vec3f)n_right.cast<float>());

        idx_prev = idx_b;
        n_right_prev = n_right;
        n_top_prev = n_top;
        unit_v_prev = unit_v;
        len_prev = len;

        if (!closed) {
            // Terminate open paths with caps.
            if (i == 0) {
                geometry.add_triangle(idx_a[Bottom], idx_a[Right], idx_a[Top]);
                geometry.add_triangle(idx_a[Bottom], idx_a[Top], idx_a[Left]);
            }

            // We don't use 'else' because both cases are true if we have only one line.
            if (i + 1 == lines.size()) {
                geometry.add_triangle(idx_b[Bottom], idx_b[Left], idx_b[Top]);
                geometry.add_triangle(idx_b[Bottom], idx_b[Top], idx_b[Right]);
            }
        }

        // Add quads for a straight hollow tube-like segment.
        // bottom-right face
        geometry.add_triangle(idx_a[Bottom], idx_b[Bottom], idx_b[Right]);
        geometry.add_triangle(idx_a[Bottom], idx_b[Right], idx_a[Right]);
        // top-right face
        geometry.add_triangle(idx_a[Right], idx_b[Right], idx_b[Top]);
        geometry.add_triangle(idx_a[Right], idx_b[Top], idx_a[Top]);
        // top-left face
        geometry.add_triangle(idx_a[Top], idx_b[Top], idx_b[Left]);
        geometry.add_triangle(idx_a[Top], idx_b[Left], idx_a[Left]);
        // bottom-left face
        geometry.add_triangle(idx_a[Left], idx_b[Left], idx_b[Bottom]);
        geometry.add_triangle(idx_a[Left], idx_b[Bottom], idx_a[Bottom]);
    }
}

void _3DScene::thick_lines_to_verts(
    const Lines&               lines,
    const std::vector<double>& widths,
    const std::vector<double>& heights,
    bool                       closed,
    double                     top_z,
    GUI::GLModel::Geometry&    geometry)
{
    thick_lines_to_geometry(lines, widths, heights, closed, top_z, geometry);
}

void _3DScene::thick_lines_to_verts(
    const Lines3&              lines,
    const std::vector<double>& widths,
    const std::vector<double>& heights,
    bool                       closed,
    GUI::GLModel::Geometry&    geometry)
{
    thick_lines_to_geometry(lines, widths, heights, closed, geometry);
}

// Fill in the qverts and tverts with quads and triangles for the extrusion_path.
void _3DScene::extrusionentity_to_verts(const ExtrusionPath& extrusion_path, float print_z, const Point& copy, GUI::GLModel::Geometry& geometry)
{
    Polyline            polyline = extrusion_path.polyline;
    polyline.remove_duplicate_points();
    polyline.translate(copy);
    const Lines               lines = polyline.lines();
    std::vector<double> widths(lines.size(), extrusion_path.width);
    std::vector<double> heights(lines.size(), extrusion_path.height);
    thick_lines_to_verts(lines, widths, heights, false, print_z, geometry);
}

// Fill in the qverts and tverts with quads and triangles for the extrusion_loop.
void _3DScene::extrusionentity_to_verts(const ExtrusionLoop& extrusion_loop, float print_z, const Point& copy, GUI::GLModel::Geometry& geometry)
{
    Lines               lines;
    std::vector<double> widths;
    std::vector<double> heights;
    for (const ExtrusionPath& extrusion_path : extrusion_loop.paths) {
        Polyline            polyline = extrusion_path.polyline;
        polyline.remove_duplicate_points();
        polyline.translate(copy);
        const Lines lines_this = polyline.lines();
        append(lines, lines_this);
        widths.insert(widths.end(), lines_this.size(), extrusion_path.width);
        heights.insert(heights.end(), lines_this.size(), extrusion_path.height);
    }
    thick_lines_to_verts(lines, widths, heights, true, print_z, geometry);
}

// Fill in the qverts and tverts with quads and triangles for the extrusion_multi_path.
void _3DScene::extrusionentity_to_verts(const ExtrusionMultiPath& extrusion_multi_path, float print_z, const Point& copy, GUI::GLModel::Geometry& geometry)
{
    Lines               lines;
    std::vector<double> widths;
    std::vector<double> heights;
    for (const ExtrusionPath& extrusion_path : extrusion_multi_path.paths) {
        Polyline            polyline = extrusion_path.polyline;
        polyline.remove_duplicate_points();
        polyline.translate(copy);
        const Lines lines_this = polyline.lines();
        append(lines, lines_this);
        widths.insert(widths.end(), lines_this.size(), extrusion_path.width);
        heights.insert(heights.end(), lines_this.size(), extrusion_path.height);
    }
    thick_lines_to_verts(lines, widths, heights, false, print_z, geometry);
}

void _3DScene::extrusionentity_to_verts(const ExtrusionEntityCollection& extrusion_entity_collection, float print_z, const Point& copy, GUI::GLModel::Geometry& geometry)
{
    for (const ExtrusionEntity* extrusion_entity : extrusion_entity_collection.entities)
        extrusionentity_to_verts(extrusion_entity, print_z, copy, geometry);
}

void _3DScene::extrusionentity_to_verts(const ExtrusionEntity* extrusion_entity, float print_z, const Point& copy, GUI::GLModel::Geometry& geometry)
{
    if (extrusion_entity != nullptr) {
        auto* extrusion_path = dynamic_cast<const ExtrusionPath*>(extrusion_entity);
        if (extrusion_path != nullptr)
            extrusionentity_to_verts(*extrusion_path, print_z, copy, geometry);
        else {
            auto* extrusion_loop = dynamic_cast<const ExtrusionLoop*>(extrusion_entity);
            if (extrusion_loop != nullptr)
                extrusionentity_to_verts(*extrusion_loop, print_z, copy, geometry);
            else {
                auto* extrusion_multi_path = dynamic_cast<const ExtrusionMultiPath*>(extrusion_entity);
                if (extrusion_multi_path != nullptr)
                    extrusionentity_to_verts(*extrusion_multi_path, print_z, copy, geometry);
                else {
                    auto* extrusion_entity_collection = dynamic_cast<const ExtrusionEntityCollection*>(extrusion_entity);
                    if (extrusion_entity_collection != nullptr)
                        extrusionentity_to_verts(*extrusion_entity_collection, print_z, copy, geometry);
                    else
                        throw Slic3r::RuntimeError("Unexpected extrusion_entity type in to_verts()");
                }
            }
        }
    }
}

} // namespace Slic3r<|MERGE_RESOLUTION|>--- conflicted
+++ resolved
@@ -470,55 +470,6 @@
     return int(this->volumes.size() - 1);
 }
 
-<<<<<<< HEAD
-#if ENABLE_LEGACY_OPENGL_REMOVAL
-=======
-// Load SLA auxiliary GLVolumes (for support trees or pad).
-// This function produces volumes for multiple instances in a single shot,
-// as some object specific mesh conversions may be expensive.
-void GLVolumeCollection::load_object_auxiliary(
-    const SLAPrintObject* print_object,
-    int                             obj_idx,
-    // pairs of <instance_idx, print_instance_idx>
-    const std::vector<std::pair<size_t, size_t>>& instances,
-    SLAPrintObjectStep              milestone,
-    // Timestamp of the last change of the milestone
-    size_t                          timestamp)
-{
-    assert(print_object->is_step_done(milestone));
-    Transform3d  mesh_trafo_inv = print_object->trafo().inverse();
-    // Get the support mesh.
-    TriangleMesh mesh = print_object->get_mesh(milestone);
-    mesh.transform(mesh_trafo_inv);
-    // Convex hull is required for out of print bed detection.
-    TriangleMesh convex_hull = mesh.convex_hull_3d();
-    for (const std::pair<size_t, size_t>& instance_idx : instances) {
-        const ModelInstance& model_instance = *print_object->model_object()->instances[instance_idx.first];
-        this->volumes.emplace_back(new GLVolume((milestone == slaposPad) ? GLVolume::SLA_PAD_COLOR : GLVolume::SLA_SUPPORT_COLOR));
-        GLVolume& v = *this->volumes.back();
-#if ENABLE_SMOOTH_NORMALS
-        v.model.init_from(mesh, true);
-#else
-        v.model.init_from(mesh);
-        v.model.set_color((milestone == slaposPad) ? GLVolume::SLA_PAD_COLOR : GLVolume::SLA_SUPPORT_COLOR);
-        v.mesh_raycaster = std::make_unique<GUI::MeshRaycaster>(std::make_shared<const TriangleMesh>(mesh));
-#endif // ENABLE_SMOOTH_NORMALS
-        v.composite_id = GLVolume::CompositeID(obj_idx, -int(milestone), (int)instance_idx.first);
-        v.geometry_id = std::pair<size_t, size_t>(timestamp, model_instance.id().id);
-        // Create a copy of the convex hull mesh for each instance. Use a move operator on the last instance.
-        if (&instance_idx == &instances.back())
-            v.set_convex_hull(std::move(convex_hull));
-        else
-            v.set_convex_hull(convex_hull);
-        v.is_modifier = false;
-        v.shader_outside_printer_detection_enabled = (milestone == slaposSupportTree);
-        v.set_instance_transformation(model_instance.get_transformation());
-        // Leave the volume transformation at identity.
-        // v.set_volume_transformation(model_volume->get_transformation());
-    }
-}
-
->>>>>>> b7740743
 #if ENABLE_OPENGL_ES
 int GLVolumeCollection::load_wipe_tower_preview(
     float pos_x, float pos_y, float width, float depth, float height,

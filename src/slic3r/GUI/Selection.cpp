<<<<<<< HEAD
#include "libslic3r/libslic3r.h"
#include "Selection.hpp"

#include "3DScene.hpp"
#include "GLCanvas3D.hpp"
#include "GUI_App.hpp"
#include "GUI.hpp"
#include "GUI_ObjectManipulation.hpp"
#include "GUI_ObjectList.hpp"
#include "Camera.hpp"
#include "Plater.hpp"
#if ENABLE_WORLD_COORDINATE
#include "MsgDialog.hpp"
#endif // ENABLE_WORLD_COORDINATE

#include "Gizmos/GLGizmoBase.hpp"

#include "slic3r/Utils/UndoRedo.hpp"

#include "libslic3r/LocalesUtils.hpp"
#include "libslic3r/Model.hpp"
#include "libslic3r/PresetBundle.hpp"
#include "libslic3r/BuildVolume.hpp"

#include <GL/glew.h>

#include <boost/algorithm/string/predicate.hpp>
#include <boost/log/trivial.hpp>

static const Slic3r::ColorRGBA UNIFORM_SCALE_COLOR     = Slic3r::ColorRGBA::ORANGE();
static const Slic3r::ColorRGBA SOLID_PLANE_COLOR       = Slic3r::ColorRGBA::ORANGE();
static const Slic3r::ColorRGBA TRANSPARENT_PLANE_COLOR = { 0.8f, 0.8f, 0.8f, 0.5f };

namespace Slic3r {
namespace GUI {

Selection::VolumeCache::TransformCache::TransformCache(const Geometry::Transformation& transform)
    : position(transform.get_offset())
    , rotation(transform.get_rotation())
    , scaling_factor(transform.get_scaling_factor())
    , mirror(transform.get_mirror())
    , full_matrix(transform.get_matrix())
#if ENABLE_WORLD_COORDINATE
    , transform(transform)
    , rotation_matrix(transform.get_rotation_matrix())
    , scale_matrix(transform.get_scaling_factor_matrix())
    , mirror_matrix(transform.get_mirror_matrix())
#endif // ENABLE_WORLD_COORDINATE
{
#if !ENABLE_WORLD_COORDINATE
    rotation_matrix = Geometry::assemble_transform(Vec3d::Zero(), rotation);
    scale_matrix    = Geometry::assemble_transform(Vec3d::Zero(), Vec3d::Zero(), scaling_factor);
    mirror_matrix   = Geometry::assemble_transform(Vec3d::Zero(), Vec3d::Zero(), Vec3d::Ones(), mirror);
#endif // !ENABLE_WORLD_COORDINATE
}

Selection::VolumeCache::VolumeCache(const Geometry::Transformation& volume_transform, const Geometry::Transformation& instance_transform)
    : m_volume(volume_transform)
    , m_instance(instance_transform)
{
}

bool Selection::Clipboard::is_sla_compliant() const
{
    if (m_mode == Selection::Volume)
        return false;

    for (const ModelObject* o : m_model->objects) {
        if (o->is_multiparts())
            return false;

        for (const ModelVolume* v : o->volumes) {
            if (v->is_modifier())
                return false;
        }
    }

    return true;
}

Selection::Clipboard::Clipboard()
{
    m_model.reset(new Model);
}

void Selection::Clipboard::reset()
{
    m_model->clear_objects();
}

bool Selection::Clipboard::is_empty() const
{
    return m_model->objects.empty();
}

ModelObject* Selection::Clipboard::add_object()
{
    return m_model->add_object();
}

ModelObject* Selection::Clipboard::get_object(unsigned int id)
{
    return (id < (unsigned int)m_model->objects.size()) ? m_model->objects[id] : nullptr;
}

const ModelObjectPtrs& Selection::Clipboard::get_objects() const
{
    return m_model->objects;
}

Selection::Selection()
    : m_volumes(nullptr)
    , m_model(nullptr)
    , m_enabled(false)
    , m_mode(Instance)
    , m_type(Empty)
    , m_valid(false)
    , m_scale_factor(1.0f)
{
    this->set_bounding_boxes_dirty();
#if ENABLE_WORLD_COORDINATE
    m_axes.set_stem_radius(0.15f);
    m_axes.set_stem_length(3.0f);
    m_axes.set_tip_radius(0.45f);
    m_axes.set_tip_length(1.5f);
#endif // ENABLE_WORLD_COORDINATE
}


void Selection::set_volumes(GLVolumePtrs* volumes)
{
    m_volumes = volumes;
    update_valid();
}

// Init shall be called from the OpenGL render function, so that the OpenGL context is initialized!
bool Selection::init()
{
    m_arrow.init_from(straight_arrow(10.0f, 5.0f, 5.0f, 10.0f, 1.0f));
    m_curved_arrow.init_from(circular_arrow(16, 10.0f, 5.0f, 10.0f, 5.0f, 1.0f));
#if ENABLE_RENDER_SELECTION_CENTER
    m_vbo_sphere.init_from(its_make_sphere(0.75, PI / 12.0));
#endif // ENABLE_RENDER_SELECTION_CENTER

    return true;
}

void Selection::set_model(Model* model)
{
    m_model = model;
    update_valid();
}

void Selection::add(unsigned int volume_idx, bool as_single_selection, bool check_for_already_contained)
{
    if (!m_valid || (unsigned int)m_volumes->size() <= volume_idx)
        return;

    const GLVolume* volume = (*m_volumes)[volume_idx];
    // wipe tower is already selected
    if (is_wipe_tower() && volume->is_wipe_tower)
        return;

    bool keep_instance_mode = (m_mode == Instance) && !as_single_selection;
    bool already_contained = check_for_already_contained && contains_volume(volume_idx);

    // resets the current list if needed
    bool needs_reset = as_single_selection && !already_contained;
    needs_reset |= volume->is_wipe_tower;
    needs_reset |= is_wipe_tower() && !volume->is_wipe_tower;
    needs_reset |= as_single_selection && !is_any_modifier() && volume->is_modifier;
    needs_reset |= is_any_modifier() && !volume->is_modifier;

    if (!already_contained || needs_reset) {
        wxGetApp().plater()->take_snapshot(_L("Selection-Add"), UndoRedo::SnapshotType::Selection);

        if (needs_reset)
            clear();

        if (!keep_instance_mode)
            m_mode = volume->is_modifier ? Volume : Instance;
    }
    else
      // keep current mode
      return;

    switch (m_mode)
    {
    case Volume:
    {
        if (volume->volume_idx() >= 0 && (is_empty() || volume->instance_idx() == get_instance_idx()))
            do_add_volume(volume_idx);

        break;
    }
    case Instance:
    {
        Plater::SuppressSnapshots suppress(wxGetApp().plater());
        add_instance(volume->object_idx(), volume->instance_idx(), as_single_selection);
        break;
    }
    }

    update_type();
    this->set_bounding_boxes_dirty();
}

void Selection::remove(unsigned int volume_idx)
{
    if (!m_valid || (unsigned int)m_volumes->size() <= volume_idx)
        return;

    if (!contains_volume(volume_idx))
        return;

    wxGetApp().plater()->take_snapshot(_L("Selection-Remove"), UndoRedo::SnapshotType::Selection);

    GLVolume* volume = (*m_volumes)[volume_idx];

    switch (m_mode)
    {
    case Volume:
    {
        do_remove_volume(volume_idx);
        break;
    }
    case Instance:
    {
        do_remove_instance(volume->object_idx(), volume->instance_idx());
        break;
    }
    }

    update_type();
    this->set_bounding_boxes_dirty();
}

void Selection::add_object(unsigned int object_idx, bool as_single_selection)
{
    if (!m_valid)
        return;

    std::vector<unsigned int> volume_idxs = get_volume_idxs_from_object(object_idx);
    if ((!as_single_selection && contains_all_volumes(volume_idxs)) ||
        (as_single_selection && matches(volume_idxs)))
        return;

    wxGetApp().plater()->take_snapshot(_L("Selection-Add Object"), UndoRedo::SnapshotType::Selection);

    // resets the current list if needed
    if (as_single_selection)
        clear();

    m_mode = Instance;

    do_add_volumes(volume_idxs);

    update_type();
    this->set_bounding_boxes_dirty();
}

void Selection::remove_object(unsigned int object_idx)
{
    if (!m_valid)
        return;

    wxGetApp().plater()->take_snapshot(_L("Selection-Remove Object"), UndoRedo::SnapshotType::Selection);

    do_remove_object(object_idx);

    update_type();
    this->set_bounding_boxes_dirty();
}

void Selection::add_instance(unsigned int object_idx, unsigned int instance_idx, bool as_single_selection)
{
    if (!m_valid)
        return;

    const std::vector<unsigned int> volume_idxs = get_volume_idxs_from_instance(object_idx, instance_idx);
    if ((!as_single_selection && contains_all_volumes(volume_idxs)) ||
        (as_single_selection && matches(volume_idxs)))
        return;

    wxGetApp().plater()->take_snapshot(_L("Selection-Add Instance"), UndoRedo::SnapshotType::Selection);

    // resets the current list if needed
    if (as_single_selection)
        clear();

    m_mode = Instance;

    do_add_volumes(volume_idxs);

    update_type();
    this->set_bounding_boxes_dirty();
}

void Selection::remove_instance(unsigned int object_idx, unsigned int instance_idx)
{
    if (!m_valid)
        return;

    wxGetApp().plater()->take_snapshot(_L("Selection-Remove Instance"), UndoRedo::SnapshotType::Selection);

    do_remove_instance(object_idx, instance_idx);

    update_type();
    this->set_bounding_boxes_dirty();
}

void Selection::add_volume(unsigned int object_idx, unsigned int volume_idx, int instance_idx, bool as_single_selection)
{
    if (!m_valid)
        return;

    std::vector<unsigned int> volume_idxs = get_volume_idxs_from_volume(object_idx, instance_idx, volume_idx);
    if ((!as_single_selection && contains_all_volumes(volume_idxs)) ||
        (as_single_selection && matches(volume_idxs)))
        return;

    // resets the current list if needed
    if (as_single_selection)
        clear();

    m_mode = Volume;

    do_add_volumes(volume_idxs);

    update_type();
    this->set_bounding_boxes_dirty();
}

void Selection::remove_volume(unsigned int object_idx, unsigned int volume_idx)
{
    if (!m_valid)
        return;

    for (unsigned int i = 0; i < (unsigned int)m_volumes->size(); ++i) {
        GLVolume* v = (*m_volumes)[i];
        if (v->object_idx() == (int)object_idx && v->volume_idx() == (int)volume_idx)
            do_remove_volume(i);
    }

    update_type();
    this->set_bounding_boxes_dirty();
}

void Selection::add_volumes(EMode mode, const std::vector<unsigned int>& volume_idxs, bool as_single_selection)
{
    if (!m_valid)
        return;

    if ((!as_single_selection && contains_all_volumes(volume_idxs)) ||
        (as_single_selection && matches(volume_idxs)))
        return;

    // resets the current list if needed
    if (as_single_selection)
        clear();

    m_mode = mode;
    for (unsigned int i : volume_idxs) {
        if (i < (unsigned int)m_volumes->size())
            do_add_volume(i);
    }

    update_type();
    this->set_bounding_boxes_dirty();
}

void Selection::remove_volumes(EMode mode, const std::vector<unsigned int>& volume_idxs)
{
    if (!m_valid)
        return;

    m_mode = mode;
    for (unsigned int i : volume_idxs) {
        if (i < (unsigned int)m_volumes->size())
            do_remove_volume(i);
    }

    update_type();
    this->set_bounding_boxes_dirty();
}

void Selection::add_all()
{
    if (!m_valid)
        return;

    unsigned int count = 0;
    for (unsigned int i = 0; i < (unsigned int)m_volumes->size(); ++i) {
        if (!(*m_volumes)[i]->is_wipe_tower)
            ++count;
    }

    if ((unsigned int)m_list.size() == count)
        return;
    
    wxGetApp().plater()->take_snapshot(_(L("Selection-Add All")), UndoRedo::SnapshotType::Selection);

    m_mode = Instance;
    clear();

    for (unsigned int i = 0; i < (unsigned int)m_volumes->size(); ++i) {
        if (!(*m_volumes)[i]->is_wipe_tower)
            do_add_volume(i);
    }

    update_type();
    this->set_bounding_boxes_dirty();
}

void Selection::remove_all()
{
    if (!m_valid)
        return;

    if (is_empty())
        return;
  
// Not taking the snapshot with non-empty Redo stack will likely be more confusing than losing the Redo stack.
// Let's wait for user feedback.
//    if (!wxGetApp().plater()->can_redo())
        wxGetApp().plater()->take_snapshot(_L("Selection-Remove All"), UndoRedo::SnapshotType::Selection);

    m_mode = Instance;
    clear();
}

void Selection::set_deserialized(EMode mode, const std::vector<std::pair<size_t, size_t>> &volumes_and_instances)
{
    if (! m_valid)
        return;

    m_mode = mode;
    for (unsigned int i : m_list)
        (*m_volumes)[i]->selected = false;
    m_list.clear();
    for (unsigned int i = 0; i < (unsigned int)m_volumes->size(); ++ i)
		if (std::binary_search(volumes_and_instances.begin(), volumes_and_instances.end(), (*m_volumes)[i]->geometry_id))
			do_add_volume(i);
    update_type();
    set_bounding_boxes_dirty();
}

void Selection::clear()
{
    if (!m_valid)
        return;

    if (m_list.empty())
        return;

    // ensure that the volumes get the proper color before next call to render (expecially needed for transparent volumes)
    for (unsigned int i : m_list) {
        GLVolume& volume = *(*m_volumes)[i];
        volume.selected = false;
        volume.set_render_color(volume.color.is_transparent());
    }

    m_list.clear();

    update_type();
    set_bounding_boxes_dirty();

    // this happens while the application is closing
    if (wxGetApp().obj_manipul() == nullptr)
        return;

    // resets the cache in the sidebar
    wxGetApp().obj_manipul()->reset_cache();

    // #et_FIXME fake KillFocus from sidebar
    wxGetApp().plater()->canvas3D()->handle_sidebar_focus_event("", false);
}

// Update the selection based on the new instance IDs.
void Selection::instances_changed(const std::vector<size_t> &instance_ids_selected)
{
    assert(m_valid);
    assert(m_mode == Instance);
    m_list.clear();
    for (unsigned int volume_idx = 0; volume_idx < (unsigned int)m_volumes->size(); ++ volume_idx) {
        const GLVolume *volume = (*m_volumes)[volume_idx];
        auto it = std::lower_bound(instance_ids_selected.begin(), instance_ids_selected.end(), volume->geometry_id.second);
		if (it != instance_ids_selected.end() && *it == volume->geometry_id.second)
            this->do_add_volume(volume_idx);
    }
    update_type();
    this->set_bounding_boxes_dirty();
}

// Update the selection based on the map from old indices to new indices after m_volumes changed.
// If the current selection is by instance, this call may select newly added volumes, if they belong to already selected instances.
void Selection::volumes_changed(const std::vector<size_t> &map_volume_old_to_new)
{
    assert(m_valid);
    assert(m_mode == Volume);
    IndicesList list_new;
    for (unsigned int idx : m_list)
        if (map_volume_old_to_new[idx] != size_t(-1)) {
            unsigned int new_idx = (unsigned int)map_volume_old_to_new[idx];
            (*m_volumes)[new_idx]->selected = true;
            list_new.insert(new_idx);
        }
    m_list = std::move(list_new);
    update_type();
    this->set_bounding_boxes_dirty();
}

bool Selection::is_single_full_instance() const
{
    if (m_type == SingleFullInstance)
        return true;

    if (m_type == SingleFullObject)
        return get_instance_idx() != -1;

    if (m_list.empty() || m_volumes->empty())
        return false;

    int object_idx = m_valid ? get_object_idx() : -1;
    if (object_idx < 0 || (int)m_model->objects.size() <= object_idx)
        return false;

    int instance_idx = (*m_volumes)[*m_list.begin()]->instance_idx();

    std::set<int> volumes_idxs;
    for (unsigned int i : m_list) {
        const GLVolume* v = (*m_volumes)[i];
        if (object_idx != v->object_idx() || instance_idx != v->instance_idx())
            return false;

        int volume_idx = v->volume_idx();
        if (volume_idx >= 0)
            volumes_idxs.insert(volume_idx);
    }

    return m_model->objects[object_idx]->volumes.size() == volumes_idxs.size();
}

bool Selection::is_from_single_object() const
{
    const int idx = get_object_idx();
#if ENABLE_WIPETOWER_OBJECTID_1000_REMOVAL
    return 0 <= idx && idx < int(m_model->objects.size());
#else
    return 0 <= idx && idx < 1000;
#endif // ENABLE_WIPETOWER_OBJECTID_1000_REMOVAL
}

bool Selection::is_sla_compliant() const
{
    if (m_mode == Volume)
        return false;

    for (unsigned int i : m_list) {
        if ((*m_volumes)[i]->is_modifier)
            return false;
    }

    return true;
}

bool Selection::contains_all_volumes(const std::vector<unsigned int>& volume_idxs) const
{
    for (unsigned int i : volume_idxs) {
        if (m_list.find(i) == m_list.end())
            return false;
    }

    return true;
}

bool Selection::contains_any_volume(const std::vector<unsigned int>& volume_idxs) const
{
    for (unsigned int i : volume_idxs) {
        if (m_list.find(i) != m_list.end())
            return true;
    }

    return false;
}

bool Selection::matches(const std::vector<unsigned int>& volume_idxs) const
{
    unsigned int count = 0;

    for (unsigned int i : volume_idxs) {
        if (m_list.find(i) != m_list.end())
            ++count;
        else
            return false;
    }

    return count == (unsigned int)m_list.size();
}

#if !ENABLE_WORLD_COORDINATE
bool Selection::requires_uniform_scale() const
{
    if (is_single_full_instance() || is_single_modifier() || is_single_volume())
        return false;

    return true;
}
#endif // !ENABLE_WORLD_COORDINATE

int Selection::get_object_idx() const
{
    return (m_cache.content.size() == 1) ? m_cache.content.begin()->first : -1;
}

int Selection::get_instance_idx() const
{
    if (m_cache.content.size() == 1) {
        const InstanceIdxsList& idxs = m_cache.content.begin()->second;
        if (idxs.size() == 1)
            return *idxs.begin();
    }

    return -1;
}

const Selection::InstanceIdxsList& Selection::get_instance_idxs() const
{
    assert(m_cache.content.size() == 1);
    return m_cache.content.begin()->second;
}

const GLVolume* Selection::get_volume(unsigned int volume_idx) const
{
    return (m_valid && (volume_idx < (unsigned int)m_volumes->size())) ? (*m_volumes)[volume_idx] : nullptr;
}

GLVolume* Selection::get_volume(unsigned int volume_idx)
{
    return (m_valid && (volume_idx < (unsigned int)m_volumes->size())) ? (*m_volumes)[volume_idx] : nullptr;
}

const BoundingBoxf3& Selection::get_bounding_box() const
{
    if (!m_bounding_box.has_value()) {
        std::optional<BoundingBoxf3>* bbox = const_cast<std::optional<BoundingBoxf3>*>(&m_bounding_box);
        *bbox = BoundingBoxf3();
        if (m_valid) {
            for (unsigned int i : m_list) {
                (*bbox)->merge((*m_volumes)[i]->transformed_convex_hull_bounding_box());
            }
        }
    }
    return *m_bounding_box;
}

const BoundingBoxf3& Selection::get_unscaled_instance_bounding_box() const
{
    assert(is_single_full_instance());

    if (!m_unscaled_instance_bounding_box.has_value()) {
        std::optional<BoundingBoxf3>* bbox = const_cast<std::optional<BoundingBoxf3>*>(&m_unscaled_instance_bounding_box);
        *bbox = BoundingBoxf3();
        if (m_valid) {
            for (unsigned int i : m_list) {
                const GLVolume& volume = *(*m_volumes)[i];
                if (volume.is_modifier)
                    continue;
#if ENABLE_WORLD_COORDINATE
                Transform3d trafo = volume.get_instance_transformation().get_matrix_no_scaling_factor() * volume.get_volume_transformation().get_matrix();
#else
                Transform3d trafo = volume.get_instance_transformation().get_matrix(false, false, true, false) * volume.get_volume_transformation().get_matrix();
#endif // ENABLE_WORLD_COORDINATE
                trafo.translation().z() += volume.get_sla_shift_z();
                (*bbox)->merge(volume.transformed_convex_hull_bounding_box(trafo));
            }
        }
    }
    return *m_unscaled_instance_bounding_box;
}

const BoundingBoxf3& Selection::get_scaled_instance_bounding_box() const
{
    assert(is_single_full_instance());

    if (!m_scaled_instance_bounding_box.has_value()) {
        std::optional<BoundingBoxf3>* bbox = const_cast<std::optional<BoundingBoxf3>*>(&m_scaled_instance_bounding_box);
        *bbox = BoundingBoxf3();
        if (m_valid) {
            for (unsigned int i : m_list) {
                const GLVolume& volume = *(*m_volumes)[i];
                if (volume.is_modifier)
                    continue;
                Transform3d trafo = volume.get_instance_transformation().get_matrix() * volume.get_volume_transformation().get_matrix();
                trafo.translation().z() += volume.get_sla_shift_z();
                (*bbox)->merge(volume.transformed_convex_hull_bounding_box(trafo));
            }
        }
    }
    return *m_scaled_instance_bounding_box;
}

#if ENABLE_WORLD_COORDINATE
const BoundingBoxf3& Selection::get_full_unscaled_instance_bounding_box() const
{
    assert(is_single_full_instance());

    if (!m_full_unscaled_instance_bounding_box.has_value()) {
        std::optional<BoundingBoxf3>* bbox = const_cast<std::optional<BoundingBoxf3>*>(&m_full_unscaled_instance_bounding_box);
        *bbox = BoundingBoxf3();
        if (m_valid) {
            for (unsigned int i : m_list) {
                const GLVolume& volume = *(*m_volumes)[i];
                Transform3d trafo = volume.get_instance_transformation().get_matrix_no_scaling_factor() * volume.get_volume_transformation().get_matrix();
                trafo.translation().z() += volume.get_sla_shift_z();
                (*bbox)->merge(volume.transformed_convex_hull_bounding_box(trafo));
            }
        }
    }
    return *m_full_unscaled_instance_bounding_box;
}

const BoundingBoxf3& Selection::get_full_scaled_instance_bounding_box() const
{
    assert(is_single_full_instance());

    if (!m_full_scaled_instance_bounding_box.has_value()) {
        std::optional<BoundingBoxf3>* bbox = const_cast<std::optional<BoundingBoxf3>*>(&m_full_scaled_instance_bounding_box);
        *bbox = BoundingBoxf3();
        if (m_valid) {
            for (unsigned int i : m_list) {
                const GLVolume& volume = *(*m_volumes)[i];
                Transform3d trafo = volume.get_instance_transformation().get_matrix() * volume.get_volume_transformation().get_matrix();
                trafo.translation().z() += volume.get_sla_shift_z();
                (*bbox)->merge(volume.transformed_convex_hull_bounding_box(trafo));
            }
        }
    }
    return *m_full_scaled_instance_bounding_box;
}

const BoundingBoxf3& Selection::get_full_unscaled_instance_local_bounding_box() const
{
    assert(is_single_full_instance());

    if (!m_full_unscaled_instance_local_bounding_box.has_value()) {
        std::optional<BoundingBoxf3>* bbox = const_cast<std::optional<BoundingBoxf3>*>(&m_full_unscaled_instance_local_bounding_box);
        *bbox = BoundingBoxf3();
        if (m_valid) {
            for (unsigned int i : m_list) {
                const GLVolume& volume = *(*m_volumes)[i];
                Transform3d trafo = volume.get_volume_transformation().get_matrix();
                trafo.translation().z() += volume.get_sla_shift_z();
                (*bbox)->merge(volume.transformed_convex_hull_bounding_box(trafo));
            }
        }
    }
    return *m_full_unscaled_instance_local_bounding_box;
}
#endif // ENABLE_WORLD_COORDINATE

void Selection::setup_cache()
{
    if (!m_valid)
        return;

    set_caches();
}

#if ENABLE_WORLD_COORDINATE
void Selection::translate(const Vec3d& displacement, TransformationType transformation_type)
{
    if (!m_valid)
        return;

    // Emboss use translate in local coordinate
    assert(transformation_type.relative() || 
           transformation_type.local());

    for (unsigned int i : m_list) {
        GLVolume& v = *(*m_volumes)[i];
        const VolumeCache& volume_data = m_cache.volumes_data[i];
        if (m_mode == Instance && !is_wipe_tower()) {
            assert(is_from_fully_selected_instance(i));
            if (transformation_type.world())
                v.set_instance_transformation(Geometry::translation_transform(displacement) * volume_data.get_instance_full_matrix());
            else if (transformation_type.local()) {
                const Vec3d world_displacement = volume_data.get_instance_rotation_matrix() * displacement;
                v.set_instance_transformation(Geometry::translation_transform(world_displacement) * volume_data.get_instance_full_matrix());
            }
            else
                assert(false);
        }
        else {
            const Vec3d offset = transformation_type.local() ? 
                (Vec3d)(volume_data.get_volume_transform().get_rotation_matrix() * displacement) : displacement;
            transform_volume_relative(v, volume_data, transformation_type, Geometry::translation_transform(offset));
        }
    }

#if !DISABLE_INSTANCES_SYNCH
    if (m_mode == Instance)
        synchronize_unselected_instances(SyncRotationType::NONE);
    else if (m_mode == Volume)
        synchronize_unselected_volumes();
#endif // !DISABLE_INSTANCES_SYNCH

    ensure_not_below_bed();
    set_bounding_boxes_dirty();
    wxGetApp().plater()->canvas3D()->requires_check_outside_state();
}
#else
void Selection::translate(const Vec3d& displacement, bool local)
{
    if (!m_valid)
        return;

    EMode translation_type = m_mode;

    for (unsigned int i : m_list) {
        GLVolume& v = *(*m_volumes)[i];
        if (m_mode == Volume || v.is_wipe_tower) {
            if (local)
                v.set_volume_offset(m_cache.volumes_data[i].get_volume_position() + displacement);
            else {
                const Vec3d local_displacement = (m_cache.volumes_data[i].get_instance_rotation_matrix() * m_cache.volumes_data[i].get_instance_scale_matrix() * m_cache.volumes_data[i].get_instance_mirror_matrix()).inverse() * displacement;
                v.set_volume_offset(m_cache.volumes_data[i].get_volume_position() + local_displacement);
            }
        }
        else if (m_mode == Instance) {
            if (is_from_fully_selected_instance(i))
                v.set_instance_offset(m_cache.volumes_data[i].get_instance_position() + displacement);
            else {
                const Vec3d local_displacement = (m_cache.volumes_data[i].get_instance_rotation_matrix() * m_cache.volumes_data[i].get_instance_scale_matrix() * m_cache.volumes_data[i].get_instance_mirror_matrix()).inverse() * displacement;
                v.set_volume_offset(m_cache.volumes_data[i].get_volume_position() + local_displacement);
                translation_type = Volume;
            }
        }
    }

#if !DISABLE_INSTANCES_SYNCH
    if (translation_type == Instance)
        synchronize_unselected_instances(SyncRotationType::NONE);
    else if (translation_type == Volume)
        synchronize_unselected_volumes();
#endif // !DISABLE_INSTANCES_SYNCH

    ensure_not_below_bed();
    set_bounding_boxes_dirty();
    wxGetApp().plater()->canvas3D()->requires_check_outside_state();
}
#endif // ENABLE_WORLD_COORDINATE

// Rotate an object around one of the axes. Only one rotation component is expected to be changing.
#if ENABLE_WORLD_COORDINATE
void Selection::rotate(const Vec3d& rotation, TransformationType transformation_type)
{
    if (!m_valid)
        return;

    assert(transformation_type.relative() || (transformation_type.absolute() && transformation_type.local()));

    const Transform3d rotation_matrix = Geometry::rotation_transform(rotation);

    for (unsigned int i : m_list) {
        GLVolume& v = *(*m_volumes)[i];
        const VolumeCache& volume_data = m_cache.volumes_data[i];
        const Geometry::Transformation& inst_trafo = volume_data.get_instance_transform();
        if (m_mode == Instance && !is_wipe_tower()) {
            assert(is_from_fully_selected_instance(i));
            Transform3d new_rotation_matrix = Transform3d::Identity();
            if (transformation_type.absolute())
                new_rotation_matrix = rotation_matrix;
            else {
                if (transformation_type.world())
                    new_rotation_matrix = rotation_matrix * inst_trafo.get_rotation_matrix();
                else if (transformation_type.local())
                    new_rotation_matrix = inst_trafo.get_rotation_matrix() * rotation_matrix;
                else
                    assert(false);
            }

            const Vec3d new_offset = transformation_type.independent() ? inst_trafo.get_offset() :
                m_cache.dragging_center + new_rotation_matrix * inst_trafo.get_rotation_matrix().inverse() *
                (inst_trafo.get_offset() - m_cache.dragging_center);
            v.set_instance_transformation(Geometry::assemble_transform(Geometry::translation_transform(new_offset), new_rotation_matrix,
                inst_trafo.get_scaling_factor_matrix(), inst_trafo.get_mirror_matrix()));
        }
        else {
            if (transformation_type.absolute()) {
                const Geometry::Transformation& volume_trafo = volume_data.get_volume_transform();
                v.set_volume_transformation(Geometry::assemble_transform(volume_trafo.get_offset_matrix(), Geometry::rotation_transform(rotation),
                    volume_trafo.get_scaling_factor_matrix(), volume_trafo.get_mirror_matrix()));
            }
            else
                transform_volume_relative(v, volume_data, transformation_type, Geometry::rotation_transform(rotation));
        }
    }

#if !DISABLE_INSTANCES_SYNCH
    if (m_mode == Instance) {
        int rot_axis_max = 0;
        rotation.cwiseAbs().maxCoeff(&rot_axis_max);
        SyncRotationType synch;
        if (transformation_type.world() && rot_axis_max == 2)
            synch = SyncRotationType::NONE;
        else if (transformation_type.local())
            synch = SyncRotationType::FULL;
        else
            synch = SyncRotationType::GENERAL;
        synchronize_unselected_instances(synch);
    }
    else if (m_mode == Volume)
        synchronize_unselected_volumes();
#endif // !DISABLE_INSTANCES_SYNCH

    set_bounding_boxes_dirty();
    wxGetApp().plater()->canvas3D()->requires_check_outside_state();
}
#else
void Selection::rotate(const Vec3d& rotation, TransformationType transformation_type)
{
    if (!m_valid)
        return;

    // Only relative rotation values are allowed in the world coordinate system.
    assert(!transformation_type.world() || transformation_type.relative());

    if (!is_wipe_tower()) {
        int rot_axis_max = 0;
        if (rotation.isApprox(Vec3d::Zero())) {
            for (unsigned int i : m_list) {
                GLVolume &v = *(*m_volumes)[i];
                if (m_mode == Instance) {
                    v.set_instance_rotation(m_cache.volumes_data[i].get_instance_rotation());
                    v.set_instance_offset(m_cache.volumes_data[i].get_instance_position());
                }
                else if (m_mode == Volume) {
                    v.set_volume_rotation(m_cache.volumes_data[i].get_volume_rotation());
                    v.set_volume_offset(m_cache.volumes_data[i].get_volume_position());
                }
            }
        }
        else { // this is not the wipe tower
            //FIXME this does not work for absolute rotations (transformation_type.absolute() is true)
            rotation.cwiseAbs().maxCoeff(&rot_axis_max);

//            if ( single instance or single volume )
                // Rotate around center , if only a single object or volume
//                transformation_type.set_independent();

            // For generic rotation, we want to rotate the first volume in selection, and then to synchronize the other volumes with it.
            std::vector<int> object_instance_first(m_model->objects.size(), -1);
            auto rotate_instance = [this, &rotation, &object_instance_first, rot_axis_max, transformation_type](GLVolume &volume, int i) {
                const int first_volume_idx = object_instance_first[volume.object_idx()];
                if (rot_axis_max != 2 && first_volume_idx != -1) {
                    // Generic rotation, but no rotation around the Z axis.
                    // Always do a local rotation (do not consider the selection to be a rigid body).
                    assert(is_approx(rotation.z(), 0.0));
                    const GLVolume &first_volume = *(*m_volumes)[first_volume_idx];
                    const Vec3d    &rotation = first_volume.get_instance_rotation();
                    const double z_diff = Geometry::rotation_diff_z(m_cache.volumes_data[first_volume_idx].get_instance_rotation(), m_cache.volumes_data[i].get_instance_rotation());
                    volume.set_instance_rotation(Vec3d(rotation.x(), rotation.y(), rotation.z() + z_diff));
                }
                else {
                    // extracts rotations from the composed transformation
                    const Vec3d new_rotation = transformation_type.world() ?
                        Geometry::extract_euler_angles(Geometry::assemble_transform(Vec3d::Zero(), rotation) * m_cache.volumes_data[i].get_instance_rotation_matrix()) :
                        transformation_type.absolute() ? rotation : rotation + m_cache.volumes_data[i].get_instance_rotation();
                    if (rot_axis_max == 2 && transformation_type.joint()) {
                        // Only allow rotation of multiple instances as a single rigid body when rotating around the Z axis.
                        const double z_diff = Geometry::rotation_diff_z(m_cache.volumes_data[i].get_instance_rotation(), new_rotation);
                        volume.set_instance_offset(m_cache.dragging_center + Eigen::AngleAxisd(z_diff, Vec3d::UnitZ()) * (m_cache.volumes_data[i].get_instance_position() - m_cache.dragging_center));
                    }
                    volume.set_instance_rotation(new_rotation);
                    object_instance_first[volume.object_idx()] = i;
                }
            };

            for (unsigned int i : m_list) {
                GLVolume &v = *(*m_volumes)[i];
                if (is_single_full_instance())
                    rotate_instance(v, i);
                else if (is_single_volume() || is_single_modifier()) {
                    if (transformation_type.independent())
                        v.set_volume_rotation(m_cache.volumes_data[i].get_volume_rotation() + rotation);
                    else {
                        const Transform3d m = Geometry::assemble_transform(Vec3d::Zero(), rotation);
                        const Vec3d new_rotation = Geometry::extract_euler_angles(m * m_cache.volumes_data[i].get_volume_rotation_matrix());
                        v.set_volume_rotation(new_rotation);
                    }
                }
                else {
                    if (m_mode == Instance)
                        rotate_instance(v, i);
                    else if (m_mode == Volume) {
                        // extracts rotations from the composed transformation
                        const Transform3d m = Geometry::assemble_transform(Vec3d::Zero(), rotation);
                        const Vec3d new_rotation = Geometry::extract_euler_angles(m * m_cache.volumes_data[i].get_volume_rotation_matrix());
                        if (transformation_type.joint()) {
                            const Vec3d local_pivot = m_cache.volumes_data[i].get_instance_full_matrix().inverse() * m_cache.dragging_center;
                            const Vec3d offset = m * (m_cache.volumes_data[i].get_volume_position() - local_pivot);
                            v.set_volume_offset(local_pivot + offset);
                        }
                        v.set_volume_rotation(new_rotation);
                    }
                }
            }
        }

#if !DISABLE_INSTANCES_SYNCH
        if (m_mode == Instance)
            synchronize_unselected_instances((rot_axis_max == 2) ? SyncRotationType::NONE : SyncRotationType::GENERAL);
        else if (m_mode == Volume)
            synchronize_unselected_volumes();
#endif // !DISABLE_INSTANCES_SYNCH
    }
    else { // it's the wipe tower that's selected and being rotated
        GLVolume& volume = *((*m_volumes)[*m_list.begin()]); // the wipe tower is always alone in the selection

        // make sure the wipe tower rotates around its center, not origin
        // we can assume that only Z rotation changes
        const Vec3d center_local = volume.transformed_bounding_box().center() - volume.get_volume_offset();
        const Vec3d center_local_new = Eigen::AngleAxisd(rotation.z()-volume.get_volume_rotation().z(), Vec3d::UnitZ()) * center_local;
        volume.set_volume_rotation(rotation);
        volume.set_volume_offset(volume.get_volume_offset() + center_local - center_local_new);
    }

    set_bounding_boxes_dirty();
    wxGetApp().plater()->canvas3D()->requires_check_outside_state();
}
#endif // ENABLE_WORLD_COORDINATE

void Selection::flattening_rotate(const Vec3d& normal)
{
    // We get the normal in untransformed coordinates. We must transform it using the instance matrix, find out
    // how to rotate the instance so it faces downwards and do the rotation. All that for all selected instances.
    // The function assumes that is_from_single_object() holds.
    assert(Slic3r::is_approx(normal.norm(), 1.));

    if (!m_valid)
        return;

    for (unsigned int i : m_list) {
        GLVolume& v = *(*m_volumes)[i];
        // Normal transformed from the object coordinate space to the world coordinate space.
#if ENABLE_WORLD_COORDINATE
        const Geometry::Transformation& old_inst_trafo = v.get_instance_transformation();
        const Vec3d tnormal = old_inst_trafo.get_matrix().matrix().block(0, 0, 3, 3).inverse().transpose() * normal;
        // Additional rotation to align tnormal with the down vector in the world coordinate space.
        const Transform3d rotation_matrix = Transform3d(Eigen::Quaterniond().setFromTwoVectors(tnormal, -Vec3d::UnitZ()));
        v.set_instance_transformation(old_inst_trafo.get_offset_matrix() * rotation_matrix * old_inst_trafo.get_matrix_no_offset());
#else
        const auto& voldata = m_cache.volumes_data[i];
        Vec3d tnormal = (Geometry::assemble_transform(
            Vec3d::Zero(), voldata.get_instance_rotation(), 
            voldata.get_instance_scaling_factor().cwiseInverse(), voldata.get_instance_mirror()) * normal).normalized();
        // Additional rotation to align tnormal with the down vector in the world coordinate space.
        auto  extra_rotation = Eigen::Quaterniond().setFromTwoVectors(tnormal, -Vec3d::UnitZ());
        v.set_instance_rotation(Geometry::extract_euler_angles(extra_rotation.toRotationMatrix() * m_cache.volumes_data[i].get_instance_rotation_matrix()));
#endif // ENABLE_WORLD_COORDINATE
    }

#if !DISABLE_INSTANCES_SYNCH
    // Apply the same transformation also to other instances,
    // but respect their possibly diffrent z-rotation.
    if (m_mode == Instance)
        synchronize_unselected_instances(SyncRotationType::GENERAL);
#endif // !DISABLE_INSTANCES_SYNCH

    this->set_bounding_boxes_dirty();
}

#if ENABLE_WORLD_COORDINATE
void Selection::scale(const Vec3d& scale, TransformationType transformation_type)
{
    scale_and_translate(scale, Vec3d::Zero(), transformation_type);
}
#else
void Selection::scale(const Vec3d& scale, TransformationType transformation_type)
{
    if (!m_valid)
        return;

    for (unsigned int i : m_list) {
        GLVolume &v = *(*m_volumes)[i];
        if (is_single_full_instance()) {
            if (transformation_type.relative()) {
                const Transform3d m = Geometry::assemble_transform(Vec3d::Zero(), Vec3d::Zero(), scale);
                const Eigen::Matrix<double, 3, 3, Eigen::DontAlign> new_matrix = (m * m_cache.volumes_data[i].get_instance_scale_matrix()).matrix().block(0, 0, 3, 3);
                // extracts scaling factors from the composed transformation
                const Vec3d new_scale(new_matrix.col(0).norm(), new_matrix.col(1).norm(), new_matrix.col(2).norm());
                if (transformation_type.joint())
                    v.set_instance_offset(m_cache.dragging_center + m * (m_cache.volumes_data[i].get_instance_position() - m_cache.dragging_center));

                v.set_instance_scaling_factor(new_scale);
            }
            else {
                if (transformation_type.world() && (std::abs(scale.x() - scale.y()) > EPSILON || std::abs(scale.x() - scale.z()) > EPSILON)) {
                    // Non-uniform scaling. Transform the scaling factors into the local coordinate system.
                    // This is only possible, if the instance rotation is mulitples of ninety degrees.
                    assert(Geometry::is_rotation_ninety_degrees(v.get_instance_rotation()));
                    v.set_instance_scaling_factor((v.get_instance_transformation().get_matrix(true, false, true, true).matrix().block<3, 3>(0, 0).transpose() * scale).cwiseAbs());
                }
                else
                    v.set_instance_scaling_factor(scale);
            }
        }
        else if (is_single_volume() || is_single_modifier())
            v.set_volume_scaling_factor(scale);
        else {
            const Transform3d m = Geometry::assemble_transform(Vec3d::Zero(), Vec3d::Zero(), scale);
            if (m_mode == Instance) {
                const Eigen::Matrix<double, 3, 3, Eigen::DontAlign> new_matrix = (m * m_cache.volumes_data[i].get_instance_scale_matrix()).matrix().block(0, 0, 3, 3);
                // extracts scaling factors from the composed transformation
                const Vec3d new_scale(new_matrix.col(0).norm(), new_matrix.col(1).norm(), new_matrix.col(2).norm());
                if (transformation_type.joint())
                    v.set_instance_offset(m_cache.dragging_center + m * (m_cache.volumes_data[i].get_instance_position() - m_cache.dragging_center));

                v.set_instance_scaling_factor(new_scale);
            }
            else if (m_mode == Volume) {
                const Eigen::Matrix<double, 3, 3, Eigen::DontAlign> new_matrix = (m * m_cache.volumes_data[i].get_volume_scale_matrix()).matrix().block(0, 0, 3, 3);
                // extracts scaling factors from the composed transformation
                const Vec3d new_scale(new_matrix.col(0).norm(), new_matrix.col(1).norm(), new_matrix.col(2).norm());
                if (transformation_type.joint()) {
                    const Vec3d offset = m * (m_cache.volumes_data[i].get_volume_position() + m_cache.volumes_data[i].get_instance_position() - m_cache.dragging_center);
                    v.set_volume_offset(m_cache.dragging_center - m_cache.volumes_data[i].get_instance_position() + offset);
                }
                v.set_volume_scaling_factor(new_scale);
            }
        }
    }

#if !DISABLE_INSTANCES_SYNCH
    if (m_mode == Instance)
        synchronize_unselected_instances(SyncRotationType::NONE);
    else if (m_mode == Volume)
        synchronize_unselected_volumes();
#endif // !DISABLE_INSTANCES_SYNCH

    ensure_on_bed();
    set_bounding_boxes_dirty();
    wxGetApp().plater()->canvas3D()->requires_check_outside_state();
}
#endif // ENABLE_WORLD_COORDINATE

void Selection::scale_to_fit_print_volume(const BuildVolume& volume)
{
    auto fit = [this](double s, Vec3d offset) {
        if (s <= 0.0 || s == 1.0)
            return;

        wxGetApp().plater()->take_snapshot(_L("Scale To Fit"));

        TransformationType type;
        type.set_world();
        type.set_relative();
        type.set_joint();

        // apply scale
        setup_cache();
        scale(s * Vec3d::Ones(), type);
        wxGetApp().plater()->canvas3D()->do_scale(""); // avoid storing another snapshot

        // center selection on print bed
        setup_cache();
        offset.z() = -get_bounding_box().min.z();
#if ENABLE_WORLD_COORDINATE
        TransformationType trafo_type;
        trafo_type.set_relative();
        translate(offset, trafo_type);
#else
        translate(offset);
#endif // ENABLE_WORLD_COORDINATE
        wxGetApp().plater()->canvas3D()->do_move(""); // avoid storing another snapshot

        wxGetApp().obj_manipul()->set_dirty();
    };

    auto fit_rectangle = [this, fit](const BuildVolume& volume) {
        const BoundingBoxf3 print_volume = volume.bounding_volume();
        const Vec3d print_volume_size = print_volume.size();

        // adds 1/100th of a mm on all sides to avoid false out of print volume detections due to floating-point roundings
        const Vec3d box_size = get_bounding_box().size() + 0.02 * Vec3d::Ones();

        const double sx = (box_size.x() != 0.0) ? print_volume_size.x() / box_size.x() : 0.0;
        const double sy = (box_size.y() != 0.0) ? print_volume_size.y() / box_size.y() : 0.0;
        const double sz = (box_size.z() != 0.0) ? print_volume_size.z() / box_size.z() : 0.0;

        if (sx != 0.0 && sy != 0.0 && sz != 0.0)
            fit(std::min(sx, std::min(sy, sz)), print_volume.center() - get_bounding_box().center());
    };

    auto fit_circle = [this, fit](const BuildVolume& volume) {
        const Geometry::Circled& print_circle = volume.circle();
        double print_circle_radius = unscale<double>(print_circle.radius);

        if (print_circle_radius == 0.0)
            return;

        Points points;
        double max_z = 0.0;
        for (unsigned int i : m_list) {
            const GLVolume& v = *(*m_volumes)[i];
            TriangleMesh hull_3d = *v.convex_hull();
            hull_3d.transform(v.world_matrix());
            max_z = std::max(max_z, hull_3d.bounding_box().size().z());
            const Polygon hull_2d = hull_3d.convex_hull();
            points.insert(points.end(), hull_2d.begin(), hull_2d.end());
        }

        if (points.empty())
            return;

        const Geometry::Circled circle = Geometry::smallest_enclosing_circle_welzl(points);
        // adds 1/100th of a mm on all sides to avoid false out of print volume detections due to floating-point roundings
        const double circle_radius = unscale<double>(circle.radius) + 0.01;

        if (circle_radius == 0.0 || max_z == 0.0)
            return;

        const double s = std::min(print_circle_radius / circle_radius, volume.max_print_height() / max_z);
        const Vec3d sel_center = get_bounding_box().center();
        const Vec3d offset = s * (Vec3d(unscale<double>(circle.center.x()), unscale<double>(circle.center.y()), 0.5 * max_z) - sel_center);
        const Vec3d print_center = { unscale<double>(print_circle.center.x()), unscale<double>(print_circle.center.y()), 0.5 * volume.max_print_height() };
        fit(s, print_center - (sel_center + offset));
    };

    if (is_empty() || m_mode == Volume)
        return;

    switch (volume.type())
    {
    case BuildVolume::Type::Rectangle: { fit_rectangle(volume); break; }
    case BuildVolume::Type::Circle:    { fit_circle(volume); break; }
    default: { break; }
    }
}

void Selection::mirror(Axis axis)
{
    if (!m_valid)
        return;

    for (unsigned int i : m_list) {
        GLVolume& v = *(*m_volumes)[i];
        if (is_single_full_instance())
            v.set_instance_mirror(axis, -v.get_instance_mirror(axis));
        else if (m_mode == Volume)
            v.set_volume_mirror(axis, -v.get_volume_mirror(axis));
    }

#if !DISABLE_INSTANCES_SYNCH
    if (m_mode == Instance)
        synchronize_unselected_instances(SyncRotationType::NONE);
    else if (m_mode == Volume)
        synchronize_unselected_volumes();
#endif // !DISABLE_INSTANCES_SYNCH

    set_bounding_boxes_dirty();
}

#if ENABLE_WORLD_COORDINATE
void Selection::scale_and_translate(const Vec3d& scale, const Vec3d& translation, TransformationType transformation_type)
{
    if (!m_valid)
        return;

    Vec3d relative_scale = scale;

    for (unsigned int i : m_list) {
        GLVolume& v = *(*m_volumes)[i];
        const VolumeCache& volume_data = m_cache.volumes_data[i];
        const Geometry::Transformation& inst_trafo = volume_data.get_instance_transform();

        if (transformation_type.absolute()) {
            // convert from absolute scaling to relative scaling
            BoundingBoxf3 original_box;
            if (m_mode == Instance) {
                assert(is_from_fully_selected_instance(i));
                if (transformation_type.world())
                    original_box = get_full_unscaled_instance_bounding_box();
                else
                    original_box = get_full_unscaled_instance_local_bounding_box();
            }
            else {
                if (transformation_type.world())
                    original_box = v.transformed_convex_hull_bounding_box((volume_data.get_instance_transform() *
                        volume_data.get_volume_transform()).get_matrix_no_scaling_factor());
                else if (transformation_type.instance())
                    original_box = v.transformed_convex_hull_bounding_box(volume_data.get_volume_transform().get_matrix_no_scaling_factor());
                else
                    original_box = v.bounding_box();
            }

            relative_scale = original_box.size().cwiseProduct(scale).cwiseQuotient(m_box.get_bounding_box().size());
        }

        if (m_mode == Instance) {
            assert(is_from_fully_selected_instance(i));
            if (transformation_type.world()) {
                const Transform3d scale_matrix = Geometry::scale_transform(relative_scale);
                const Transform3d offset_matrix = (transformation_type.joint() && translation.isApprox(Vec3d::Zero())) ?
                    // non-constrained scaling - add offset to scale around selection center
                    Geometry::translation_transform(m_cache.dragging_center + scale_matrix * (inst_trafo.get_offset() - m_cache.dragging_center)) :
                    // constrained scaling - add offset to keep constraint
                    Geometry::translation_transform(translation) * inst_trafo.get_offset_matrix();
                v.set_instance_transformation(offset_matrix * scale_matrix * inst_trafo.get_matrix_no_offset());
            }
            else if (transformation_type.local()) {
                const Transform3d scale_matrix = Geometry::scale_transform(relative_scale);
                Vec3d offset;
                if (transformation_type.joint() && translation.isApprox(Vec3d::Zero())) {
                    // non-constrained scaling - add offset to scale around selection center
                    offset = inst_trafo.get_matrix_no_offset().inverse() * (inst_trafo.get_offset() - m_cache.dragging_center);
                    offset = inst_trafo.get_matrix_no_offset() * (scale_matrix * offset - offset);
                }
                else
                    // constrained scaling - add offset to keep constraint
                    offset = translation;

                v.set_instance_transformation(Geometry::translation_transform(offset) * inst_trafo.get_matrix() * scale_matrix);
            }
            else
                assert(false);
        }
        else
            transform_volume_relative(v, volume_data, transformation_type, Geometry::translation_transform(translation) * Geometry::scale_transform(relative_scale));
    }

#if !DISABLE_INSTANCES_SYNCH
    if (m_mode == Instance)
        synchronize_unselected_instances(SyncRotationType::NONE);
    else if (m_mode == Volume)
        synchronize_unselected_volumes();
#endif // !DISABLE_INSTANCES_SYNCH

    ensure_on_bed();
    set_bounding_boxes_dirty();
    wxGetApp().plater()->canvas3D()->requires_check_outside_state();
}

void Selection::reset_skew()
{
    if (!m_valid)
        return;

    for (unsigned int i : m_list) {
        GLVolume& v = *(*m_volumes)[i];
        const VolumeCache& volume_data = m_cache.volumes_data[i];
        Geometry::Transformation inst_trafo = volume_data.get_instance_transform();
        Geometry::Transformation vol_trafo = volume_data.get_volume_transform();
        Geometry::Transformation world_trafo = inst_trafo * vol_trafo;
        if (world_trafo.has_skew()) {
            if (!inst_trafo.has_skew() && !vol_trafo.has_skew()) {
                // <W> = [I][V]
                world_trafo.reset_offset();
                world_trafo.reset_skew();
                v.set_volume_transformation(vol_trafo.get_offset_matrix() * inst_trafo.get_matrix_no_offset().inverse() * world_trafo.get_matrix());
            }
            else {
                // <W> = <I><V>
                // <W> = <I>[V]
                // <W> = [I]<V>
                if (inst_trafo.has_skew()) {
                    inst_trafo.reset_skew();
                    v.set_instance_transformation(inst_trafo);
                }
                if (vol_trafo.has_skew()) {
                    vol_trafo.reset_skew();
                    v.set_volume_transformation(vol_trafo);
                }
            }
        }
        else {
            // [W] = [I][V]
            // [W] = <I><V>
            if (inst_trafo.has_skew()) {
                inst_trafo.reset_skew();
                v.set_instance_transformation(inst_trafo);
            }
            if (vol_trafo.has_skew()) {
                vol_trafo.reset_skew();
                v.set_volume_transformation(vol_trafo);
            }
        }
    }

    ensure_on_bed();
    set_bounding_boxes_dirty();
    wxGetApp().plater()->canvas3D()->requires_check_outside_state();
}
#else
void Selection::translate(unsigned int object_idx, const Vec3d& displacement)
{
    if (!m_valid)
        return;

    for (unsigned int i : m_list) {
        GLVolume& v = *(*m_volumes)[i];
        if (v.object_idx() == (int)object_idx)
            v.set_instance_offset(v.get_instance_offset() + displacement);
    }

    std::set<unsigned int> done;  // prevent processing volumes twice
    done.insert(m_list.begin(), m_list.end());

    for (unsigned int i : m_list) {
        if (done.size() == m_volumes->size())
            break;

#if ENABLE_WIPETOWER_OBJECTID_1000_REMOVAL
        if ((*m_volumes)[i]->is_wipe_tower)
            continue;

        int object_idx = (*m_volumes)[i]->object_idx();
#else
        int object_idx = (*m_volumes)[i]->object_idx();
        if (object_idx >= 1000)
            continue;
#endif // ENABLE_WIPETOWER_OBJECTID_1000_REMOVAL

        // Process unselected volumes of the object.
        for (unsigned int j = 0; j < (unsigned int)m_volumes->size(); ++j) {
            if (done.size() == m_volumes->size())
                break;

            if (done.find(j) != done.end())
                continue;

            GLVolume& v = *(*m_volumes)[j];
            if (v.object_idx() != object_idx)
                continue;

            v.set_instance_offset(v.get_instance_offset() + displacement);
            done.insert(j);
        }
    }

    this->set_bounding_boxes_dirty();
}
#endif // ENABLE_WORLD_COORDINATE

void Selection::translate(unsigned int object_idx, unsigned int instance_idx, const Vec3d& displacement)
{
    if (!m_valid)
        return;

    for (unsigned int i : m_list) {
        GLVolume& v = *(*m_volumes)[i];
        if (v.object_idx() == (int)object_idx && v.instance_idx() == (int)instance_idx)
#if ENABLE_WORLD_COORDINATE
            v.set_instance_transformation(Geometry::translation_transform(displacement) * v.get_instance_transformation().get_matrix());
#else
            v.set_instance_offset(v.get_instance_offset() + displacement);
#endif // ENABLE_WORLD_COORDINATE
    }

    std::set<unsigned int> done;  // prevent processing volumes twice
    done.insert(m_list.begin(), m_list.end());

    for (unsigned int i : m_list) {
        if (done.size() == m_volumes->size())
            break;

#if ENABLE_WIPETOWER_OBJECTID_1000_REMOVAL
        if ((*m_volumes)[i]->is_wipe_tower)
            continue;

        int object_idx = (*m_volumes)[i]->object_idx();
#else
        int object_idx = (*m_volumes)[i]->object_idx();
        if (object_idx >= 1000)
            continue;
#endif // ENABLE_WIPETOWER_OBJECTID_1000_REMOVAL

        // Process unselected volumes of the object.
        for (unsigned int j = 0; j < (unsigned int)m_volumes->size(); ++j) {
            if (done.size() == m_volumes->size())
                break;

            if (done.find(j) != done.end())
                continue;

            GLVolume& v = *(*m_volumes)[j];
            if (v.object_idx() != object_idx || v.instance_idx() != (int)instance_idx)
                continue;

#if ENABLE_WORLD_COORDINATE
            v.set_instance_transformation(Geometry::translation_transform(displacement) * v.get_instance_transformation().get_matrix());
#else
            v.set_instance_offset(v.get_instance_offset() + displacement);
#endif // ENABLE_WORLD_COORDINATE
            done.insert(j);
        }
    }

    this->set_bounding_boxes_dirty();
}

#if ENABLE_WORLD_COORDINATE
int Selection::bake_transform_if_needed() const
{
    if ((is_single_full_instance() && wxGetApp().obj_manipul()->is_world_coordinates()) ||
        (is_single_volume_or_modifier() && !wxGetApp().obj_manipul()->is_local_coordinates())) {
        // Verify whether the instance rotation is multiples of 90 degrees, so that the scaling in world coordinates is possible.
        // all volumes in the selection belongs to the same instance, any of them contains the needed instance data, so we take the first one
        const GLVolume& volume = *get_first_volume();
        bool needs_baking = false;
        if (is_single_full_instance()) {
            // Is the instance angle close to a multiple of 90 degrees?
            needs_baking |= !Geometry::is_rotation_ninety_degrees(volume.get_instance_rotation());
            // Are all volumes angles close to a multiple of 90 degrees?
            for (unsigned int id : get_volume_idxs()) {
                if (needs_baking)
                    break;
                needs_baking |= !Geometry::is_rotation_ninety_degrees(get_volume(id)->get_volume_rotation());
            }
        }
        else if (is_single_volume_or_modifier()) {
            // is the volume angle close to a multiple of 90 degrees?
            needs_baking |= !Geometry::is_rotation_ninety_degrees(volume.get_volume_rotation());
            if (wxGetApp().obj_manipul()->is_world_coordinates())
                // Is the instance angle close to a multiple of 90 degrees?
                needs_baking |= !Geometry::is_rotation_ninety_degrees(volume.get_instance_rotation());
        }

        if (needs_baking) {
            MessageDialog dlg((wxWindow*)wxGetApp().mainframe,
                _L("The currently manipulated object is tilted or contains tilted parts (rotation angles are not multiples of 90�). "
                    "Non-uniform scaling of tilted objects is only possible in non-local coordinate systems, "
                    "once the rotation is embedded into the object coordinates.") + "\n" +
                _L("This operation is irreversible.") + "\n" +
                _L("Do you want to proceed?"),
                SLIC3R_APP_NAME,
                wxYES_NO | wxNO_DEFAULT | wxICON_QUESTION);
            if (dlg.ShowModal() != wxID_YES)
                return -1;

            wxGetApp().plater()->take_snapshot(_("Bake transform"));

            // Bake the rotation into the meshes of the object.
            wxGetApp().model().objects[volume.composite_id.object_id]->bake_xy_rotation_into_meshes(volume.composite_id.instance_id);
            // Update the 3D scene, selections etc.
            wxGetApp().plater()->update();
            return 0;
        }
    }

    return 1;
}
#endif // ENABLE_WORLD_COORDINATE

void Selection::erase()
{
    if (!m_valid)
        return;

    if (is_single_full_object())
        wxGetApp().obj_list()->delete_from_model_and_list(ItemType::itObject, get_object_idx(), 0);
    else if (is_multiple_full_object()) {
        std::vector<ItemForDelete> items;
        items.reserve(m_cache.content.size());
        for (ObjectIdxsToInstanceIdxsMap::iterator it = m_cache.content.begin(); it != m_cache.content.end(); ++it) {
            items.emplace_back(ItemType::itObject, it->first, 0);
        }
        wxGetApp().obj_list()->delete_from_model_and_list(items);
    }
    else if (is_multiple_full_instance()) {
        std::set<std::pair<int, int>> instances_idxs;
        for (ObjectIdxsToInstanceIdxsMap::iterator obj_it = m_cache.content.begin(); obj_it != m_cache.content.end(); ++obj_it) {
            for (InstanceIdxsList::reverse_iterator inst_it = obj_it->second.rbegin(); inst_it != obj_it->second.rend(); ++inst_it) {
                instances_idxs.insert(std::make_pair(obj_it->first, *inst_it));
            }
        }

        std::vector<ItemForDelete> items;
        items.reserve(instances_idxs.size());
        for (const std::pair<int, int>& i : instances_idxs) {
            items.emplace_back(ItemType::itInstance, i.first, i.second);
        }
        wxGetApp().obj_list()->delete_from_model_and_list(items);
    }
    else if (is_single_full_instance())
        wxGetApp().obj_list()->delete_from_model_and_list(ItemType::itInstance, get_object_idx(), get_instance_idx());
    else if (is_mixed()) {
        std::set<ItemForDelete> items_set;
        std::map<int, int> volumes_in_obj;

        for (auto i : m_list) {
            const auto gl_vol = (*m_volumes)[i];
            const auto glv_obj_idx = gl_vol->object_idx();
            const auto model_object = m_model->objects[glv_obj_idx];

            if (model_object->instances.size() == 1) {
                if (model_object->volumes.size() == 1)
                    items_set.insert(ItemForDelete(ItemType::itObject, glv_obj_idx, -1));
                else {
                    items_set.insert(ItemForDelete(ItemType::itVolume, glv_obj_idx, gl_vol->volume_idx()));
                    int idx = (volumes_in_obj.find(glv_obj_idx) == volumes_in_obj.end()) ? 0 : volumes_in_obj.at(glv_obj_idx);
                    volumes_in_obj[glv_obj_idx] = ++idx;
                }
                continue;
            }

            const auto glv_ins_idx = gl_vol->instance_idx();

            for (auto obj_ins : m_cache.content) {
                if (obj_ins.first == glv_obj_idx) {
                    if (obj_ins.second.find(glv_ins_idx) != obj_ins.second.end()) {
                        if (obj_ins.second.size() == model_object->instances.size())
                            items_set.insert(ItemForDelete(ItemType::itObject, glv_obj_idx, -1));
                        else
                            items_set.insert(ItemForDelete(ItemType::itInstance, glv_obj_idx, glv_ins_idx));

                        break;
                    }
                }
            }
        }

        std::vector<ItemForDelete> items;
        items.reserve(items_set.size());
        for (const ItemForDelete& i : items_set) {
            if (i.type == ItemType::itVolume) {
                const int vol_in_obj_cnt = volumes_in_obj.find(i.obj_idx) == volumes_in_obj.end() ? 0 : volumes_in_obj.at(i.obj_idx);
                if (vol_in_obj_cnt == (int)m_model->objects[i.obj_idx]->volumes.size()) {
                    if (i.sub_obj_idx == vol_in_obj_cnt - 1)
                        items.emplace_back(ItemType::itObject, i.obj_idx, 0);
                    continue;
                }
            }
            items.emplace_back(i.type, i.obj_idx, i.sub_obj_idx);
        }

        wxGetApp().obj_list()->delete_from_model_and_list(items);
    }
    else {
        std::set<std::pair<int, int>> volumes_idxs;
        for (unsigned int i : m_list) {
            const GLVolume* v = (*m_volumes)[i];
            // Only remove volumes associated with ModelVolumes from the object list.
            // Temporary meshes (SLA supports or pads) are not managed by the object list.
            if (v->volume_idx() >= 0)
                volumes_idxs.insert(std::make_pair(v->object_idx(), v->volume_idx()));
        }

        std::vector<ItemForDelete> items;
        items.reserve(volumes_idxs.size());
        for (const std::pair<int, int>& v : volumes_idxs) {
            items.emplace_back(ItemType::itVolume, v.first, v.second);
        }

        wxGetApp().obj_list()->delete_from_model_and_list(items);
        ensure_not_below_bed();
    }
}

void Selection::render(float scale_factor)
{
    if (!m_valid || is_empty())
        return;

    m_scale_factor = scale_factor;
    // render cumulative bounding box of selected volumes
#if ENABLE_LEGACY_OPENGL_REMOVAL
#if ENABLE_WORLD_COORDINATE
    BoundingBoxf3 box;
    Transform3d trafo;
    const ECoordinatesType coordinates_type = wxGetApp().obj_manipul()->get_coordinates_type();
    if (coordinates_type == ECoordinatesType::World) {
        box = get_bounding_box();
        trafo = Transform3d::Identity();
    }
    else if (coordinates_type == ECoordinatesType::Local && is_single_volume_or_modifier()) {
        const GLVolume& v = *get_first_volume();
        box = v.transformed_convex_hull_bounding_box(v.get_volume_transformation().get_scaling_factor_matrix());
        trafo = v.get_instance_transformation().get_matrix() * v.get_volume_transformation().get_matrix_no_scaling_factor();
    }
    else {
        const Selection::IndicesList& ids = get_volume_idxs();
        for (unsigned int id : ids) {
            const GLVolume& v = *get_volume(id);
            box.merge(v.transformed_convex_hull_bounding_box(v.get_volume_transformation().get_matrix()));
        }
        const Geometry::Transformation inst_trafo = get_first_volume()->get_instance_transformation();
        box = box.transformed(inst_trafo.get_scaling_factor_matrix());
        trafo = inst_trafo.get_matrix_no_scaling_factor();
    }

    render_bounding_box(box, trafo, ColorRGB::WHITE());
#else
    render_bounding_box(get_bounding_box(), ColorRGB::WHITE());
#endif // ENABLE_WORLD_COORDINATE
#else
    render_selected_volumes();
#endif // ENABLE_LEGACY_OPENGL_REMOVAL
    render_synchronized_volumes();
}

#if ENABLE_RENDER_SELECTION_CENTER
void Selection::render_center(bool gizmo_is_dragging)
{
    if (!m_valid || is_empty())
        return;

#if ENABLE_LEGACY_OPENGL_REMOVAL
    GLShaderProgram* shader = wxGetApp().get_shader("flat");
    if (shader == nullptr)
        return;

    shader->start_using();
#endif // ENABLE_LEGACY_OPENGL_REMOVAL

    const Vec3d center = gizmo_is_dragging ? m_cache.dragging_center : get_bounding_box().center();

    glsafe(::glDisable(GL_DEPTH_TEST));

#if ENABLE_GL_SHADERS_ATTRIBUTES
    const Camera& camera = wxGetApp().plater()->get_camera();
    Transform3d view_model_matrix = camera.get_view_matrix() * Geometry::assemble_transform(center);

    shader->set_uniform("view_model_matrix", view_model_matrix);
    shader->set_uniform("projection_matrix", camera.get_projection_matrix());
#else
    glsafe(::glPushMatrix());
    glsafe(::glTranslated(center.x(), center.y(), center.z()));
#endif // ENABLE_GL_SHADERS_ATTRIBUTES

#if ENABLE_LEGACY_OPENGL_REMOVAL
    m_vbo_sphere.set_color(ColorRGBA::WHITE());
#else
    m_vbo_sphere.set_color(-1, ColorRGBA::WHITE());
#endif // ENABLE_LEGACY_OPENGL_REMOVAL
    m_vbo_sphere.render();

#if !ENABLE_GL_SHADERS_ATTRIBUTES
    glsafe(::glPopMatrix());
#endif // !ENABLE_GL_SHADERS_ATTRIBUTES

#if ENABLE_LEGACY_OPENGL_REMOVAL
    shader->stop_using();
#endif // ENABLE_LEGACY_OPENGL_REMOVAL
}
#endif // ENABLE_RENDER_SELECTION_CENTER

void Selection::render_sidebar_hints(const std::string& sidebar_field)
{
    if (sidebar_field.empty())
        return;

#if ENABLE_LEGACY_OPENGL_REMOVAL
    GLShaderProgram* shader = wxGetApp().get_shader(boost::starts_with(sidebar_field, "layer") ? "flat" : "gouraud_light");
    if (shader == nullptr)
        return;

    shader->start_using();
#else
    GLShaderProgram* shader = nullptr;

    if (!boost::starts_with(sidebar_field, "layer")) {
        shader = wxGetApp().get_shader("gouraud_light");
        if (shader == nullptr)
            return;

        shader->start_using();
        glsafe(::glClear(GL_DEPTH_BUFFER_BIT));
    }
#endif // ENABLE_LEGACY_OPENGL_REMOVAL

    glsafe(::glEnable(GL_DEPTH_TEST));

#if ENABLE_GL_SHADERS_ATTRIBUTES
    const Transform3d base_matrix = Geometry::assemble_transform(get_bounding_box().center());
    Transform3d orient_matrix = Transform3d::Identity();
#else
    glsafe(::glPushMatrix());
#endif // ENABLE_GL_SHADERS_ATTRIBUTES

#if ENABLE_WORLD_COORDINATE
    const Vec3d center = get_bounding_box().center();
    Vec3d axes_center = center;
#endif // ENABLE_WORLD_COORDINATE

    if (!boost::starts_with(sidebar_field, "layer")) {
#if ENABLE_GL_SHADERS_ATTRIBUTES
        shader->set_uniform("emission_factor", 0.05f);
#endif // ENABLE_GL_SHADERS_ATTRIBUTES
#if !ENABLE_GL_SHADERS_ATTRIBUTES && !ENABLE_WORLD_COORDINATE
        const Vec3d& center = get_bounding_box().center();
#endif // !ENABLE_GL_SHADERS_ATTRIBUTES && !ENABLE_WORLD_COORDINATE
#if ENABLE_WORLD_COORDINATE
        if (is_single_full_instance() && !wxGetApp().obj_manipul()->is_world_coordinates()) {
#else
        if (is_single_full_instance() && !wxGetApp().obj_manipul()->get_world_coordinates()) {
#endif // ENABLE_WORLD_COORDINATE
#if !ENABLE_GL_SHADERS_ATTRIBUTES && !ENABLE_WORLD_COORDINATE
            glsafe(::glTranslated(center.x(), center.y(), center.z()));
#endif // !ENABLE_GL_SHADERS_ATTRIBUTES && !ENABLE_WORLD_COORDINATE
#if ENABLE_WORLD_COORDINATE
            orient_matrix = (*m_volumes)[*m_list.begin()]->get_instance_transformation().get_rotation_matrix();
            axes_center = (*m_volumes)[*m_list.begin()]->get_instance_offset();
#else
            if (!boost::starts_with(sidebar_field, "position")) {
#if !ENABLE_GL_SHADERS_ATTRIBUTES
                Transform3d orient_matrix = Transform3d::Identity();
#endif // !ENABLE_GL_SHADERS_ATTRIBUTES
                if (boost::starts_with(sidebar_field, "scale"))
                    orient_matrix = (*m_volumes)[*m_list.begin()]->get_instance_transformation().get_matrix(true, false, true, true);
                else if (boost::starts_with(sidebar_field, "rotation")) {
                    if (boost::ends_with(sidebar_field, "x"))
                        orient_matrix = (*m_volumes)[*m_list.begin()]->get_instance_transformation().get_matrix(true, false, true, true);
                    else if (boost::ends_with(sidebar_field, "y")) {
                        const Vec3d& rotation = (*m_volumes)[*m_list.begin()]->get_instance_transformation().get_rotation();
                        if (rotation.x() == 0.0)
                            orient_matrix = (*m_volumes)[*m_list.begin()]->get_instance_transformation().get_matrix(true, false, true, true);
                        else
                            orient_matrix.rotate(Eigen::AngleAxisd(rotation.z(), Vec3d::UnitZ()));
                    }
                }
#if !ENABLE_GL_SHADERS_ATTRIBUTES
                glsafe(::glMultMatrixd(orient_matrix.data()));
#endif // !ENABLE_GL_SHADERS_ATTRIBUTES
                    }
#endif // ENABLE_WORLD_COORDINATE
        }
#if ENABLE_WORLD_COORDINATE
        else if (is_single_volume_or_modifier()) {
#else
        else if (is_single_volume() || is_single_modifier()) {
#endif // ENABLE_WORLD_COORDINATE
#if !ENABLE_GL_SHADERS_ATTRIBUTES && !ENABLE_WORLD_COORDINATE
            glsafe(::glTranslated(center.x(), center.y(), center.z()));
#endif // !ENABLE_GL_SHADERS_ATTRIBUTES && !ENABLE_WORLD_COORDINATE
#if ENABLE_WORLD_COORDINATE
            if (!wxGetApp().obj_manipul()->is_world_coordinates()) {
                if (wxGetApp().obj_manipul()->is_local_coordinates()) {
                    const GLVolume* v = (*m_volumes)[*m_list.begin()];
                    orient_matrix = v->get_instance_transformation().get_rotation_matrix() * v->get_volume_transformation().get_rotation_matrix();
                    axes_center = (*m_volumes)[*m_list.begin()]->world_matrix().translation();
                }
                else {
                    orient_matrix = (*m_volumes)[*m_list.begin()]->get_instance_transformation().get_rotation_matrix();
                    axes_center = (*m_volumes)[*m_list.begin()]->get_instance_offset();
                }
            }
#else
#if ENABLE_GL_SHADERS_ATTRIBUTES
            orient_matrix = (*m_volumes)[*m_list.begin()]->get_instance_transformation().get_matrix(true, false, true, true);
#else
            Transform3d orient_matrix = (*m_volumes)[*m_list.begin()]->get_instance_transformation().get_matrix(true, false, true, true);
#endif // ENABLE_GL_SHADERS_ATTRIBUTES
            if (!boost::starts_with(sidebar_field, "position"))
                orient_matrix = orient_matrix * (*m_volumes)[*m_list.begin()]->get_volume_transformation().get_matrix(true, false, true, true);
#if !ENABLE_GL_SHADERS_ATTRIBUTES
            glsafe(::glMultMatrixd(orient_matrix.data()));
#endif // !ENABLE_GL_SHADERS_ATTRIBUTES
#endif // ENABLE_WORLD_COORDINATE
        }
        else {
#if ENABLE_GL_SHADERS_ATTRIBUTES || ENABLE_WORLD_COORDINATE
            if (requires_local_axes())
#if ENABLE_WORLD_COORDINATE
                orient_matrix = (*m_volumes)[*m_list.begin()]->get_instance_transformation().get_rotation_matrix();
#else
                orient_matrix = (*m_volumes)[*m_list.begin()]->get_instance_transformation().get_matrix(true, false, true, true);
#endif // ENABLE_WORLD_COORDINATE
#else
            glsafe(::glTranslated(center.x(), center.y(), center.z()));
            if (requires_local_axes()) {
                const Transform3d orient_matrix = (*m_volumes)[*m_list.begin()]->get_instance_transformation().get_matrix(true, false, true, true);
                glsafe(::glMultMatrixd(orient_matrix.data()));
            }
#endif // ENABLE_GL_SHADERS_ATTRIBUTES || ENABLE_WORLD_COORDINATE
        }
    }

#if ENABLE_LEGACY_OPENGL_REMOVAL
    if (!boost::starts_with(sidebar_field, "layer"))
        glsafe(::glClear(GL_DEPTH_BUFFER_BIT));
#endif // ENABLE_LEGACY_OPENGL_REMOVAL

#if ENABLE_WORLD_COORDINATE
    if (!boost::starts_with(sidebar_field, "layer")) {
        shader->set_uniform("emission_factor", 0.1f);
#if !ENABLE_GL_SHADERS_ATTRIBUTES
        glsafe(::glPushMatrix());
        glsafe(::glTranslated(center.x(), center.y(), center.z()));
        glsafe(::glMultMatrixd(orient_matrix.data()));
#endif // !ENABLE_GL_SHADERS_ATTRIBUTES
    }
#endif // ENABLE_WORLD_COORDINATE

#if ENABLE_GL_SHADERS_ATTRIBUTES
    if (boost::starts_with(sidebar_field, "position"))
        render_sidebar_position_hints(sidebar_field, *shader, base_matrix * orient_matrix);
    else if (boost::starts_with(sidebar_field, "rotation"))
        render_sidebar_rotation_hints(sidebar_field, *shader, base_matrix * orient_matrix);
    else if (boost::starts_with(sidebar_field, "scale") || boost::starts_with(sidebar_field, "size"))
        render_sidebar_scale_hints(sidebar_field, *shader, base_matrix * orient_matrix);
    else if (boost::starts_with(sidebar_field, "layer"))
        render_sidebar_layers_hints(sidebar_field, *shader);

#if ENABLE_WORLD_COORDINATE
    if (!boost::starts_with(sidebar_field, "layer")) {
        if (!wxGetApp().obj_manipul()->is_world_coordinates())
            m_axes.render(Geometry::assemble_transform(axes_center) * orient_matrix, 0.25f);
    }
#endif // ENABLE_WORLD_COORDINATE
#else
    if (boost::starts_with(sidebar_field, "position"))
        render_sidebar_position_hints(sidebar_field);
    else if (boost::starts_with(sidebar_field, "rotation"))
        render_sidebar_rotation_hints(sidebar_field);
    else if (boost::starts_with(sidebar_field, "scale") || boost::starts_with(sidebar_field, "size"))
        render_sidebar_scale_hints(sidebar_field);
    else if (boost::starts_with(sidebar_field, "layer"))
        render_sidebar_layers_hints(sidebar_field);

#if ENABLE_WORLD_COORDINATE
    if (!boost::starts_with(sidebar_field, "layer")) {
        glsafe(::glPopMatrix());
        glsafe(::glPushMatrix());
        glsafe(::glTranslated(axes_center.x(), axes_center.y(), axes_center.z()));
        glsafe(::glMultMatrixd(orient_matrix.data()));
        if (!wxGetApp().obj_manipul()->is_world_coordinates())
            m_axes.render(0.25f);
        glsafe(::glPopMatrix());
    }
#endif // ENABLE_WORLD_COORDINATE
#endif // ENABLE_GL_SHADERS_ATTRIBUTES

#if ENABLE_WORLD_COORDINATE
#if !ENABLE_GL_SHADERS_ATTRIBUTES
    glsafe(::glPopMatrix());
#endif // !ENABLE_GL_SHADERS_ATTRIBUTES
#endif // ENABLE_WORLD_COORDINATE

#if !ENABLE_LEGACY_OPENGL_REMOVAL
    if (!boost::starts_with(sidebar_field, "layer"))
#endif // !ENABLE_LEGACY_OPENGL_REMOVAL
        shader->stop_using();
}

bool Selection::requires_local_axes() const
{
    return m_mode == Volume && is_from_single_instance();
}

void Selection::copy_to_clipboard()
{
    if (!m_valid)
        return;

    m_clipboard.reset();

    for (const ObjectIdxsToInstanceIdxsMap::value_type& object : m_cache.content) {
        ModelObject* src_object = m_model->objects[object.first];
        ModelObject* dst_object = m_clipboard.add_object();
        dst_object->name                 = src_object->name;
        dst_object->input_file           = src_object->input_file;
		dst_object->config.assign_config(src_object->config);
        dst_object->sla_support_points   = src_object->sla_support_points;
        dst_object->sla_points_status    = src_object->sla_points_status;
        dst_object->sla_drain_holes      = src_object->sla_drain_holes;
        dst_object->layer_config_ranges  = src_object->layer_config_ranges;     // #ys_FIXME_experiment
        dst_object->layer_height_profile.assign(src_object->layer_height_profile);
        dst_object->origin_translation   = src_object->origin_translation;

        for (int i : object.second) {
            dst_object->add_instance(*src_object->instances[i]);
        }

        for (unsigned int i : m_list) {
            // Copy the ModelVolumes only for the selected GLVolumes of the 1st selected instance.
            const GLVolume* volume = (*m_volumes)[i];
            if (volume->object_idx() == object.first && volume->instance_idx() == *object.second.begin()) {
                int volume_idx = volume->volume_idx();
                if (0 <= volume_idx && volume_idx < (int)src_object->volumes.size()) {
                    ModelVolume* src_volume = src_object->volumes[volume_idx];
                    ModelVolume* dst_volume = dst_object->add_volume(*src_volume);
                    dst_volume->set_new_unique_id();
                }
                else
                    assert(false);
            }
        }
    }

    m_clipboard.set_mode(m_mode);
}

void Selection::paste_from_clipboard()
{
    if (!m_valid || m_clipboard.is_empty())
        return;

    switch (m_clipboard.get_mode())
    {
    case Volume:
    {
        if (is_from_single_instance())
            paste_volumes_from_clipboard();

        break;
    }
    case Instance:
    {
        if (m_mode == Instance)
            paste_objects_from_clipboard();

        break;
    }
    }
}

std::vector<unsigned int> Selection::get_volume_idxs_from_object(unsigned int object_idx) const
{
    std::vector<unsigned int> idxs;

    for (unsigned int i = 0; i < (unsigned int)m_volumes->size(); ++i) {
        if ((*m_volumes)[i]->object_idx() == (int)object_idx)
            idxs.push_back(i);
    }

    return idxs;
}

std::vector<unsigned int> Selection::get_volume_idxs_from_instance(unsigned int object_idx, unsigned int instance_idx) const
{
    std::vector<unsigned int> idxs;

    for (unsigned int i = 0; i < (unsigned int)m_volumes->size(); ++i) {
        const GLVolume* v = (*m_volumes)[i];
        if (v->object_idx() == (int)object_idx && v->instance_idx() == (int)instance_idx)
            idxs.push_back(i);
    }

    return idxs;
}

std::vector<unsigned int> Selection::get_volume_idxs_from_volume(unsigned int object_idx, unsigned int instance_idx, unsigned int volume_idx) const
{
    std::vector<unsigned int> idxs;

    for (unsigned int i = 0; i < (unsigned int)m_volumes->size(); ++i)
    {
        const GLVolume* v = (*m_volumes)[i];
        if (v->object_idx() == (int)object_idx && v->volume_idx() == (int)volume_idx) {
            if ((int)instance_idx != -1 && v->instance_idx() == (int)instance_idx)
                idxs.push_back(i);
        }
    }

    return idxs;
}

std::vector<unsigned int> Selection::get_missing_volume_idxs_from(const std::vector<unsigned int>& volume_idxs) const
{
    std::vector<unsigned int> idxs;

    for (unsigned int i : m_list) {
        std::vector<unsigned int>::const_iterator it = std::find(volume_idxs.begin(), volume_idxs.end(), i);
        if (it == volume_idxs.end())
            idxs.push_back(i);
    }

    return idxs;
}

std::vector<unsigned int> Selection::get_unselected_volume_idxs_from(const std::vector<unsigned int>& volume_idxs) const
{
    std::vector<unsigned int> idxs;

    for (unsigned int i : volume_idxs) {
        if (m_list.find(i) == m_list.end())
            idxs.push_back(i);
    }

    return idxs;
}

void Selection::update_valid()
{
    m_valid = (m_volumes != nullptr) && (m_model != nullptr);
}

void Selection::update_type()
{
    m_cache.content.clear();
    m_type = Mixed;

    for (unsigned int i : m_list) {
        const GLVolume* volume = (*m_volumes)[i];
        int obj_idx = volume->object_idx();
        int inst_idx = volume->instance_idx();
        ObjectIdxsToInstanceIdxsMap::iterator obj_it = m_cache.content.find(obj_idx);
        if (obj_it == m_cache.content.end())
            obj_it = m_cache.content.insert(ObjectIdxsToInstanceIdxsMap::value_type(obj_idx, InstanceIdxsList())).first;

        obj_it->second.insert(inst_idx);
    }

    bool requires_disable = false;

    if (!m_valid)
        m_type = Invalid;
    else
    {
        if (m_list.empty())
            m_type = Empty;
        else if (m_list.size() == 1) {
            const GLVolume* first = (*m_volumes)[*m_list.begin()];
            if (first->is_wipe_tower)
                m_type = WipeTower;
            else if (first->is_modifier) {
                m_type = SingleModifier;
                requires_disable = true;
            }
            else {
                const ModelObject* model_object = m_model->objects[first->object_idx()];
                unsigned int volumes_count = (unsigned int)model_object->volumes.size();
                unsigned int instances_count = (unsigned int)model_object->instances.size();
                if (volumes_count * instances_count == 1) {
                    m_type = SingleFullObject;
                    // ensures the correct mode is selected
                    m_mode = Instance;
                }
                else if (volumes_count == 1) // instances_count > 1
                {
                    m_type = SingleFullInstance;
                    // ensures the correct mode is selected
                    m_mode = Instance;
                }
                else {
                    m_type = SingleVolume;
                    requires_disable = true;
                }
            }
        }
        else {
            unsigned int sla_volumes_count = 0;
            // Note: sla_volumes_count is a count of the selected sla_volumes per object instead of per instance, like a model_volumes_count is
            for (unsigned int i : m_list) {
                if ((*m_volumes)[i]->volume_idx() < 0)
                    ++sla_volumes_count;
            }

            if (m_cache.content.size() == 1) // single object
            {
                const ModelObject* model_object = m_model->objects[m_cache.content.begin()->first];
                unsigned int model_volumes_count = (unsigned int)model_object->volumes.size();

                unsigned int instances_count = (unsigned int)model_object->instances.size();
                unsigned int selected_instances_count = (unsigned int)m_cache.content.begin()->second.size();
                if (model_volumes_count * instances_count + sla_volumes_count == (unsigned int)m_list.size()) {
                    m_type = SingleFullObject;
                    // ensures the correct mode is selected
                    m_mode = Instance;
                }
                else if (selected_instances_count == 1) {
                    if (model_volumes_count + sla_volumes_count == (unsigned int)m_list.size()) {
                        m_type = SingleFullInstance;
                        // ensures the correct mode is selected
                        m_mode = Instance;
                    }
                    else {
                        unsigned int modifiers_count = 0;
                        for (unsigned int i : m_list) {
                            if ((*m_volumes)[i]->is_modifier)
                                ++modifiers_count;
                        }

                        if (modifiers_count == 0)
                            m_type = MultipleVolume;
                        else if (modifiers_count == (unsigned int)m_list.size())
                            m_type = MultipleModifier;

                        requires_disable = true;
                    }
                }
                else if (selected_instances_count > 1 && selected_instances_count * model_volumes_count + sla_volumes_count == (unsigned int)m_list.size()) {
                    m_type = MultipleFullInstance;
                    // ensures the correct mode is selected
                    m_mode = Instance;
                }
            }
            else {
                unsigned int sels_cntr = 0;
                for (ObjectIdxsToInstanceIdxsMap::iterator it = m_cache.content.begin(); it != m_cache.content.end(); ++it) {
                    const ModelObject* model_object = m_model->objects[it->first];
                    unsigned int volumes_count = (unsigned int)model_object->volumes.size();
                    unsigned int instances_count = (unsigned int)model_object->instances.size();
                    sels_cntr += volumes_count * instances_count;
                }
                if (sels_cntr + sla_volumes_count == (unsigned int)m_list.size()) {
                    m_type = MultipleFullObject;
                    // ensures the correct mode is selected
                    m_mode = Instance;
                }
            }
        }
    }

    int object_idx = get_object_idx();
    int instance_idx = get_instance_idx();
    for (GLVolume* v : *m_volumes) {
        v->disabled = requires_disable ? (v->object_idx() != object_idx) || (v->instance_idx() != instance_idx) : false;
    }

#if ENABLE_SELECTION_DEBUG_OUTPUT
    std::cout << "Selection: ";
    std::cout << "mode: ";
    switch (m_mode)
    {
    case Volume:
    {
        std::cout << "Volume";
        break;
    }
    case Instance:
    {
        std::cout << "Instance";
        break;
    }
    }

    std::cout << " - type: ";

    switch (m_type)
    {
    case Invalid:
    {
        std::cout << "Invalid" << std::endl;
        break;
    }
    case Empty:
    {
        std::cout << "Empty" << std::endl;
        break;
    }
    case WipeTower:
    {
        std::cout << "WipeTower" << std::endl;
        break;
    }
    case SingleModifier:
    {
        std::cout << "SingleModifier" << std::endl;
        break;
    }
    case MultipleModifier:
    {
        std::cout << "MultipleModifier" << std::endl;
        break;
    }
    case SingleVolume:
    {
        std::cout << "SingleVolume" << std::endl;
        break;
    }
    case MultipleVolume:
    {
        std::cout << "MultipleVolume" << std::endl;
        break;
    }
    case SingleFullObject:
    {
        std::cout << "SingleFullObject" << std::endl;
        break;
    }
    case MultipleFullObject:
    {
        std::cout << "MultipleFullObject" << std::endl;
        break;
    }
    case SingleFullInstance:
    {
        std::cout << "SingleFullInstance" << std::endl;
        break;
    }
    case MultipleFullInstance:
    {
        std::cout << "MultipleFullInstance" << std::endl;
        break;
    }
    case Mixed:
    {
        std::cout << "Mixed" << std::endl;
        break;
    }
    }
#endif // ENABLE_SELECTION_DEBUG_OUTPUT
}

void Selection::set_caches()
{
    m_cache.volumes_data.clear();
    m_cache.sinking_volumes.clear();
    for (unsigned int i = 0; i < (unsigned int)m_volumes->size(); ++i) {
        const GLVolume& v = *(*m_volumes)[i];
        m_cache.volumes_data.emplace(i, VolumeCache(v.get_volume_transformation(), v.get_instance_transformation()));
        if (v.is_sinking())
            m_cache.sinking_volumes.push_back(i);
    }
    m_cache.dragging_center = get_bounding_box().center();
}

void Selection::do_add_volume(unsigned int volume_idx)
{
    m_list.insert(volume_idx);
    GLVolume* v = (*m_volumes)[volume_idx];
    v->selected = true;
    if (v->hover == GLVolume::HS_Select || v->hover == GLVolume::HS_Deselect)
        v->hover = GLVolume::HS_Hover;
}

void Selection::do_add_volumes(const std::vector<unsigned int>& volume_idxs)
{
    for (unsigned int i : volume_idxs)
    {
        if (i < (unsigned int)m_volumes->size())
            do_add_volume(i);
    }
}

void Selection::do_remove_volume(unsigned int volume_idx)
{
    IndicesList::iterator v_it = m_list.find(volume_idx);
    if (v_it == m_list.end())
        return;

    m_list.erase(v_it);

    (*m_volumes)[volume_idx]->selected = false;
}

void Selection::do_remove_instance(unsigned int object_idx, unsigned int instance_idx)
{
    for (unsigned int i = 0; i < (unsigned int)m_volumes->size(); ++i) {
        GLVolume* v = (*m_volumes)[i];
        if (v->object_idx() == (int)object_idx && v->instance_idx() == (int)instance_idx)
            do_remove_volume(i);
    }
}

void Selection::do_remove_object(unsigned int object_idx)
{
    for (unsigned int i = 0; i < (unsigned int)m_volumes->size(); ++i) {
        GLVolume* v = (*m_volumes)[i];
        if (v->object_idx() == (int)object_idx)
            do_remove_volume(i);
    }
}

#if !ENABLE_LEGACY_OPENGL_REMOVAL
void Selection::render_selected_volumes() const
{
    float color[3] = { 1.0f, 1.0f, 1.0f };
    render_bounding_box(get_bounding_box(), color);
}
#endif // !ENABLE_LEGACY_OPENGL_REMOVAL

void Selection::render_synchronized_volumes()
{
    if (m_mode == Instance)
        return;

#if !ENABLE_LEGACY_OPENGL_REMOVAL
    float color[3] = { 1.0f, 1.0f, 0.0f };
#endif // !ENABLE_LEGACY_OPENGL_REMOVAL

#if ENABLE_WORLD_COORDINATE
    const ECoordinatesType coordinates_type = wxGetApp().obj_manipul()->get_coordinates_type();
    BoundingBoxf3 box;
    Transform3d trafo;
#endif // ENABLE_WORLD_COORDINATE

    for (unsigned int i : m_list) {
        const GLVolume& volume = *(*m_volumes)[i];
        int object_idx = volume.object_idx();
        int volume_idx = volume.volume_idx();
        for (unsigned int j = 0; j < (unsigned int)m_volumes->size(); ++j) {
            if (i == j)
                continue;

            const GLVolume& v = *(*m_volumes)[j];
            if (v.object_idx() != object_idx || v.volume_idx() != volume_idx)
                continue;

#if ENABLE_LEGACY_OPENGL_REMOVAL
#if ENABLE_WORLD_COORDINATE
            if (coordinates_type == ECoordinatesType::World) {
                box = v.transformed_convex_hull_bounding_box();
                trafo = Transform3d::Identity();
            }
            else if (coordinates_type == ECoordinatesType::Local) {
                box = v.bounding_box();
                trafo = v.world_matrix();
            }
            else {
                box = v.transformed_convex_hull_bounding_box(v.get_volume_transformation().get_matrix());
                trafo = v.get_instance_transformation().get_matrix();
            }
            render_bounding_box(box, trafo, ColorRGB::YELLOW());
#else
            render_bounding_box(v.transformed_convex_hull_bounding_box(), ColorRGB::YELLOW());
#endif // ENABLE_WORLD_COORDINATE
#else
            render_bounding_box(v.transformed_convex_hull_bounding_box(), color);
#endif // ENABLE_LEGACY_OPENGL_REMOVAL
        }
    }
}

#if ENABLE_LEGACY_OPENGL_REMOVAL
#if ENABLE_WORLD_COORDINATE
void Selection::render_bounding_box(const BoundingBoxf3& box, const Transform3d& trafo, const ColorRGB& color)
#else
void Selection::render_bounding_box(const BoundingBoxf3& box, const ColorRGB& color)
#endif // ENABLE_WORLD_COORDINATE
{
#else
void Selection::render_bounding_box(const BoundingBoxf3 & box, float* color) const
{
    if (color == nullptr)
        return;

    const Vec3f b_min = box.min.cast<float>();
    const Vec3f b_max = box.max.cast<float>();
    const Vec3f size = 0.2f * box.size().cast<float>();

    glsafe(::glEnable(GL_DEPTH_TEST));
    glsafe(::glColor3fv(color));
    glsafe(::glLineWidth(2.0f * m_scale_factor));
#endif // ENABLE_LEGACY_OPENGL_REMOVAL

#if ENABLE_LEGACY_OPENGL_REMOVAL
    const BoundingBoxf3& curr_box = m_box.get_bounding_box();

    if (!m_box.is_initialized() || !is_approx(box.min, curr_box.min) || !is_approx(box.max, curr_box.max)) {
        m_box.reset();

        const Vec3f b_min = box.min.cast<float>();
        const Vec3f b_max = box.max.cast<float>();
        const Vec3f size = 0.2f * box.size().cast<float>();

        GLModel::Geometry init_data;
        init_data.format = { GLModel::Geometry::EPrimitiveType::Lines, GLModel::Geometry::EVertexLayout::P3 };
        init_data.reserve_vertices(48);
        init_data.reserve_indices(48);

        // vertices
        init_data.add_vertex(Vec3f(b_min.x(), b_min.y(), b_min.z()));
        init_data.add_vertex(Vec3f(b_min.x() + size.x(), b_min.y(), b_min.z()));
        init_data.add_vertex(Vec3f(b_min.x(), b_min.y(), b_min.z()));
        init_data.add_vertex(Vec3f(b_min.x(), b_min.y() + size.y(), b_min.z()));
        init_data.add_vertex(Vec3f(b_min.x(), b_min.y(), b_min.z()));
        init_data.add_vertex(Vec3f(b_min.x(), b_min.y(), b_min.z() + size.z()));

        init_data.add_vertex(Vec3f(b_max.x(), b_min.y(), b_min.z()));
        init_data.add_vertex(Vec3f(b_max.x() - size.x(), b_min.y(), b_min.z()));
        init_data.add_vertex(Vec3f(b_max.x(), b_min.y(), b_min.z()));
        init_data.add_vertex(Vec3f(b_max.x(), b_min.y() + size.y(), b_min.z()));
        init_data.add_vertex(Vec3f(b_max.x(), b_min.y(), b_min.z()));
        init_data.add_vertex(Vec3f(b_max.x(), b_min.y(), b_min.z() + size.z()));

        init_data.add_vertex(Vec3f(b_max.x(), b_max.y(), b_min.z()));
        init_data.add_vertex(Vec3f(b_max.x() - size.x(), b_max.y(), b_min.z()));
        init_data.add_vertex(Vec3f(b_max.x(), b_max.y(), b_min.z()));
        init_data.add_vertex(Vec3f(b_max.x(), b_max.y() - size.y(), b_min.z()));
        init_data.add_vertex(Vec3f(b_max.x(), b_max.y(), b_min.z()));
        init_data.add_vertex(Vec3f(b_max.x(), b_max.y(), b_min.z() + size.z()));

        init_data.add_vertex(Vec3f(b_min.x(), b_max.y(), b_min.z()));
        init_data.add_vertex(Vec3f(b_min.x() + size.x(), b_max.y(), b_min.z()));
        init_data.add_vertex(Vec3f(b_min.x(), b_max.y(), b_min.z()));
        init_data.add_vertex(Vec3f(b_min.x(), b_max.y() - size.y(), b_min.z()));
        init_data.add_vertex(Vec3f(b_min.x(), b_max.y(), b_min.z()));
        init_data.add_vertex(Vec3f(b_min.x(), b_max.y(), b_min.z() + size.z()));

        init_data.add_vertex(Vec3f(b_min.x(), b_min.y(), b_max.z()));
        init_data.add_vertex(Vec3f(b_min.x() + size.x(), b_min.y(), b_max.z()));
        init_data.add_vertex(Vec3f(b_min.x(), b_min.y(), b_max.z()));
        init_data.add_vertex(Vec3f(b_min.x(), b_min.y() + size.y(), b_max.z()));
        init_data.add_vertex(Vec3f(b_min.x(), b_min.y(), b_max.z()));
        init_data.add_vertex(Vec3f(b_min.x(), b_min.y(), b_max.z() - size.z()));

        init_data.add_vertex(Vec3f(b_max.x(), b_min.y(), b_max.z()));
        init_data.add_vertex(Vec3f(b_max.x() - size.x(), b_min.y(), b_max.z()));
        init_data.add_vertex(Vec3f(b_max.x(), b_min.y(), b_max.z()));
        init_data.add_vertex(Vec3f(b_max.x(), b_min.y() + size.y(), b_max.z()));
        init_data.add_vertex(Vec3f(b_max.x(), b_min.y(), b_max.z()));
        init_data.add_vertex(Vec3f(b_max.x(), b_min.y(), b_max.z() - size.z()));

        init_data.add_vertex(Vec3f(b_max.x(), b_max.y(), b_max.z()));
        init_data.add_vertex(Vec3f(b_max.x() - size.x(), b_max.y(), b_max.z()));
        init_data.add_vertex(Vec3f(b_max.x(), b_max.y(), b_max.z()));
        init_data.add_vertex(Vec3f(b_max.x(), b_max.y() - size.y(), b_max.z()));
        init_data.add_vertex(Vec3f(b_max.x(), b_max.y(), b_max.z()));
        init_data.add_vertex(Vec3f(b_max.x(), b_max.y(), b_max.z() - size.z()));

        init_data.add_vertex(Vec3f(b_min.x(), b_max.y(), b_max.z()));
        init_data.add_vertex(Vec3f(b_min.x() + size.x(), b_max.y(), b_max.z()));
        init_data.add_vertex(Vec3f(b_min.x(), b_max.y(), b_max.z()));
        init_data.add_vertex(Vec3f(b_min.x(), b_max.y() - size.y(), b_max.z()));
        init_data.add_vertex(Vec3f(b_min.x(), b_max.y(), b_max.z()));
        init_data.add_vertex(Vec3f(b_min.x(), b_max.y(), b_max.z() - size.z()));

        // indices
        for (unsigned int i = 0; i < 48; ++i) {
            init_data.add_index(i);
        }

        m_box.init_from(std::move(init_data));
    }

    glsafe(::glEnable(GL_DEPTH_TEST));

    glsafe(::glLineWidth(2.0f * m_scale_factor));

    GLShaderProgram* shader = wxGetApp().get_shader("flat");
    if (shader == nullptr)
        return;

#if ENABLE_WORLD_COORDINATE
#if !ENABLE_GL_SHADERS_ATTRIBUTES
    glsafe(::glPushMatrix());
    glsafe(::glMultMatrixd(trafo.data()));
#endif // !ENABLE_GL_SHADERS_ATTRIBUTES
#endif // ENABLE_WORLD_COORDINATE

    shader->start_using();
#if ENABLE_GL_SHADERS_ATTRIBUTES
    const Camera& camera = wxGetApp().plater()->get_camera();
#if ENABLE_WORLD_COORDINATE
    shader->set_uniform("view_model_matrix", camera.get_view_matrix() * trafo);
#else
    shader->set_uniform("view_model_matrix", camera.get_view_matrix());
#endif // ENABLE_WORLD_COORDINATE
    shader->set_uniform("projection_matrix", camera.get_projection_matrix());
#endif // ENABLE_GL_SHADERS_ATTRIBUTES
    m_box.set_color(to_rgba(color));
    m_box.render();
    shader->stop_using();

#if ENABLE_WORLD_COORDINATE
#if !ENABLE_GL_SHADERS_ATTRIBUTES
    glsafe(::glPopMatrix());
#endif // !ENABLE_GL_SHADERS_ATTRIBUTES
#endif // ENABLE_WORLD_COORDINATE
#else
    ::glBegin(GL_LINES);

    ::glVertex3f(b_min(0), b_min(1), b_min(2)); ::glVertex3f(b_min(0) + size(0), b_min(1), b_min(2));
    ::glVertex3f(b_min(0), b_min(1), b_min(2)); ::glVertex3f(b_min(0), b_min(1) + size(1), b_min(2));
    ::glVertex3f(b_min(0), b_min(1), b_min(2)); ::glVertex3f(b_min(0), b_min(1), b_min(2) + size(2));

    ::glVertex3f(b_max(0), b_min(1), b_min(2)); ::glVertex3f(b_max(0) - size(0), b_min(1), b_min(2));
    ::glVertex3f(b_max(0), b_min(1), b_min(2)); ::glVertex3f(b_max(0), b_min(1) + size(1), b_min(2));
    ::glVertex3f(b_max(0), b_min(1), b_min(2)); ::glVertex3f(b_max(0), b_min(1), b_min(2) + size(2));

    ::glVertex3f(b_max(0), b_max(1), b_min(2)); ::glVertex3f(b_max(0) - size(0), b_max(1), b_min(2));
    ::glVertex3f(b_max(0), b_max(1), b_min(2)); ::glVertex3f(b_max(0), b_max(1) - size(1), b_min(2));
    ::glVertex3f(b_max(0), b_max(1), b_min(2)); ::glVertex3f(b_max(0), b_max(1), b_min(2) + size(2));

    ::glVertex3f(b_min(0), b_max(1), b_min(2)); ::glVertex3f(b_min(0) + size(0), b_max(1), b_min(2));
    ::glVertex3f(b_min(0), b_max(1), b_min(2)); ::glVertex3f(b_min(0), b_max(1) - size(1), b_min(2));
    ::glVertex3f(b_min(0), b_max(1), b_min(2)); ::glVertex3f(b_min(0), b_max(1), b_min(2) + size(2));

    ::glVertex3f(b_min(0), b_min(1), b_max(2)); ::glVertex3f(b_min(0) + size(0), b_min(1), b_max(2));
    ::glVertex3f(b_min(0), b_min(1), b_max(2)); ::glVertex3f(b_min(0), b_min(1) + size(1), b_max(2));
    ::glVertex3f(b_min(0), b_min(1), b_max(2)); ::glVertex3f(b_min(0), b_min(1), b_max(2) - size(2));

    ::glVertex3f(b_max(0), b_min(1), b_max(2)); ::glVertex3f(b_max(0) - size(0), b_min(1), b_max(2));
    ::glVertex3f(b_max(0), b_min(1), b_max(2)); ::glVertex3f(b_max(0), b_min(1) + size(1), b_max(2));
    ::glVertex3f(b_max(0), b_min(1), b_max(2)); ::glVertex3f(b_max(0), b_min(1), b_max(2) - size(2));

    ::glVertex3f(b_max(0), b_max(1), b_max(2)); ::glVertex3f(b_max(0) - size(0), b_max(1), b_max(2));
    ::glVertex3f(b_max(0), b_max(1), b_max(2)); ::glVertex3f(b_max(0), b_max(1) - size(1), b_max(2));
    ::glVertex3f(b_max(0), b_max(1), b_max(2)); ::glVertex3f(b_max(0), b_max(1), b_max(2) - size(2));

    ::glVertex3f(b_min(0), b_max(1), b_max(2)); ::glVertex3f(b_min(0) + size(0), b_max(1), b_max(2));
    ::glVertex3f(b_min(0), b_max(1), b_max(2)); ::glVertex3f(b_min(0), b_max(1) - size(1), b_max(2));
    ::glVertex3f(b_min(0), b_max(1), b_max(2)); ::glVertex3f(b_min(0), b_max(1), b_max(2) - size(2));

    glsafe(::glEnd());
#endif // ENABLE_LEGACY_OPENGL_REMOVAL
}

static ColorRGBA get_color(Axis axis)
{
    return AXES_COLOR[axis];
}

#if ENABLE_GL_SHADERS_ATTRIBUTES
void Selection::render_sidebar_position_hints(const std::string& sidebar_field, GLShaderProgram& shader, const Transform3d& matrix)
#else
void Selection::render_sidebar_position_hints(const std::string& sidebar_field)
#endif // ENABLE_GL_SHADERS_ATTRIBUTES
{
#if ENABLE_LEGACY_OPENGL_REMOVAL
#if ENABLE_GL_SHADERS_ATTRIBUTES
    const Camera& camera = wxGetApp().plater()->get_camera();
    const Transform3d view_matrix = camera.get_view_matrix() * matrix;
    shader.set_uniform("projection_matrix", camera.get_projection_matrix());
#endif // ENABLE_GL_SHADERS_ATTRIBUTES

    if (boost::ends_with(sidebar_field, "x")) {
#if ENABLE_GL_SHADERS_ATTRIBUTES
        const Transform3d view_model_matrix = view_matrix * Geometry::assemble_transform(Vec3d::Zero(), -0.5 * PI * Vec3d::UnitZ());
        shader.set_uniform("view_model_matrix", view_model_matrix);
        shader.set_uniform("normal_matrix", (Matrix3d)view_model_matrix.matrix().block(0, 0, 3, 3).inverse().transpose());
#else
        glsafe(::glRotated(-90.0, 0.0, 0.0, 1.0));
#endif // ENABLE_GL_SHADERS_ATTRIBUTES
        m_arrow.set_color(get_color(X));
        m_arrow.render();
    }
    else if (boost::ends_with(sidebar_field, "y")) {
#if ENABLE_GL_SHADERS_ATTRIBUTES
        shader.set_uniform("view_model_matrix", view_matrix);
        shader.set_uniform("normal_matrix", (Matrix3d)view_matrix.matrix().block(0, 0, 3, 3).inverse().transpose());
#endif // ENABLE_GL_SHADERS_ATTRIBUTES
        m_arrow.set_color(get_color(Y));
        m_arrow.render();
    }
    else if (boost::ends_with(sidebar_field, "z")) {
#if ENABLE_GL_SHADERS_ATTRIBUTES
        const Transform3d view_model_matrix = view_matrix * Geometry::assemble_transform(Vec3d::Zero(), 0.5 * PI * Vec3d::UnitX());
        shader.set_uniform("view_model_matrix", view_model_matrix);
        shader.set_uniform("normal_matrix", (Matrix3d)view_model_matrix.matrix().block(0, 0, 3, 3).inverse().transpose());
#else
        glsafe(::glRotated(90.0, 1.0, 0.0, 0.0));
#endif // ENABLE_GL_SHADERS_ATTRIBUTES
        m_arrow.set_color(get_color(Z));
        m_arrow.render();
    }
#else
    if (boost::ends_with(sidebar_field, "x")) {
        glsafe(::glRotated(-90.0, 0.0, 0.0, 1.0));
        m_arrow.set_color(-1, get_color(X));
        m_arrow.render();
    }
    else if (boost::ends_with(sidebar_field, "y")) {
        m_arrow.set_color(-1, get_color(Y));
        m_arrow.render();
    }
    else if (boost::ends_with(sidebar_field, "z")) {
        glsafe(::glRotated(90.0, 1.0, 0.0, 0.0));
        m_arrow.set_color(-1, get_color(Z));
        m_arrow.render();
    }
#endif // ENABLE_LEGACY_OPENGL_REMOVAL
}

#if ENABLE_GL_SHADERS_ATTRIBUTES
void Selection::render_sidebar_rotation_hints(const std::string& sidebar_field, GLShaderProgram& shader, const Transform3d& matrix)
#else
void Selection::render_sidebar_rotation_hints(const std::string& sidebar_field)
#endif // ENABLE_GL_SHADERS_ATTRIBUTES
{
#if ENABLE_LEGACY_OPENGL_REMOVAL
#if ENABLE_GL_SHADERS_ATTRIBUTES
    auto render_sidebar_rotation_hint = [this](GLShaderProgram& shader, const Transform3d& matrix) {
        Transform3d view_model_matrix = matrix;
        shader.set_uniform("view_model_matrix", view_model_matrix);
        shader.set_uniform("normal_matrix", (Matrix3d)view_model_matrix.matrix().block(0, 0, 3, 3).inverse().transpose());
        m_curved_arrow.render();
        view_model_matrix = matrix * Geometry::assemble_transform(Vec3d::Zero(), PI * Vec3d::UnitZ());
        shader.set_uniform("view_model_matrix", view_model_matrix);
        shader.set_uniform("normal_matrix", (Matrix3d)view_model_matrix.matrix().block(0, 0, 3, 3).inverse().transpose());
        m_curved_arrow.render();
    };

    const Camera& camera = wxGetApp().plater()->get_camera();
    const Transform3d view_matrix = camera.get_view_matrix() * matrix;
    shader.set_uniform("projection_matrix", camera.get_projection_matrix());
#else
    auto render_sidebar_rotation_hint = [this]() {
        m_curved_arrow.render();
        glsafe(::glRotated(180.0, 0.0, 0.0, 1.0));
        m_curved_arrow.render();
    };
#endif // ENABLE_GL_SHADERS_ATTRIBUTES

    if (boost::ends_with(sidebar_field, "x")) {
#if !ENABLE_GL_SHADERS_ATTRIBUTES
        glsafe(::glRotated(90.0, 0.0, 1.0, 0.0));
#endif // !ENABLE_GL_SHADERS_ATTRIBUTES
        m_curved_arrow.set_color(get_color(X));
#if ENABLE_GL_SHADERS_ATTRIBUTES
        render_sidebar_rotation_hint(shader, view_matrix * Geometry::assemble_transform(Vec3d::Zero(), 0.5 * PI * Vec3d::UnitY()));
#else
        render_sidebar_rotation_hint();
#endif // ENABLE_GL_SHADERS_ATTRIBUTES
    }
    else if (boost::ends_with(sidebar_field, "y")) {
#if !ENABLE_GL_SHADERS_ATTRIBUTES
        glsafe(::glRotated(-90.0, 1.0, 0.0, 0.0));
#endif // !ENABLE_GL_SHADERS_ATTRIBUTES
        m_curved_arrow.set_color(get_color(Y));
#if ENABLE_GL_SHADERS_ATTRIBUTES
        render_sidebar_rotation_hint(shader, view_matrix * Geometry::assemble_transform(Vec3d::Zero(), -0.5 * PI * Vec3d::UnitX()));
#else
        render_sidebar_rotation_hint();
#endif // ENABLE_GL_SHADERS_ATTRIBUTES
    }
    else if (boost::ends_with(sidebar_field, "z")) {
        m_curved_arrow.set_color(get_color(Z));
#if ENABLE_GL_SHADERS_ATTRIBUTES
        render_sidebar_rotation_hint(shader, view_matrix);
#else
        render_sidebar_rotation_hint();
#endif // ENABLE_GL_SHADERS_ATTRIBUTES
    }
#else
    auto render_sidebar_rotation_hint = [this]() {
        m_curved_arrow.render();
        glsafe(::glRotated(180.0, 0.0, 0.0, 1.0));
        m_curved_arrow.render();
    };

    if (boost::ends_with(sidebar_field, "x")) {
        glsafe(::glRotated(90.0, 0.0, 1.0, 0.0));
        m_curved_arrow.set_color(-1, get_color(X));
        render_sidebar_rotation_hint();
    }
    else if (boost::ends_with(sidebar_field, "y")) {
        glsafe(::glRotated(-90.0, 1.0, 0.0, 0.0));
        m_curved_arrow.set_color(-1, get_color(Y));
        render_sidebar_rotation_hint();
    }
    else if (boost::ends_with(sidebar_field, "z")) {
        m_curved_arrow.set_color(-1, get_color(Z));
        render_sidebar_rotation_hint();
    }
#endif // ENABLE_LEGACY_OPENGL_REMOVAL
}

#if ENABLE_GL_SHADERS_ATTRIBUTES
void Selection::render_sidebar_scale_hints(const std::string& sidebar_field, GLShaderProgram& shader, const Transform3d& matrix)
#else
void Selection::render_sidebar_scale_hints(const std::string& sidebar_field)
#endif // ENABLE_GL_SHADERS_ATTRIBUTES
{
#if ENABLE_WORLD_COORDINATE
    const bool uniform_scale = wxGetApp().obj_manipul()->get_uniform_scaling();
#else
    const bool uniform_scale = requires_uniform_scale() || wxGetApp().obj_manipul()->get_uniform_scaling();
#endif // ENABLE_WORLD_COORDINATE

#if ENABLE_GL_SHADERS_ATTRIBUTES
    auto render_sidebar_scale_hint = [this, uniform_scale](Axis axis, GLShaderProgram& shader, const Transform3d& matrix) {
#else
    auto render_sidebar_scale_hint = [this, uniform_scale](Axis axis) {
#endif // ENABLE_GL_SHADERS_ATTRIBUTES
#if ENABLE_LEGACY_OPENGL_REMOVAL
        m_arrow.set_color(uniform_scale ? UNIFORM_SCALE_COLOR : get_color(axis));
#else
        m_arrow.set_color(-1, uniform_scale ? UNIFORM_SCALE_COLOR : get_color(axis));
#endif // ENABLE_LEGACY_OPENGL_REMOVAL

#if ENABLE_GL_SHADERS_ATTRIBUTES
        Transform3d view_model_matrix = matrix * Geometry::assemble_transform(5.0 * Vec3d::UnitY());
        shader.set_uniform("view_model_matrix", view_model_matrix);
        shader.set_uniform("normal_matrix", (Matrix3d)view_model_matrix.matrix().block(0, 0, 3, 3).inverse().transpose());
#else
        GLShaderProgram* shader = wxGetApp().get_current_shader();
        if (shader != nullptr)
            shader->set_uniform("emission_factor", 0.0f);

        glsafe(::glTranslated(0.0, 5.0, 0.0));
#endif // ENABLE_GL_SHADERS_ATTRIBUTES
        m_arrow.render();

#if ENABLE_GL_SHADERS_ATTRIBUTES
        view_model_matrix = matrix * Geometry::assemble_transform(-5.0 * Vec3d::UnitY(), PI * Vec3d::UnitZ());
        shader.set_uniform("view_model_matrix", view_model_matrix);
        shader.set_uniform("normal_matrix", (Matrix3d)view_model_matrix.matrix().block(0, 0, 3, 3).inverse().transpose());
#else
        glsafe(::glTranslated(0.0, -10.0, 0.0));
        glsafe(::glRotated(180.0, 0.0, 0.0, 1.0));
#endif // ENABLE_GL_SHADERS_ATTRIBUTES
        m_arrow.render();
    };

#if ENABLE_GL_SHADERS_ATTRIBUTES
    const Camera& camera = wxGetApp().plater()->get_camera();
    const Transform3d view_matrix = camera.get_view_matrix() * matrix;
    shader.set_uniform("projection_matrix", camera.get_projection_matrix());
#endif // ENABLE_GL_SHADERS_ATTRIBUTES

    if (boost::ends_with(sidebar_field, "x") || uniform_scale) {
#if ENABLE_GL_SHADERS_ATTRIBUTES
        render_sidebar_scale_hint(X, shader, view_matrix * Geometry::assemble_transform(Vec3d::Zero(), -0.5 * PI * Vec3d::UnitZ()));
#else
        glsafe(::glPushMatrix());
        glsafe(::glRotated(-90.0, 0.0, 0.0, 1.0));
        render_sidebar_scale_hint(X);
        glsafe(::glPopMatrix());
#endif // ENABLE_GL_SHADERS_ATTRIBUTES
    }

    if (boost::ends_with(sidebar_field, "y") || uniform_scale) {
#if ENABLE_GL_SHADERS_ATTRIBUTES
        render_sidebar_scale_hint(Y, shader, view_matrix);
#else
        glsafe(::glPushMatrix());
        render_sidebar_scale_hint(Y);
        glsafe(::glPopMatrix());
#endif // ENABLE_GL_SHADERS_ATTRIBUTES
    }

    if (boost::ends_with(sidebar_field, "z") || uniform_scale) {
#if ENABLE_GL_SHADERS_ATTRIBUTES
        render_sidebar_scale_hint(Z, shader, view_matrix * Geometry::assemble_transform(Vec3d::Zero(), 0.5 * PI * Vec3d::UnitX()));
#else
        glsafe(::glPushMatrix());
        glsafe(::glRotated(90.0, 1.0, 0.0, 0.0));
        render_sidebar_scale_hint(Z);
        glsafe(::glPopMatrix());
#endif // ENABLE_GL_SHADERS_ATTRIBUTES
    }
}

#if ENABLE_GL_SHADERS_ATTRIBUTES
void Selection::render_sidebar_layers_hints(const std::string& sidebar_field, GLShaderProgram& shader)
#else
void Selection::render_sidebar_layers_hints(const std::string& sidebar_field)
#endif // ENABLE_GL_SHADERS_ATTRIBUTES
{
    static const float Margin = 10.0f;

    std::string field = sidebar_field;

    // extract max_z
    std::string::size_type pos = field.rfind("_");
    if (pos == std::string::npos)
        return;

    const float max_z = float(string_to_double_decimal_point(field.substr(pos + 1)));

    // extract min_z
    field = field.substr(0, pos);
    pos = field.rfind("_");
    if (pos == std::string::npos)
        return;

    const float min_z = float(string_to_double_decimal_point(field.substr(pos + 1)));

    // extract type
    field = field.substr(0, pos);
    pos = field.rfind("_");
    if (pos == std::string::npos)
        return;

    const int type = std::stoi(field.substr(pos + 1));

    const BoundingBoxf3& box = get_bounding_box();

#if !ENABLE_LEGACY_OPENGL_REMOVAL
    const float min_x = float(box.min.x()) - Margin;
    const float max_x = float(box.max.x()) + Margin;
    const float min_y = float(box.min.y()) - Margin;
    const float max_y = float(box.max.y()) + Margin;
#endif // !ENABLE_LEGACY_OPENGL_REMOVAL

    // view dependend order of rendering to keep correct transparency
    const bool camera_on_top = wxGetApp().plater()->get_camera().is_looking_downward();
    const float z1 = camera_on_top ? min_z : max_z;
    const float z2 = camera_on_top ? max_z : min_z;

#if ENABLE_LEGACY_OPENGL_REMOVAL
    const Vec3f p1 = { float(box.min.x()) - Margin, float(box.min.y()) - Margin, z1 };
    const Vec3f p2 = { float(box.max.x()) + Margin, float(box.max.y()) + Margin, z2 };
#endif // ENABLE_LEGACY_OPENGL_REMOVAL

    glsafe(::glEnable(GL_DEPTH_TEST));
    glsafe(::glDisable(GL_CULL_FACE));
    glsafe(::glEnable(GL_BLEND));
    glsafe(::glBlendFunc(GL_SRC_ALPHA, GL_ONE_MINUS_SRC_ALPHA));

#if ENABLE_LEGACY_OPENGL_REMOVAL
    if (!m_planes.models[0].is_initialized() || !is_approx(m_planes.check_points[0], p1)) {
        m_planes.check_points[0] = p1;
        m_planes.models[0].reset();

        GLModel::Geometry init_data;
        init_data.format = { GLModel::Geometry::EPrimitiveType::Triangles, GLModel::Geometry::EVertexLayout::P3 };
        init_data.reserve_vertices(4);
        init_data.reserve_indices(6);

        // vertices
        init_data.add_vertex(Vec3f(p1.x(), p1.y(), z1));
        init_data.add_vertex(Vec3f(p2.x(), p1.y(), z1));
        init_data.add_vertex(Vec3f(p2.x(), p2.y(), z1));
        init_data.add_vertex(Vec3f(p1.x(), p2.y(), z1));

        // indices
        init_data.add_triangle(0, 1, 2);
        init_data.add_triangle(2, 3, 0);

        m_planes.models[0].init_from(std::move(init_data));
    }

    if (!m_planes.models[1].is_initialized() || !is_approx(m_planes.check_points[1], p2)) {
        m_planes.check_points[1] = p2;
        m_planes.models[1].reset();

        GLModel::Geometry init_data;
        init_data.format = { GLModel::Geometry::EPrimitiveType::Triangles, GLModel::Geometry::EVertexLayout::P3 };
        init_data.reserve_vertices(4);
        init_data.reserve_indices(6);

        // vertices
        init_data.add_vertex(Vec3f(p1.x(), p1.y(), z2));
        init_data.add_vertex(Vec3f(p2.x(), p1.y(), z2));
        init_data.add_vertex(Vec3f(p2.x(), p2.y(), z2));
        init_data.add_vertex(Vec3f(p1.x(), p2.y(), z2));

        // indices
        init_data.add_triangle(0, 1, 2);
        init_data.add_triangle(2, 3, 0);

        m_planes.models[1].init_from(std::move(init_data));
    }

#if ENABLE_GL_SHADERS_ATTRIBUTES
    const Camera& camera = wxGetApp().plater()->get_camera();
    shader.set_uniform("view_model_matrix", camera.get_view_matrix());
    shader.set_uniform("projection_matrix", camera.get_projection_matrix());
#endif // ENABLE_GL_SHADERS_ATTRIBUTES

    m_planes.models[0].set_color((camera_on_top && type == 1) || (!camera_on_top && type == 2) ? SOLID_PLANE_COLOR : TRANSPARENT_PLANE_COLOR);
    m_planes.models[0].render();
    m_planes.models[1].set_color((camera_on_top && type == 2) || (!camera_on_top && type == 1) ? SOLID_PLANE_COLOR : TRANSPARENT_PLANE_COLOR);
    m_planes.models[1].render();
#else
    ::glBegin(GL_QUADS);
    ::glColor4fv((camera_on_top && type == 1) || (!camera_on_top && type == 2) ? SOLID_PLANE_COLOR.data() : TRANSPARENT_PLANE_COLOR.data());
    ::glVertex3f(min_x, min_y, z1);
    ::glVertex3f(max_x, min_y, z1);
    ::glVertex3f(max_x, max_y, z1);
    ::glVertex3f(min_x, max_y, z1);
    glsafe(::glEnd());

    ::glBegin(GL_QUADS);
    ::glColor4fv((camera_on_top && type == 2) || (!camera_on_top && type == 1) ? SOLID_PLANE_COLOR.data() : TRANSPARENT_PLANE_COLOR.data());
    ::glVertex3f(min_x, min_y, z2);
    ::glVertex3f(max_x, min_y, z2);
    ::glVertex3f(max_x, max_y, z2);
    ::glVertex3f(min_x, max_y, z2);
    glsafe(::glEnd());
#endif // ENABLE_LEGACY_OPENGL_REMOVAL

    glsafe(::glEnable(GL_CULL_FACE));
    glsafe(::glDisable(GL_BLEND));
}

#ifndef NDEBUG
static bool is_rotation_xy_synchronized(const Vec3d &rot_xyz_from, const Vec3d &rot_xyz_to)
{
    const Eigen::AngleAxisd angle_axis(Geometry::rotation_xyz_diff(rot_xyz_from, rot_xyz_to));
    const Vec3d  axis = angle_axis.axis();
    const double angle = angle_axis.angle();
    if (std::abs(angle) < 1e-8)
        return true;
    assert(std::abs(axis.x()) < 1e-8);
    assert(std::abs(axis.y()) < 1e-8);
    assert(std::abs(std::abs(axis.z()) - 1.) < 1e-8);
    return std::abs(axis.x()) < 1e-8 && std::abs(axis.y()) < 1e-8 && std::abs(std::abs(axis.z()) - 1.) < 1e-8;
}

static void verify_instances_rotation_synchronized(const Model &model, const GLVolumePtrs &volumes)
{
    for (int idx_object = 0; idx_object < int(model.objects.size()); ++idx_object) {
        int idx_volume_first = -1;
        for (int i = 0; i < (int)volumes.size(); ++i) {
            if (volumes[i]->object_idx() == idx_object) {
                idx_volume_first = i;
                break;
            }
        }
        assert(idx_volume_first != -1); // object without instances?
        if (idx_volume_first == -1)
            continue;
        const Vec3d &rotation0 = volumes[idx_volume_first]->get_instance_rotation();
        for (int i = idx_volume_first + 1; i < (int)volumes.size(); ++i)
            if (volumes[i]->object_idx() == idx_object) {
                const Vec3d &rotation = volumes[i]->get_instance_rotation();
                assert(is_rotation_xy_synchronized(rotation, rotation0));
            }
    }
}
#endif /* NDEBUG */

void Selection::synchronize_unselected_instances(SyncRotationType sync_rotation_type)
{
    std::set<unsigned int> done;  // prevent processing volumes twice
    done.insert(m_list.begin(), m_list.end());

    for (unsigned int i : m_list) {
        if (done.size() == m_volumes->size())
            break;

        const GLVolume* volume_i = (*m_volumes)[i];
#if ENABLE_WIPETOWER_OBJECTID_1000_REMOVAL
        if (volume_i->is_wipe_tower)
            continue;

        const int object_idx = volume_i->object_idx();
#else
        const int object_idx = volume_i->object_idx();
        if (object_idx >= 1000)
            continue;
#endif // ENABLE_WIPETOWER_OBJECTID_1000_REMOVAL

        const int instance_idx = volume_i->instance_idx();
#if ENABLE_WORLD_COORDINATE
        const Geometry::Transformation& curr_inst_trafo_i = volume_i->get_instance_transformation();
        const Vec3d curr_inst_rotation_i = curr_inst_trafo_i.get_rotation();
        const Vec3d& curr_inst_scaling_factor_i = curr_inst_trafo_i.get_scaling_factor();
        const Vec3d& curr_inst_mirror_i = curr_inst_trafo_i.get_mirror();
        const Vec3d old_inst_rotation_i = m_cache.volumes_data[i].get_instance_transform().get_rotation();
#else
        const Vec3d& rotation = volume_i->get_instance_rotation();
        const Vec3d& scaling_factor = volume_i->get_instance_scaling_factor();
        const Vec3d& mirror = volume_i->get_instance_mirror();
#endif // ENABLE_WORLD_COORDINATE

        // Process unselected instances.
        for (unsigned int j = 0; j < (unsigned int)m_volumes->size(); ++j) {
            if (done.size() == m_volumes->size())
                break;

            if (done.find(j) != done.end())
                continue;

            GLVolume* volume_j = (*m_volumes)[j];
            if (volume_j->object_idx() != object_idx || volume_j->instance_idx() == instance_idx)
                continue;

#if ENABLE_WORLD_COORDINATE
            const Vec3d old_inst_rotation_j = m_cache.volumes_data[j].get_instance_transform().get_rotation();
            assert(is_rotation_xy_synchronized(old_inst_rotation_i, old_inst_rotation_j));
            const Geometry::Transformation& curr_inst_trafo_j = volume_j->get_instance_transformation();
            const Vec3d curr_inst_rotation_j = curr_inst_trafo_j.get_rotation();
            Vec3d new_inst_offset_j = curr_inst_trafo_j.get_offset();
            Vec3d new_inst_rotation_j = curr_inst_rotation_j;
#else
            assert(is_rotation_xy_synchronized(m_cache.volumes_data[i].get_instance_rotation(), m_cache.volumes_data[j].get_instance_rotation()));
#endif // ENABLE_WORLD_COORDINATE

            switch (sync_rotation_type) {
            case SyncRotationType::NONE: {
                // z only rotation -> synch instance z
                // The X,Y rotations should be synchronized from start to end of the rotation.
#if ENABLE_WORLD_COORDINATE
                assert(is_rotation_xy_synchronized(curr_inst_rotation_i, curr_inst_rotation_j));
                if (wxGetApp().preset_bundle->printers.get_edited_preset().printer_technology() != ptSLA)
                    new_inst_offset_j.z() = curr_inst_trafo_i.get_offset().z();
#else
                assert(is_rotation_xy_synchronized(rotation, volume_j->get_instance_rotation()));
                if (wxGetApp().preset_bundle->printers.get_edited_preset().printer_technology() != ptSLA)
                    volume_j->set_instance_offset(Z, volume_i->get_instance_offset().z());
#endif // ENABLE_WORLD_COORDINATE
                break;
            }
            case SyncRotationType::GENERAL: {
                // generic rotation -> update instance z with the delta of the rotation.
#if ENABLE_WORLD_COORDINATE
                const double z_diff = Geometry::rotation_diff_z(old_inst_rotation_i, old_inst_rotation_j);
                new_inst_rotation_j = curr_inst_rotation_i + z_diff * Vec3d::UnitZ();
#else
                const double z_diff = Geometry::rotation_diff_z(m_cache.volumes_data[i].get_instance_rotation(), m_cache.volumes_data[j].get_instance_rotation());
                volume_j->set_instance_rotation({ rotation.x(), rotation.y(), rotation.z() + z_diff });
#endif // ENABLE_WORLD_COORDINATE
                break;
            }
#if ENABLE_WORLD_COORDINATE
            case SyncRotationType::FULL: {
                // generic rotation -> update instance z with the delta of the rotation.
                const Eigen::AngleAxisd angle_axis(Geometry::rotation_xyz_diff(curr_inst_rotation_i, old_inst_rotation_j));
                const Vec3d& axis = angle_axis.axis();
                const double z_diff = (std::abs(axis.x()) > EPSILON || std::abs(axis.y()) > EPSILON) ?
                    angle_axis.angle() * axis.z() : Geometry::rotation_diff_z(curr_inst_rotation_i, old_inst_rotation_j);

                new_inst_rotation_j = curr_inst_rotation_i + z_diff * Vec3d::UnitZ();
                break;
            }
#endif // ENABLE_WORLD_COORDINATE
            }

#if ENABLE_WORLD_COORDINATE
            volume_j->set_instance_transformation(Geometry::assemble_transform(new_inst_offset_j, new_inst_rotation_j,
                curr_inst_scaling_factor_i, curr_inst_mirror_i));
#else
            volume_j->set_instance_scaling_factor(scaling_factor);
            volume_j->set_instance_mirror(mirror);
#endif // ENABLE_WORLD_COORDINATE

            done.insert(j);
        }
    }

#ifndef NDEBUG
    verify_instances_rotation_synchronized(*m_model, *m_volumes);
#endif /* NDEBUG */
}

void Selection::synchronize_unselected_volumes()
{
    for (unsigned int i : m_list) {
        const GLVolume* volume = (*m_volumes)[i];
#if ENABLE_WIPETOWER_OBJECTID_1000_REMOVAL
        if (volume->is_wipe_tower)
            continue;

        const int object_idx = volume->object_idx();
#else
        const int object_idx = volume->object_idx();
        if (object_idx >= 1000)
            continue;
#endif // ENABLE_WIPETOWER_OBJECTID_1000_REMOVAL

        const int volume_idx = volume->volume_idx();
#if ENABLE_WORLD_COORDINATE
        const Geometry::Transformation& trafo = volume->get_volume_transformation();
#else
        const Vec3d& offset = volume->get_volume_offset();
        const Vec3d& rotation = volume->get_volume_rotation();
        const Vec3d& scaling_factor = volume->get_volume_scaling_factor();
        const Vec3d& mirror = volume->get_volume_mirror();
#endif // ENABLE_WORLD_COORDINATE

        // Process unselected volumes.
        for (unsigned int j = 0; j < (unsigned int)m_volumes->size(); ++j) {
            if (j == i)
                continue;

            GLVolume* v = (*m_volumes)[j];
            if (v->object_idx() != object_idx || v->volume_idx() != volume_idx)
                continue;

#if ENABLE_WORLD_COORDINATE
            v->set_volume_transformation(trafo);
#else
            v->set_volume_offset(offset);
            v->set_volume_rotation(rotation);
            v->set_volume_scaling_factor(scaling_factor);
            v->set_volume_mirror(mirror);
#endif // ENABLE_WORLD_COORDINATE
        }
    }
}

void Selection::ensure_on_bed()
{
    typedef std::map<std::pair<int, int>, double> InstancesToZMap;
    InstancesToZMap instances_min_z;

    for (size_t i = 0; i < m_volumes->size(); ++i) {
        GLVolume* volume = (*m_volumes)[i];
        if (!volume->is_wipe_tower && !volume->is_modifier && 
            std::find(m_cache.sinking_volumes.begin(), m_cache.sinking_volumes.end(), i) == m_cache.sinking_volumes.end()) {
            const double min_z = volume->transformed_convex_hull_bounding_box().min.z();
            std::pair<int, int> instance = std::make_pair(volume->object_idx(), volume->instance_idx());
            InstancesToZMap::iterator it = instances_min_z.find(instance);
            if (it == instances_min_z.end())
                it = instances_min_z.insert(InstancesToZMap::value_type(instance, DBL_MAX)).first;

            it->second = std::min(it->second, min_z);
        }
    }

    for (GLVolume* volume : *m_volumes) {
        std::pair<int, int> instance = std::make_pair(volume->object_idx(), volume->instance_idx());
        InstancesToZMap::iterator it = instances_min_z.find(instance);
        if (it != instances_min_z.end())
            volume->set_instance_offset(Z, volume->get_instance_offset(Z) - it->second);
    }
}

void Selection::ensure_not_below_bed()
{
    typedef std::map<std::pair<int, int>, double> InstancesToZMap;
    InstancesToZMap instances_max_z;

    for (size_t i = 0; i < m_volumes->size(); ++i) {
        GLVolume* volume = (*m_volumes)[i];
        if (!volume->is_wipe_tower && !volume->is_modifier) {
            const double max_z = volume->transformed_convex_hull_bounding_box().max.z();
            const std::pair<int, int> instance = std::make_pair(volume->object_idx(), volume->instance_idx());
            InstancesToZMap::iterator it = instances_max_z.find(instance);
            if (it == instances_max_z.end())
                it = instances_max_z.insert({ instance, -DBL_MAX }).first;

            it->second = std::max(it->second, max_z);
        }
    }

    if (is_any_volume()) {
        for (unsigned int i : m_list) {
            GLVolume& volume = *(*m_volumes)[i];
            const std::pair<int, int> instance = std::make_pair(volume.object_idx(), volume.instance_idx());
            InstancesToZMap::const_iterator it = instances_max_z.find(instance);
            const double z_shift = SINKING_MIN_Z_THRESHOLD - it->second;
            if (it != instances_max_z.end() && z_shift > 0.0)
                volume.set_volume_offset(Z, volume.get_volume_offset(Z) + z_shift);
        }
    }
    else {
        for (GLVolume* volume : *m_volumes) {
            const std::pair<int, int> instance = std::make_pair(volume->object_idx(), volume->instance_idx());
            InstancesToZMap::const_iterator it = instances_max_z.find(instance);
            if (it != instances_max_z.end() && it->second < SINKING_MIN_Z_THRESHOLD)
                volume->set_instance_offset(Z, volume->get_instance_offset(Z) + SINKING_MIN_Z_THRESHOLD - it->second);
        }
    }
}

bool Selection::is_from_fully_selected_instance(unsigned int volume_idx) const
{
    struct SameInstance
    {
        int obj_idx;
        int inst_idx;
        GLVolumePtrs& volumes;

        SameInstance(int obj_idx, int inst_idx, GLVolumePtrs& volumes) : obj_idx(obj_idx), inst_idx(inst_idx), volumes(volumes) {}
        bool operator () (unsigned int i) { return (volumes[i]->volume_idx() >= 0) && (volumes[i]->object_idx() == obj_idx) && (volumes[i]->instance_idx() == inst_idx); }
    };

    if ((unsigned int)m_volumes->size() <= volume_idx)
        return false;

    GLVolume* volume = (*m_volumes)[volume_idx];
    int object_idx = volume->object_idx();
    if ((int)m_model->objects.size() <= object_idx)
        return false;

    unsigned int count = (unsigned int)std::count_if(m_list.begin(), m_list.end(), SameInstance(object_idx, volume->instance_idx(), *m_volumes));
    return count == (unsigned int)m_model->objects[object_idx]->volumes.size();
}

void Selection::paste_volumes_from_clipboard()
{
#ifdef _DEBUG
    check_model_ids_validity(*m_model);
#endif /* _DEBUG */

    int dst_obj_idx = get_object_idx();
    if ((dst_obj_idx < 0) || ((int)m_model->objects.size() <= dst_obj_idx))
        return;

    ModelObject* dst_object = m_model->objects[dst_obj_idx];

    int dst_inst_idx = get_instance_idx();
    if ((dst_inst_idx < 0) || ((int)dst_object->instances.size() <= dst_inst_idx))
        return;

    ModelObject* src_object = m_clipboard.get_object(0);
    if (src_object != nullptr)
    {
        ModelInstance* dst_instance = dst_object->instances[dst_inst_idx];
        BoundingBoxf3 dst_instance_bb = dst_object->instance_bounding_box(dst_inst_idx);
#if ENABLE_WORLD_COORDINATE
        Transform3d src_matrix = src_object->instances[0]->get_transformation().get_matrix_no_offset();
        Transform3d dst_matrix = dst_instance->get_transformation().get_matrix_no_offset();
#else
        Transform3d src_matrix = src_object->instances[0]->get_transformation().get_matrix(true);
        Transform3d dst_matrix = dst_instance->get_transformation().get_matrix(true);
#endif // ENABLE_WORLD_COORDINATE
        bool from_same_object = (src_object->input_file == dst_object->input_file) && src_matrix.isApprox(dst_matrix);

        // used to keep relative position of multivolume selections when pasting from another object
        BoundingBoxf3 total_bb;

        ModelVolumePtrs volumes;
        for (ModelVolume* src_volume : src_object->volumes)
        {
            ModelVolume* dst_volume = dst_object->add_volume(*src_volume);
            dst_volume->set_new_unique_id();
            if (from_same_object)
            {
//                // if the volume comes from the same object, apply the offset in world system
//                double offset = wxGetApp().plater()->canvas3D()->get_size_proportional_to_max_bed_size(0.05);
//                dst_volume->translate(dst_matrix.inverse() * Vec3d(offset, offset, 0.0));
            }
            else
            {
                // if the volume comes from another object, apply the offset as done when adding modifiers
                // see ObjectList::load_generic_subobject()
                total_bb.merge(dst_volume->mesh().bounding_box().transformed(src_volume->get_matrix()));
            }

            volumes.push_back(dst_volume);
#ifdef _DEBUG
		    check_model_ids_validity(*m_model);
#endif /* _DEBUG */
        }

        // keeps relative position of multivolume selections
        if (!from_same_object)
        {
            for (ModelVolume* v : volumes)
            {
                v->set_offset((v->get_offset() - total_bb.center()) + dst_matrix.inverse() * (Vec3d(dst_instance_bb.max(0), dst_instance_bb.min(1), dst_instance_bb.min(2)) + 0.5 * total_bb.size() - dst_instance->get_transformation().get_offset()));
            }
        }

        wxGetApp().obj_list()->paste_volumes_into_list(dst_obj_idx, volumes);
    }

#ifdef _DEBUG
    check_model_ids_validity(*m_model);
#endif /* _DEBUG */
}

void Selection::paste_objects_from_clipboard()
{
#ifdef _DEBUG
    check_model_ids_validity(*m_model);
#endif /* _DEBUG */

    std::vector<size_t> object_idxs;
    const ModelObjectPtrs& src_objects = m_clipboard.get_objects();
    for (const ModelObject* src_object : src_objects)
    {
        ModelObject* dst_object = m_model->add_object(*src_object);
        double offset = wxGetApp().plater()->canvas3D()->get_size_proportional_to_max_bed_size(0.05);
        Vec3d displacement(offset, offset, 0.0);
        for (ModelInstance* inst : dst_object->instances)
        {
            inst->set_offset(inst->get_offset() + displacement);
        }

        object_idxs.push_back(m_model->objects.size() - 1);
#ifdef _DEBUG
	    check_model_ids_validity(*m_model);
#endif /* _DEBUG */
    }

    wxGetApp().obj_list()->paste_objects_into_list(object_idxs);

#ifdef _DEBUG
    check_model_ids_validity(*m_model);
#endif /* _DEBUG */
}

#if ENABLE_WORLD_COORDINATE
void Selection::transform_volume_relative(GLVolume& volume, const VolumeCache& volume_data, TransformationType transformation_type,
    const Transform3d& transform)
{
    const Geometry::Transformation& inst_trafo = volume_data.get_instance_transform();
    const Geometry::Transformation& volume_trafo = volume_data.get_volume_transform();
    if (transformation_type.world()) {
        const Transform3d inst_matrix_no_offset = inst_trafo.get_matrix_no_offset();
        const Transform3d new_volume_matrix = inst_matrix_no_offset.inverse() * transform * inst_matrix_no_offset;
        volume.set_volume_transformation(volume_trafo.get_offset_matrix() * new_volume_matrix * volume_trafo.get_matrix_no_offset());
    }
    else if (transformation_type.instance())
        volume.set_volume_transformation(volume_trafo.get_offset_matrix() * transform * volume_trafo.get_matrix_no_offset());
    else if (transformation_type.local()) {
        const Geometry::Transformation trafo(transform);
        volume.set_volume_transformation(trafo.get_offset_matrix() * volume_trafo.get_matrix() * trafo.get_matrix_no_offset());
    }
    else
        assert(false);
}
#endif // ENABLE_WORLD_COORDINATE

} // namespace GUI
} // namespace Slic3r
=======
#include "libslic3r/libslic3r.h"
#include "Selection.hpp"

#include "3DScene.hpp"
#include "GLCanvas3D.hpp"
#include "GUI_App.hpp"
#include "GUI.hpp"
#include "GUI_ObjectManipulation.hpp"
#include "GUI_ObjectList.hpp"
#include "Camera.hpp"
#include "Plater.hpp"
#if ENABLE_WORLD_COORDINATE
#include "MsgDialog.hpp"
#endif // ENABLE_WORLD_COORDINATE

#include "Gizmos/GLGizmoBase.hpp"

#include "slic3r/Utils/UndoRedo.hpp"

#include "libslic3r/LocalesUtils.hpp"
#include "libslic3r/Model.hpp"
#include "libslic3r/PresetBundle.hpp"
#include "libslic3r/BuildVolume.hpp"

#include <GL/glew.h>

#include <boost/algorithm/string/predicate.hpp>
#include <boost/log/trivial.hpp>

static const Slic3r::ColorRGBA UNIFORM_SCALE_COLOR     = Slic3r::ColorRGBA::ORANGE();
static const Slic3r::ColorRGBA SOLID_PLANE_COLOR       = Slic3r::ColorRGBA::ORANGE();
static const Slic3r::ColorRGBA TRANSPARENT_PLANE_COLOR = { 0.8f, 0.8f, 0.8f, 0.5f };

namespace Slic3r {
namespace GUI {

Selection::VolumeCache::TransformCache::TransformCache(const Geometry::Transformation& transform)
    : position(transform.get_offset())
    , rotation(transform.get_rotation())
    , scaling_factor(transform.get_scaling_factor())
    , mirror(transform.get_mirror())
    , full_matrix(transform.get_matrix())
#if ENABLE_WORLD_COORDINATE
    , transform(transform)
    , rotation_matrix(transform.get_rotation_matrix())
    , scale_matrix(transform.get_scaling_factor_matrix())
    , mirror_matrix(transform.get_mirror_matrix())
#endif // ENABLE_WORLD_COORDINATE
{
#if !ENABLE_WORLD_COORDINATE
    rotation_matrix = Geometry::assemble_transform(Vec3d::Zero(), rotation);
    scale_matrix    = Geometry::assemble_transform(Vec3d::Zero(), Vec3d::Zero(), scaling_factor);
    mirror_matrix   = Geometry::assemble_transform(Vec3d::Zero(), Vec3d::Zero(), Vec3d::Ones(), mirror);
#endif // !ENABLE_WORLD_COORDINATE
}

Selection::VolumeCache::VolumeCache(const Geometry::Transformation& volume_transform, const Geometry::Transformation& instance_transform)
    : m_volume(volume_transform)
    , m_instance(instance_transform)
{
}

bool Selection::Clipboard::is_sla_compliant() const
{
    if (m_mode == Selection::Volume)
        return false;

    for (const ModelObject* o : m_model->objects) {
        if (o->is_multiparts())
            return false;

        for (const ModelVolume* v : o->volumes) {
            if (v->is_modifier())
                return false;
        }
    }

    return true;
}

Selection::Clipboard::Clipboard()
{
    m_model.reset(new Model);
}

void Selection::Clipboard::reset()
{
    m_model->clear_objects();
}

bool Selection::Clipboard::is_empty() const
{
    return m_model->objects.empty();
}

ModelObject* Selection::Clipboard::add_object()
{
    return m_model->add_object();
}

ModelObject* Selection::Clipboard::get_object(unsigned int id)
{
    return (id < (unsigned int)m_model->objects.size()) ? m_model->objects[id] : nullptr;
}

const ModelObjectPtrs& Selection::Clipboard::get_objects() const
{
    return m_model->objects;
}

Selection::Selection()
    : m_volumes(nullptr)
    , m_model(nullptr)
    , m_enabled(false)
    , m_mode(Instance)
    , m_type(Empty)
    , m_valid(false)
    , m_scale_factor(1.0f)
{
    this->set_bounding_boxes_dirty();
#if ENABLE_WORLD_COORDINATE
    m_axes.set_stem_radius(0.15f);
    m_axes.set_stem_length(3.0f);
    m_axes.set_tip_radius(0.45f);
    m_axes.set_tip_length(1.5f);
#endif // ENABLE_WORLD_COORDINATE
}


void Selection::set_volumes(GLVolumePtrs* volumes)
{
    m_volumes = volumes;
    update_valid();
}

// Init shall be called from the OpenGL render function, so that the OpenGL context is initialized!
bool Selection::init()
{
    m_arrow.init_from(straight_arrow(10.0f, 5.0f, 5.0f, 10.0f, 1.0f));
    m_curved_arrow.init_from(circular_arrow(16, 10.0f, 5.0f, 10.0f, 5.0f, 1.0f));
#if ENABLE_RENDER_SELECTION_CENTER
    m_vbo_sphere.init_from(its_make_sphere(0.75, PI / 12.0));
#endif // ENABLE_RENDER_SELECTION_CENTER

    return true;
}

void Selection::set_model(Model* model)
{
    m_model = model;
    update_valid();
}

void Selection::add(unsigned int volume_idx, bool as_single_selection, bool check_for_already_contained)
{
    if (!m_valid || (unsigned int)m_volumes->size() <= volume_idx)
        return;

    const GLVolume* volume = (*m_volumes)[volume_idx];
    // wipe tower is already selected
    if (is_wipe_tower() && volume->is_wipe_tower)
        return;

    bool keep_instance_mode = (m_mode == Instance) && !as_single_selection;
    bool already_contained = check_for_already_contained && contains_volume(volume_idx);

    // resets the current list if needed
    bool needs_reset = as_single_selection && !already_contained;
    needs_reset |= volume->is_wipe_tower;
    needs_reset |= is_wipe_tower() && !volume->is_wipe_tower;
    needs_reset |= as_single_selection && !is_any_modifier() && volume->is_modifier;
    needs_reset |= is_any_modifier() && !volume->is_modifier;

    if (!already_contained || needs_reset) {
        wxGetApp().plater()->take_snapshot(_L("Selection-Add"), UndoRedo::SnapshotType::Selection);

        if (needs_reset)
            clear();

        if (!keep_instance_mode)
            m_mode = volume->is_modifier ? Volume : Instance;
    }
    else
      // keep current mode
      return;

    switch (m_mode)
    {
    case Volume:
    {
        if (volume->volume_idx() >= 0 && (is_empty() || volume->instance_idx() == get_instance_idx()))
            do_add_volume(volume_idx);

        break;
    }
    case Instance:
    {
        Plater::SuppressSnapshots suppress(wxGetApp().plater());
        add_instance(volume->object_idx(), volume->instance_idx(), as_single_selection);
        break;
    }
    }

    update_type();
    this->set_bounding_boxes_dirty();
}

void Selection::remove(unsigned int volume_idx)
{
    if (!m_valid || (unsigned int)m_volumes->size() <= volume_idx)
        return;

    if (!contains_volume(volume_idx))
        return;

    wxGetApp().plater()->take_snapshot(_L("Selection-Remove"), UndoRedo::SnapshotType::Selection);

    GLVolume* volume = (*m_volumes)[volume_idx];

    switch (m_mode)
    {
    case Volume:
    {
        do_remove_volume(volume_idx);
        break;
    }
    case Instance:
    {
        do_remove_instance(volume->object_idx(), volume->instance_idx());
        break;
    }
    }

    update_type();
    this->set_bounding_boxes_dirty();
}

void Selection::add_object(unsigned int object_idx, bool as_single_selection)
{
    if (!m_valid)
        return;

    std::vector<unsigned int> volume_idxs = get_volume_idxs_from_object(object_idx);
    if ((!as_single_selection && contains_all_volumes(volume_idxs)) ||
        (as_single_selection && matches(volume_idxs)))
        return;

    wxGetApp().plater()->take_snapshot(_L("Selection-Add Object"), UndoRedo::SnapshotType::Selection);

    // resets the current list if needed
    if (as_single_selection)
        clear();

    m_mode = Instance;

    do_add_volumes(volume_idxs);

    update_type();
    this->set_bounding_boxes_dirty();
}

void Selection::remove_object(unsigned int object_idx)
{
    if (!m_valid)
        return;

    wxGetApp().plater()->take_snapshot(_L("Selection-Remove Object"), UndoRedo::SnapshotType::Selection);

    do_remove_object(object_idx);

    update_type();
    this->set_bounding_boxes_dirty();
}

void Selection::add_instance(unsigned int object_idx, unsigned int instance_idx, bool as_single_selection)
{
    if (!m_valid)
        return;

    const std::vector<unsigned int> volume_idxs = get_volume_idxs_from_instance(object_idx, instance_idx);
    if ((!as_single_selection && contains_all_volumes(volume_idxs)) ||
        (as_single_selection && matches(volume_idxs)))
        return;

    wxGetApp().plater()->take_snapshot(_L("Selection-Add Instance"), UndoRedo::SnapshotType::Selection);

    // resets the current list if needed
    if (as_single_selection)
        clear();

    m_mode = Instance;

    do_add_volumes(volume_idxs);

    update_type();
    this->set_bounding_boxes_dirty();
}

void Selection::remove_instance(unsigned int object_idx, unsigned int instance_idx)
{
    if (!m_valid)
        return;

    wxGetApp().plater()->take_snapshot(_L("Selection-Remove Instance"), UndoRedo::SnapshotType::Selection);

    do_remove_instance(object_idx, instance_idx);

    update_type();
    this->set_bounding_boxes_dirty();
}

void Selection::add_volume(unsigned int object_idx, unsigned int volume_idx, int instance_idx, bool as_single_selection)
{
    if (!m_valid)
        return;

    std::vector<unsigned int> volume_idxs = get_volume_idxs_from_volume(object_idx, instance_idx, volume_idx);
    if ((!as_single_selection && contains_all_volumes(volume_idxs)) ||
        (as_single_selection && matches(volume_idxs)))
        return;

    // resets the current list if needed
    if (as_single_selection)
        clear();

    m_mode = Volume;

    do_add_volumes(volume_idxs);

    update_type();
    this->set_bounding_boxes_dirty();
}

void Selection::remove_volume(unsigned int object_idx, unsigned int volume_idx)
{
    if (!m_valid)
        return;

    for (unsigned int i = 0; i < (unsigned int)m_volumes->size(); ++i) {
        GLVolume* v = (*m_volumes)[i];
        if (v->object_idx() == (int)object_idx && v->volume_idx() == (int)volume_idx)
            do_remove_volume(i);
    }

    update_type();
    this->set_bounding_boxes_dirty();
}

void Selection::add_volumes(EMode mode, const std::vector<unsigned int>& volume_idxs, bool as_single_selection)
{
    if (!m_valid)
        return;

    if ((!as_single_selection && contains_all_volumes(volume_idxs)) ||
        (as_single_selection && matches(volume_idxs)))
        return;

    // resets the current list if needed
    if (as_single_selection)
        clear();

    m_mode = mode;
    for (unsigned int i : volume_idxs) {
        if (i < (unsigned int)m_volumes->size())
            do_add_volume(i);
    }

    update_type();
    this->set_bounding_boxes_dirty();
}

void Selection::remove_volumes(EMode mode, const std::vector<unsigned int>& volume_idxs)
{
    if (!m_valid)
        return;

    m_mode = mode;
    for (unsigned int i : volume_idxs) {
        if (i < (unsigned int)m_volumes->size())
            do_remove_volume(i);
    }

    update_type();
    this->set_bounding_boxes_dirty();
}

void Selection::add_all()
{
    if (!m_valid)
        return;

    unsigned int count = 0;
    for (unsigned int i = 0; i < (unsigned int)m_volumes->size(); ++i) {
        if (!(*m_volumes)[i]->is_wipe_tower)
            ++count;
    }

    if ((unsigned int)m_list.size() == count)
        return;
    
    wxGetApp().plater()->take_snapshot(_(L("Selection-Add All")), UndoRedo::SnapshotType::Selection);

    m_mode = Instance;
    clear();

    for (unsigned int i = 0; i < (unsigned int)m_volumes->size(); ++i) {
        if (!(*m_volumes)[i]->is_wipe_tower)
            do_add_volume(i);
    }

    update_type();
    this->set_bounding_boxes_dirty();
}

void Selection::remove_all()
{
    if (!m_valid)
        return;

    if (is_empty())
        return;
  
// Not taking the snapshot with non-empty Redo stack will likely be more confusing than losing the Redo stack.
// Let's wait for user feedback.
//    if (!wxGetApp().plater()->can_redo())
        wxGetApp().plater()->take_snapshot(_L("Selection-Remove All"), UndoRedo::SnapshotType::Selection);

    m_mode = Instance;
    clear();
}

void Selection::set_deserialized(EMode mode, const std::vector<std::pair<size_t, size_t>> &volumes_and_instances)
{
    if (! m_valid)
        return;

    m_mode = mode;
    for (unsigned int i : m_list)
        (*m_volumes)[i]->selected = false;
    m_list.clear();
    for (unsigned int i = 0; i < (unsigned int)m_volumes->size(); ++ i)
		if (std::binary_search(volumes_and_instances.begin(), volumes_and_instances.end(), (*m_volumes)[i]->geometry_id))
			do_add_volume(i);
    update_type();
    set_bounding_boxes_dirty();
}

void Selection::clear()
{
    if (!m_valid)
        return;

    if (m_list.empty())
        return;

    // ensure that the volumes get the proper color before next call to render (expecially needed for transparent volumes)
    for (unsigned int i : m_list) {
        GLVolume& volume = *(*m_volumes)[i];
        volume.selected = false;
        volume.set_render_color(volume.color.is_transparent());
    }

    m_list.clear();

    update_type();
    set_bounding_boxes_dirty();

    // this happens while the application is closing
    if (wxGetApp().obj_manipul() == nullptr)
        return;

    // resets the cache in the sidebar
    wxGetApp().obj_manipul()->reset_cache();

    // #et_FIXME fake KillFocus from sidebar
    wxGetApp().plater()->canvas3D()->handle_sidebar_focus_event("", false);
}

// Update the selection based on the new instance IDs.
void Selection::instances_changed(const std::vector<size_t> &instance_ids_selected)
{
    assert(m_valid);
    assert(m_mode == Instance);
    m_list.clear();
    for (unsigned int volume_idx = 0; volume_idx < (unsigned int)m_volumes->size(); ++ volume_idx) {
        const GLVolume *volume = (*m_volumes)[volume_idx];
        auto it = std::lower_bound(instance_ids_selected.begin(), instance_ids_selected.end(), volume->geometry_id.second);
		if (it != instance_ids_selected.end() && *it == volume->geometry_id.second)
            this->do_add_volume(volume_idx);
    }
    update_type();
    this->set_bounding_boxes_dirty();
}

// Update the selection based on the map from old indices to new indices after m_volumes changed.
// If the current selection is by instance, this call may select newly added volumes, if they belong to already selected instances.
void Selection::volumes_changed(const std::vector<size_t> &map_volume_old_to_new)
{
    assert(m_valid);
    assert(m_mode == Volume);
    IndicesList list_new;
    for (unsigned int idx : m_list)
        if (map_volume_old_to_new[idx] != size_t(-1)) {
            unsigned int new_idx = (unsigned int)map_volume_old_to_new[idx];
            (*m_volumes)[new_idx]->selected = true;
            list_new.insert(new_idx);
        }
    m_list = std::move(list_new);
    update_type();
    this->set_bounding_boxes_dirty();
}

bool Selection::is_single_full_instance() const
{
    if (m_type == SingleFullInstance)
        return true;

    if (m_type == SingleFullObject)
        return get_instance_idx() != -1;

    if (m_list.empty() || m_volumes->empty())
        return false;

    int object_idx = m_valid ? get_object_idx() : -1;
    if (object_idx < 0 || (int)m_model->objects.size() <= object_idx)
        return false;

    int instance_idx = (*m_volumes)[*m_list.begin()]->instance_idx();

    std::set<int> volumes_idxs;
    for (unsigned int i : m_list) {
        const GLVolume* v = (*m_volumes)[i];
        if (object_idx != v->object_idx() || instance_idx != v->instance_idx())
            return false;

        int volume_idx = v->volume_idx();
        if (volume_idx >= 0)
            volumes_idxs.insert(volume_idx);
    }

    return m_model->objects[object_idx]->volumes.size() == volumes_idxs.size();
}

bool Selection::is_from_single_object() const
{
    const int idx = get_object_idx();
#if ENABLE_WIPETOWER_OBJECTID_1000_REMOVAL
    return 0 <= idx && idx < int(m_model->objects.size());
#else
    return 0 <= idx && idx < 1000;
#endif // ENABLE_WIPETOWER_OBJECTID_1000_REMOVAL
}

bool Selection::is_sla_compliant() const
{
    if (m_mode == Volume)
        return false;

    for (unsigned int i : m_list) {
        if ((*m_volumes)[i]->is_modifier)
            return false;
    }

    return true;
}

bool Selection::contains_all_volumes(const std::vector<unsigned int>& volume_idxs) const
{
    for (unsigned int i : volume_idxs) {
        if (m_list.find(i) == m_list.end())
            return false;
    }

    return true;
}

bool Selection::contains_any_volume(const std::vector<unsigned int>& volume_idxs) const
{
    for (unsigned int i : volume_idxs) {
        if (m_list.find(i) != m_list.end())
            return true;
    }

    return false;
}

bool Selection::matches(const std::vector<unsigned int>& volume_idxs) const
{
    unsigned int count = 0;

    for (unsigned int i : volume_idxs) {
        if (m_list.find(i) != m_list.end())
            ++count;
        else
            return false;
    }

    return count == (unsigned int)m_list.size();
}

#if !ENABLE_WORLD_COORDINATE
bool Selection::requires_uniform_scale() const
{
    if (is_single_full_instance() || is_single_modifier() || is_single_volume())
        return false;

    return true;
}
#endif // !ENABLE_WORLD_COORDINATE

int Selection::get_object_idx() const
{
    return (m_cache.content.size() == 1) ? m_cache.content.begin()->first : -1;
}

int Selection::get_instance_idx() const
{
    if (m_cache.content.size() == 1) {
        const InstanceIdxsList& idxs = m_cache.content.begin()->second;
        if (idxs.size() == 1)
            return *idxs.begin();
    }

    return -1;
}

const Selection::InstanceIdxsList& Selection::get_instance_idxs() const
{
    assert(m_cache.content.size() == 1);
    return m_cache.content.begin()->second;
}

const GLVolume* Selection::get_volume(unsigned int volume_idx) const
{
    return (m_valid && (volume_idx < (unsigned int)m_volumes->size())) ? (*m_volumes)[volume_idx] : nullptr;
}

const BoundingBoxf3& Selection::get_bounding_box() const
{
    if (!m_bounding_box.has_value()) {
        std::optional<BoundingBoxf3>* bbox = const_cast<std::optional<BoundingBoxf3>*>(&m_bounding_box);
        *bbox = BoundingBoxf3();
        if (m_valid) {
            for (unsigned int i : m_list) {
                (*bbox)->merge((*m_volumes)[i]->transformed_convex_hull_bounding_box());
            }
        }
    }
    return *m_bounding_box;
}

const BoundingBoxf3& Selection::get_unscaled_instance_bounding_box() const
{
    assert(is_single_full_instance());

    if (!m_unscaled_instance_bounding_box.has_value()) {
        std::optional<BoundingBoxf3>* bbox = const_cast<std::optional<BoundingBoxf3>*>(&m_unscaled_instance_bounding_box);
        *bbox = BoundingBoxf3();
        if (m_valid) {
            for (unsigned int i : m_list) {
                const GLVolume& volume = *(*m_volumes)[i];
                if (volume.is_modifier)
                    continue;
#if ENABLE_WORLD_COORDINATE
                Transform3d trafo = volume.get_instance_transformation().get_matrix_no_scaling_factor() * volume.get_volume_transformation().get_matrix();
#else
                Transform3d trafo = volume.get_instance_transformation().get_matrix(false, false, true, false) * volume.get_volume_transformation().get_matrix();
#endif // ENABLE_WORLD_COORDINATE
                trafo.translation().z() += volume.get_sla_shift_z();
                (*bbox)->merge(volume.transformed_convex_hull_bounding_box(trafo));
            }
        }
    }
    return *m_unscaled_instance_bounding_box;
}

const BoundingBoxf3& Selection::get_scaled_instance_bounding_box() const
{
    assert(is_single_full_instance());

    if (!m_scaled_instance_bounding_box.has_value()) {
        std::optional<BoundingBoxf3>* bbox = const_cast<std::optional<BoundingBoxf3>*>(&m_scaled_instance_bounding_box);
        *bbox = BoundingBoxf3();
        if (m_valid) {
            for (unsigned int i : m_list) {
                const GLVolume& volume = *(*m_volumes)[i];
                if (volume.is_modifier)
                    continue;
                Transform3d trafo = volume.get_instance_transformation().get_matrix() * volume.get_volume_transformation().get_matrix();
                trafo.translation().z() += volume.get_sla_shift_z();
                (*bbox)->merge(volume.transformed_convex_hull_bounding_box(trafo));
            }
        }
    }
    return *m_scaled_instance_bounding_box;
}

#if ENABLE_WORLD_COORDINATE
const BoundingBoxf3& Selection::get_full_unscaled_instance_bounding_box() const
{
    assert(is_single_full_instance());

    if (!m_full_unscaled_instance_bounding_box.has_value()) {
        std::optional<BoundingBoxf3>* bbox = const_cast<std::optional<BoundingBoxf3>*>(&m_full_unscaled_instance_bounding_box);
        *bbox = BoundingBoxf3();
        if (m_valid) {
            for (unsigned int i : m_list) {
                const GLVolume& volume = *(*m_volumes)[i];
                Transform3d trafo = volume.get_instance_transformation().get_matrix_no_scaling_factor() * volume.get_volume_transformation().get_matrix();
                trafo.translation().z() += volume.get_sla_shift_z();
                (*bbox)->merge(volume.transformed_convex_hull_bounding_box(trafo));
            }
        }
    }
    return *m_full_unscaled_instance_bounding_box;
}

const BoundingBoxf3& Selection::get_full_scaled_instance_bounding_box() const
{
    assert(is_single_full_instance());

    if (!m_full_scaled_instance_bounding_box.has_value()) {
        std::optional<BoundingBoxf3>* bbox = const_cast<std::optional<BoundingBoxf3>*>(&m_full_scaled_instance_bounding_box);
        *bbox = BoundingBoxf3();
        if (m_valid) {
            for (unsigned int i : m_list) {
                const GLVolume& volume = *(*m_volumes)[i];
                Transform3d trafo = volume.get_instance_transformation().get_matrix() * volume.get_volume_transformation().get_matrix();
                trafo.translation().z() += volume.get_sla_shift_z();
                (*bbox)->merge(volume.transformed_convex_hull_bounding_box(trafo));
            }
        }
    }
    return *m_full_scaled_instance_bounding_box;
}

const BoundingBoxf3& Selection::get_full_unscaled_instance_local_bounding_box() const
{
    assert(is_single_full_instance());

    if (!m_full_unscaled_instance_local_bounding_box.has_value()) {
        std::optional<BoundingBoxf3>* bbox = const_cast<std::optional<BoundingBoxf3>*>(&m_full_unscaled_instance_local_bounding_box);
        *bbox = BoundingBoxf3();
        if (m_valid) {
            for (unsigned int i : m_list) {
                const GLVolume& volume = *(*m_volumes)[i];
                Transform3d trafo = volume.get_volume_transformation().get_matrix();
                trafo.translation().z() += volume.get_sla_shift_z();
                (*bbox)->merge(volume.transformed_convex_hull_bounding_box(trafo));
            }
        }
    }
    return *m_full_unscaled_instance_local_bounding_box;
}
#endif // ENABLE_WORLD_COORDINATE

void Selection::setup_cache()
{
    if (!m_valid)
        return;

    set_caches();
}

#if ENABLE_WORLD_COORDINATE
void Selection::translate(const Vec3d& displacement, TransformationType transformation_type)
{
    if (!m_valid)
        return;

    assert(transformation_type.relative());

    for (unsigned int i : m_list) {
        GLVolume& v = *(*m_volumes)[i];
        const VolumeCache& volume_data = m_cache.volumes_data[i];
        if (m_mode == Instance && !is_wipe_tower()) {
            assert(is_from_fully_selected_instance(i));
            if (transformation_type.world())
                v.set_instance_transformation(Geometry::translation_transform(displacement) * volume_data.get_instance_full_matrix());
            else if (transformation_type.local()) {
                const Vec3d world_displacement = volume_data.get_instance_rotation_matrix() * displacement;
                v.set_instance_transformation(Geometry::translation_transform(world_displacement) * volume_data.get_instance_full_matrix());
            }
            else
                assert(false);
        }
        else {
            const Vec3d offset = transformation_type.local() ? 
                (Vec3d)(volume_data.get_volume_transform().get_rotation_matrix() * displacement) : displacement;
            transform_volume_relative(v, volume_data, transformation_type, Geometry::translation_transform(offset));
        }
    }

#if !DISABLE_INSTANCES_SYNCH
    if (m_mode == Instance)
        synchronize_unselected_instances(SyncRotationType::NONE);
    else if (m_mode == Volume)
        synchronize_unselected_volumes();
#endif // !DISABLE_INSTANCES_SYNCH

    ensure_not_below_bed();
    set_bounding_boxes_dirty();
    wxGetApp().plater()->canvas3D()->requires_check_outside_state();
}
#else
void Selection::translate(const Vec3d& displacement, bool local)
{
    if (!m_valid)
        return;

    EMode translation_type = m_mode;

    for (unsigned int i : m_list) {
        GLVolume& v = *(*m_volumes)[i];
        if (m_mode == Volume || v.is_wipe_tower) {
            if (local)
                v.set_volume_offset(m_cache.volumes_data[i].get_volume_position() + displacement);
            else {
                const Vec3d local_displacement = (m_cache.volumes_data[i].get_instance_rotation_matrix() * m_cache.volumes_data[i].get_instance_scale_matrix() * m_cache.volumes_data[i].get_instance_mirror_matrix()).inverse() * displacement;
                v.set_volume_offset(m_cache.volumes_data[i].get_volume_position() + local_displacement);
            }
        }
        else if (m_mode == Instance) {
            if (is_from_fully_selected_instance(i))
                v.set_instance_offset(m_cache.volumes_data[i].get_instance_position() + displacement);
            else {
                const Vec3d local_displacement = (m_cache.volumes_data[i].get_instance_rotation_matrix() * m_cache.volumes_data[i].get_instance_scale_matrix() * m_cache.volumes_data[i].get_instance_mirror_matrix()).inverse() * displacement;
                v.set_volume_offset(m_cache.volumes_data[i].get_volume_position() + local_displacement);
                translation_type = Volume;
            }
        }
    }

#if !DISABLE_INSTANCES_SYNCH
    if (translation_type == Instance)
        synchronize_unselected_instances(SyncRotationType::NONE);
    else if (translation_type == Volume)
        synchronize_unselected_volumes();
#endif // !DISABLE_INSTANCES_SYNCH

    ensure_not_below_bed();
    set_bounding_boxes_dirty();
    wxGetApp().plater()->canvas3D()->requires_check_outside_state();
}
#endif // ENABLE_WORLD_COORDINATE

// Rotate an object around one of the axes. Only one rotation component is expected to be changing.
#if ENABLE_WORLD_COORDINATE
void Selection::rotate(const Vec3d& rotation, TransformationType transformation_type)
{
    if (!m_valid)
        return;

    assert(transformation_type.relative() || (transformation_type.absolute() && transformation_type.local()));

    const Transform3d rotation_matrix = Geometry::rotation_transform(rotation);

    for (unsigned int i : m_list) {
        GLVolume& v = *(*m_volumes)[i];
        const VolumeCache& volume_data = m_cache.volumes_data[i];
        const Geometry::Transformation& inst_trafo = volume_data.get_instance_transform();
        if (m_mode == Instance && !is_wipe_tower()) {
            assert(is_from_fully_selected_instance(i));
            Transform3d new_rotation_matrix = Transform3d::Identity();
            if (transformation_type.absolute())
                new_rotation_matrix = rotation_matrix;
            else {
                if (transformation_type.world())
                    new_rotation_matrix = rotation_matrix * inst_trafo.get_rotation_matrix();
                else if (transformation_type.local())
                    new_rotation_matrix = inst_trafo.get_rotation_matrix() * rotation_matrix;
                else
                    assert(false);
            }

            const Vec3d new_offset = transformation_type.independent() ? inst_trafo.get_offset() :
                m_cache.dragging_center + new_rotation_matrix * inst_trafo.get_rotation_matrix().inverse() *
                (inst_trafo.get_offset() - m_cache.dragging_center);
            v.set_instance_transformation(Geometry::assemble_transform(Geometry::translation_transform(new_offset), new_rotation_matrix,
                inst_trafo.get_scaling_factor_matrix(), inst_trafo.get_mirror_matrix()));
        }
        else {
            if (transformation_type.absolute()) {
                const Geometry::Transformation& volume_trafo = volume_data.get_volume_transform();
                v.set_volume_transformation(Geometry::assemble_transform(volume_trafo.get_offset_matrix(), Geometry::rotation_transform(rotation),
                    volume_trafo.get_scaling_factor_matrix(), volume_trafo.get_mirror_matrix()));
            }
            else
                transform_volume_relative(v, volume_data, transformation_type, Geometry::rotation_transform(rotation));
        }
    }

#if !DISABLE_INSTANCES_SYNCH
    if (m_mode == Instance) {
        int rot_axis_max = 0;
        rotation.cwiseAbs().maxCoeff(&rot_axis_max);
        SyncRotationType synch;
        if (transformation_type.world() && rot_axis_max == 2)
            synch = SyncRotationType::NONE;
        else if (transformation_type.local())
            synch = SyncRotationType::FULL;
        else
            synch = SyncRotationType::GENERAL;
        synchronize_unselected_instances(synch);
    }
    else if (m_mode == Volume)
        synchronize_unselected_volumes();
#endif // !DISABLE_INSTANCES_SYNCH

    set_bounding_boxes_dirty();
    wxGetApp().plater()->canvas3D()->requires_check_outside_state();
}
#else
void Selection::rotate(const Vec3d& rotation, TransformationType transformation_type)
{
    if (!m_valid)
        return;

    // Only relative rotation values are allowed in the world coordinate system.
    assert(!transformation_type.world() || transformation_type.relative());

    if (!is_wipe_tower()) {
        int rot_axis_max = 0;
        if (rotation.isApprox(Vec3d::Zero())) {
            for (unsigned int i : m_list) {
                GLVolume &v = *(*m_volumes)[i];
                if (m_mode == Instance) {
                    v.set_instance_rotation(m_cache.volumes_data[i].get_instance_rotation());
                    v.set_instance_offset(m_cache.volumes_data[i].get_instance_position());
                }
                else if (m_mode == Volume) {
                    v.set_volume_rotation(m_cache.volumes_data[i].get_volume_rotation());
                    v.set_volume_offset(m_cache.volumes_data[i].get_volume_position());
                }
            }
        }
        else { // this is not the wipe tower
            //FIXME this does not work for absolute rotations (transformation_type.absolute() is true)
            rotation.cwiseAbs().maxCoeff(&rot_axis_max);

//            if ( single instance or single volume )
                // Rotate around center , if only a single object or volume
//                transformation_type.set_independent();

            // For generic rotation, we want to rotate the first volume in selection, and then to synchronize the other volumes with it.
            std::vector<int> object_instance_first(m_model->objects.size(), -1);
            auto rotate_instance = [this, &rotation, &object_instance_first, rot_axis_max, transformation_type](GLVolume &volume, int i) {
                const int first_volume_idx = object_instance_first[volume.object_idx()];
                if (rot_axis_max != 2 && first_volume_idx != -1) {
                    // Generic rotation, but no rotation around the Z axis.
                    // Always do a local rotation (do not consider the selection to be a rigid body).
                    assert(is_approx(rotation.z(), 0.0));
                    const GLVolume &first_volume = *(*m_volumes)[first_volume_idx];
                    const Vec3d    &rotation = first_volume.get_instance_rotation();
                    const double z_diff = Geometry::rotation_diff_z(m_cache.volumes_data[first_volume_idx].get_instance_rotation(), m_cache.volumes_data[i].get_instance_rotation());
                    volume.set_instance_rotation(Vec3d(rotation.x(), rotation.y(), rotation.z() + z_diff));
                }
                else {
                    // extracts rotations from the composed transformation
                    const Vec3d new_rotation = transformation_type.world() ?
                        Geometry::extract_euler_angles(Geometry::assemble_transform(Vec3d::Zero(), rotation) * m_cache.volumes_data[i].get_instance_rotation_matrix()) :
                        transformation_type.absolute() ? rotation : rotation + m_cache.volumes_data[i].get_instance_rotation();
                    if (rot_axis_max == 2 && transformation_type.joint()) {
                        // Only allow rotation of multiple instances as a single rigid body when rotating around the Z axis.
                        const double z_diff = Geometry::rotation_diff_z(m_cache.volumes_data[i].get_instance_rotation(), new_rotation);
                        volume.set_instance_offset(m_cache.dragging_center + Eigen::AngleAxisd(z_diff, Vec3d::UnitZ()) * (m_cache.volumes_data[i].get_instance_position() - m_cache.dragging_center));
                    }
                    volume.set_instance_rotation(new_rotation);
                    object_instance_first[volume.object_idx()] = i;
                }
            };

            for (unsigned int i : m_list) {
                GLVolume &v = *(*m_volumes)[i];
                if (is_single_full_instance())
                    rotate_instance(v, i);
                else if (is_single_volume() || is_single_modifier()) {
                    if (transformation_type.independent())
                        v.set_volume_rotation(m_cache.volumes_data[i].get_volume_rotation() + rotation);
                    else {
                        const Transform3d m = Geometry::assemble_transform(Vec3d::Zero(), rotation);
                        const Vec3d new_rotation = Geometry::extract_euler_angles(m * m_cache.volumes_data[i].get_volume_rotation_matrix());
                        v.set_volume_rotation(new_rotation);
                    }
                }
                else {
                    if (m_mode == Instance)
                        rotate_instance(v, i);
                    else if (m_mode == Volume) {
                        // extracts rotations from the composed transformation
                        const Transform3d m = Geometry::assemble_transform(Vec3d::Zero(), rotation);
                        const Vec3d new_rotation = Geometry::extract_euler_angles(m * m_cache.volumes_data[i].get_volume_rotation_matrix());
                        if (transformation_type.joint()) {
                            const Vec3d local_pivot = m_cache.volumes_data[i].get_instance_full_matrix().inverse() * m_cache.dragging_center;
                            const Vec3d offset = m * (m_cache.volumes_data[i].get_volume_position() - local_pivot);
                            v.set_volume_offset(local_pivot + offset);
                        }
                        v.set_volume_rotation(new_rotation);
                    }
                }
            }
        }

#if !DISABLE_INSTANCES_SYNCH
        if (m_mode == Instance)
            synchronize_unselected_instances((rot_axis_max == 2) ? SyncRotationType::NONE : SyncRotationType::GENERAL);
        else if (m_mode == Volume)
            synchronize_unselected_volumes();
#endif // !DISABLE_INSTANCES_SYNCH
    }
    else { // it's the wipe tower that's selected and being rotated
        GLVolume& volume = *((*m_volumes)[*m_list.begin()]); // the wipe tower is always alone in the selection

        // make sure the wipe tower rotates around its center, not origin
        // we can assume that only Z rotation changes
        const Vec3d center_local = volume.transformed_bounding_box().center() - volume.get_volume_offset();
        const Vec3d center_local_new = Eigen::AngleAxisd(rotation.z()-volume.get_volume_rotation().z(), Vec3d::UnitZ()) * center_local;
        volume.set_volume_rotation(rotation);
        volume.set_volume_offset(volume.get_volume_offset() + center_local - center_local_new);
    }

    set_bounding_boxes_dirty();
    wxGetApp().plater()->canvas3D()->requires_check_outside_state();
}
#endif // ENABLE_WORLD_COORDINATE

void Selection::flattening_rotate(const Vec3d& normal)
{
    // We get the normal in untransformed coordinates. We must transform it using the instance matrix, find out
    // how to rotate the instance so it faces downwards and do the rotation. All that for all selected instances.
    // The function assumes that is_from_single_object() holds.
    assert(Slic3r::is_approx(normal.norm(), 1.));

    if (!m_valid)
        return;

    for (unsigned int i : m_list) {
        GLVolume& v = *(*m_volumes)[i];
        // Normal transformed from the object coordinate space to the world coordinate space.
#if ENABLE_WORLD_COORDINATE
        const Geometry::Transformation& old_inst_trafo = v.get_instance_transformation();
        const Vec3d tnormal = old_inst_trafo.get_matrix().matrix().block(0, 0, 3, 3).inverse().transpose() * normal;
        // Additional rotation to align tnormal with the down vector in the world coordinate space.
        const Transform3d rotation_matrix = Transform3d(Eigen::Quaterniond().setFromTwoVectors(tnormal, -Vec3d::UnitZ()));
        v.set_instance_transformation(old_inst_trafo.get_offset_matrix() * rotation_matrix * old_inst_trafo.get_matrix_no_offset());
#else
        const auto& voldata = m_cache.volumes_data[i];
        Vec3d tnormal = (Geometry::assemble_transform(
            Vec3d::Zero(), voldata.get_instance_rotation(), 
            voldata.get_instance_scaling_factor().cwiseInverse(), voldata.get_instance_mirror()) * normal).normalized();
        // Additional rotation to align tnormal with the down vector in the world coordinate space.
        auto  extra_rotation = Eigen::Quaterniond().setFromTwoVectors(tnormal, -Vec3d::UnitZ());
        v.set_instance_rotation(Geometry::extract_euler_angles(extra_rotation.toRotationMatrix() * m_cache.volumes_data[i].get_instance_rotation_matrix()));
#endif // ENABLE_WORLD_COORDINATE
    }

#if !DISABLE_INSTANCES_SYNCH
    // Apply the same transformation also to other instances,
    // but respect their possibly diffrent z-rotation.
    if (m_mode == Instance)
        synchronize_unselected_instances(SyncRotationType::GENERAL);
#endif // !DISABLE_INSTANCES_SYNCH

    this->set_bounding_boxes_dirty();
}

#if ENABLE_WORLD_COORDINATE
void Selection::scale(const Vec3d& scale, TransformationType transformation_type)
{
    scale_and_translate(scale, Vec3d::Zero(), transformation_type);
}
#else
void Selection::scale(const Vec3d& scale, TransformationType transformation_type)
{
    if (!m_valid)
        return;

    for (unsigned int i : m_list) {
        GLVolume &v = *(*m_volumes)[i];
        if (is_single_full_instance()) {
            if (transformation_type.relative()) {
                const Transform3d m = Geometry::assemble_transform(Vec3d::Zero(), Vec3d::Zero(), scale);
                const Eigen::Matrix<double, 3, 3, Eigen::DontAlign> new_matrix = (m * m_cache.volumes_data[i].get_instance_scale_matrix()).matrix().block(0, 0, 3, 3);
                // extracts scaling factors from the composed transformation
                const Vec3d new_scale(new_matrix.col(0).norm(), new_matrix.col(1).norm(), new_matrix.col(2).norm());
                if (transformation_type.joint())
                    v.set_instance_offset(m_cache.dragging_center + m * (m_cache.volumes_data[i].get_instance_position() - m_cache.dragging_center));

                v.set_instance_scaling_factor(new_scale);
            }
            else {
                if (transformation_type.world() && (std::abs(scale.x() - scale.y()) > EPSILON || std::abs(scale.x() - scale.z()) > EPSILON)) {
                    // Non-uniform scaling. Transform the scaling factors into the local coordinate system.
                    // This is only possible, if the instance rotation is mulitples of ninety degrees.
                    assert(Geometry::is_rotation_ninety_degrees(v.get_instance_rotation()));
                    v.set_instance_scaling_factor((v.get_instance_transformation().get_matrix(true, false, true, true).matrix().block<3, 3>(0, 0).transpose() * scale).cwiseAbs());
                }
                else
                    v.set_instance_scaling_factor(scale);
            }
        }
        else if (is_single_volume() || is_single_modifier())
            v.set_volume_scaling_factor(scale);
        else {
            const Transform3d m = Geometry::assemble_transform(Vec3d::Zero(), Vec3d::Zero(), scale);
            if (m_mode == Instance) {
                const Eigen::Matrix<double, 3, 3, Eigen::DontAlign> new_matrix = (m * m_cache.volumes_data[i].get_instance_scale_matrix()).matrix().block(0, 0, 3, 3);
                // extracts scaling factors from the composed transformation
                const Vec3d new_scale(new_matrix.col(0).norm(), new_matrix.col(1).norm(), new_matrix.col(2).norm());
                if (transformation_type.joint())
                    v.set_instance_offset(m_cache.dragging_center + m * (m_cache.volumes_data[i].get_instance_position() - m_cache.dragging_center));

                v.set_instance_scaling_factor(new_scale);
            }
            else if (m_mode == Volume) {
                const Eigen::Matrix<double, 3, 3, Eigen::DontAlign> new_matrix = (m * m_cache.volumes_data[i].get_volume_scale_matrix()).matrix().block(0, 0, 3, 3);
                // extracts scaling factors from the composed transformation
                const Vec3d new_scale(new_matrix.col(0).norm(), new_matrix.col(1).norm(), new_matrix.col(2).norm());
                if (transformation_type.joint()) {
                    const Vec3d offset = m * (m_cache.volumes_data[i].get_volume_position() + m_cache.volumes_data[i].get_instance_position() - m_cache.dragging_center);
                    v.set_volume_offset(m_cache.dragging_center - m_cache.volumes_data[i].get_instance_position() + offset);
                }
                v.set_volume_scaling_factor(new_scale);
            }
        }
    }

#if !DISABLE_INSTANCES_SYNCH
    if (m_mode == Instance)
        synchronize_unselected_instances(SyncRotationType::NONE);
    else if (m_mode == Volume)
        synchronize_unselected_volumes();
#endif // !DISABLE_INSTANCES_SYNCH

    ensure_on_bed();
    set_bounding_boxes_dirty();
    wxGetApp().plater()->canvas3D()->requires_check_outside_state();
}
#endif // ENABLE_WORLD_COORDINATE

void Selection::scale_to_fit_print_volume(const BuildVolume& volume)
{
    auto fit = [this](double s, Vec3d offset) {
        if (s <= 0.0 || s == 1.0)
            return;

        wxGetApp().plater()->take_snapshot(_L("Scale To Fit"));

        TransformationType type;
        type.set_world();
        type.set_relative();
        type.set_joint();

        // apply scale
        setup_cache();
        scale(s * Vec3d::Ones(), type);
        wxGetApp().plater()->canvas3D()->do_scale(""); // avoid storing another snapshot

        // center selection on print bed
        setup_cache();
        offset.z() = -get_bounding_box().min.z();
#if ENABLE_WORLD_COORDINATE
        TransformationType trafo_type;
        trafo_type.set_relative();
        translate(offset, trafo_type);
#else
        translate(offset);
#endif // ENABLE_WORLD_COORDINATE
        wxGetApp().plater()->canvas3D()->do_move(""); // avoid storing another snapshot

        wxGetApp().obj_manipul()->set_dirty();
    };

    auto fit_rectangle = [this, fit](const BuildVolume& volume) {
        const BoundingBoxf3 print_volume = volume.bounding_volume();
        const Vec3d print_volume_size = print_volume.size();

        // adds 1/100th of a mm on all sides to avoid false out of print volume detections due to floating-point roundings
        const Vec3d box_size = get_bounding_box().size() + 0.02 * Vec3d::Ones();

        const double sx = (box_size.x() != 0.0) ? print_volume_size.x() / box_size.x() : 0.0;
        const double sy = (box_size.y() != 0.0) ? print_volume_size.y() / box_size.y() : 0.0;
        const double sz = (box_size.z() != 0.0) ? print_volume_size.z() / box_size.z() : 0.0;

        if (sx != 0.0 && sy != 0.0 && sz != 0.0)
            fit(std::min(sx, std::min(sy, sz)), print_volume.center() - get_bounding_box().center());
    };

    auto fit_circle = [this, fit](const BuildVolume& volume) {
        const Geometry::Circled& print_circle = volume.circle();
        double print_circle_radius = unscale<double>(print_circle.radius);

        if (print_circle_radius == 0.0)
            return;

        Points points;
        double max_z = 0.0;
        for (unsigned int i : m_list) {
            const GLVolume& v = *(*m_volumes)[i];
            TriangleMesh hull_3d = *v.convex_hull();
            hull_3d.transform(v.world_matrix());
            max_z = std::max(max_z, hull_3d.bounding_box().size().z());
            const Polygon hull_2d = hull_3d.convex_hull();
            points.insert(points.end(), hull_2d.begin(), hull_2d.end());
        }

        if (points.empty())
            return;

        const Geometry::Circled circle = Geometry::smallest_enclosing_circle_welzl(points);
        // adds 1/100th of a mm on all sides to avoid false out of print volume detections due to floating-point roundings
        const double circle_radius = unscale<double>(circle.radius) + 0.01;

        if (circle_radius == 0.0 || max_z == 0.0)
            return;

        const double s = std::min(print_circle_radius / circle_radius, volume.max_print_height() / max_z);
        const Vec3d sel_center = get_bounding_box().center();
        const Vec3d offset = s * (Vec3d(unscale<double>(circle.center.x()), unscale<double>(circle.center.y()), 0.5 * max_z) - sel_center);
        const Vec3d print_center = { unscale<double>(print_circle.center.x()), unscale<double>(print_circle.center.y()), 0.5 * volume.max_print_height() };
        fit(s, print_center - (sel_center + offset));
    };

    if (is_empty() || m_mode == Volume)
        return;

    switch (volume.type())
    {
    case BuildVolume::Type::Rectangle: { fit_rectangle(volume); break; }
    case BuildVolume::Type::Circle:    { fit_circle(volume); break; }
    default: { break; }
    }
}

void Selection::mirror(Axis axis)
{
    if (!m_valid)
        return;

    for (unsigned int i : m_list) {
        GLVolume& v = *(*m_volumes)[i];
        if (is_single_full_instance())
            v.set_instance_mirror(axis, -v.get_instance_mirror(axis));
        else if (m_mode == Volume)
            v.set_volume_mirror(axis, -v.get_volume_mirror(axis));
    }

#if !DISABLE_INSTANCES_SYNCH
    if (m_mode == Instance)
        synchronize_unselected_instances(SyncRotationType::NONE);
    else if (m_mode == Volume)
        synchronize_unselected_volumes();
#endif // !DISABLE_INSTANCES_SYNCH

    set_bounding_boxes_dirty();
}

#if ENABLE_WORLD_COORDINATE
void Selection::scale_and_translate(const Vec3d& scale, const Vec3d& translation, TransformationType transformation_type)
{
    if (!m_valid)
        return;

    Vec3d relative_scale = scale;

    for (unsigned int i : m_list) {
        GLVolume& v = *(*m_volumes)[i];
        const VolumeCache& volume_data = m_cache.volumes_data[i];
        const Geometry::Transformation& inst_trafo = volume_data.get_instance_transform();

        if (transformation_type.absolute()) {
            // convert from absolute scaling to relative scaling
            BoundingBoxf3 original_box;
            if (m_mode == Instance) {
                assert(is_from_fully_selected_instance(i));
                if (transformation_type.world())
                    original_box = get_full_unscaled_instance_bounding_box();
                else
                    original_box = get_full_unscaled_instance_local_bounding_box();
            }
            else {
                if (transformation_type.world())
                    original_box = v.transformed_convex_hull_bounding_box((volume_data.get_instance_transform() *
                        volume_data.get_volume_transform()).get_matrix_no_scaling_factor());
                else if (transformation_type.instance())
                    original_box = v.transformed_convex_hull_bounding_box(volume_data.get_volume_transform().get_matrix_no_scaling_factor());
                else
                    original_box = v.bounding_box();
            }

            relative_scale = original_box.size().cwiseProduct(scale).cwiseQuotient(m_box.get_bounding_box().size());
        }

        if (m_mode == Instance) {
            assert(is_from_fully_selected_instance(i));
            if (transformation_type.world()) {
                const Transform3d scale_matrix = Geometry::scale_transform(relative_scale);
                const Transform3d offset_matrix = (transformation_type.joint() && translation.isApprox(Vec3d::Zero())) ?
                    // non-constrained scaling - add offset to scale around selection center
                    Geometry::translation_transform(m_cache.dragging_center + scale_matrix * (inst_trafo.get_offset() - m_cache.dragging_center)) :
                    // constrained scaling - add offset to keep constraint
                    Geometry::translation_transform(translation) * inst_trafo.get_offset_matrix();
                v.set_instance_transformation(offset_matrix * scale_matrix * inst_trafo.get_matrix_no_offset());
            }
            else if (transformation_type.local()) {
                const Transform3d scale_matrix = Geometry::scale_transform(relative_scale);
                Vec3d offset;
                if (transformation_type.joint() && translation.isApprox(Vec3d::Zero())) {
                    // non-constrained scaling - add offset to scale around selection center
                    offset = inst_trafo.get_matrix_no_offset().inverse() * (inst_trafo.get_offset() - m_cache.dragging_center);
                    offset = inst_trafo.get_matrix_no_offset() * (scale_matrix * offset - offset);
                }
                else
                    // constrained scaling - add offset to keep constraint
                    offset = translation;

                v.set_instance_transformation(Geometry::translation_transform(offset) * inst_trafo.get_matrix() * scale_matrix);
            }
            else
                assert(false);
        }
        else
            transform_volume_relative(v, volume_data, transformation_type, Geometry::translation_transform(translation) * Geometry::scale_transform(relative_scale));
    }

#if !DISABLE_INSTANCES_SYNCH
    if (m_mode == Instance)
        synchronize_unselected_instances(SyncRotationType::NONE);
    else if (m_mode == Volume)
        synchronize_unselected_volumes();
#endif // !DISABLE_INSTANCES_SYNCH

    ensure_on_bed();
    set_bounding_boxes_dirty();
    wxGetApp().plater()->canvas3D()->requires_check_outside_state();
}

void Selection::reset_skew()
{
    if (!m_valid)
        return;

    for (unsigned int i : m_list) {
        GLVolume& v = *(*m_volumes)[i];
        const VolumeCache& volume_data = m_cache.volumes_data[i];
        Geometry::Transformation inst_trafo = volume_data.get_instance_transform();
        Geometry::Transformation vol_trafo = volume_data.get_volume_transform();
        Geometry::Transformation world_trafo = inst_trafo * vol_trafo;
        if (world_trafo.has_skew()) {
            if (!inst_trafo.has_skew() && !vol_trafo.has_skew()) {
                // <W> = [I][V]
                world_trafo.reset_offset();
                world_trafo.reset_skew();
                v.set_volume_transformation(vol_trafo.get_offset_matrix() * inst_trafo.get_matrix_no_offset().inverse() * world_trafo.get_matrix());
            }
            else {
                // <W> = <I><V>
                // <W> = <I>[V]
                // <W> = [I]<V>
                if (inst_trafo.has_skew()) {
                    inst_trafo.reset_skew();
                    v.set_instance_transformation(inst_trafo);
                }
                if (vol_trafo.has_skew()) {
                    vol_trafo.reset_skew();
                    v.set_volume_transformation(vol_trafo);
                }
            }
        }
        else {
            // [W] = [I][V]
            // [W] = <I><V>
            if (inst_trafo.has_skew()) {
                inst_trafo.reset_skew();
                v.set_instance_transformation(inst_trafo);
            }
            if (vol_trafo.has_skew()) {
                vol_trafo.reset_skew();
                v.set_volume_transformation(vol_trafo);
            }
        }
    }

    ensure_on_bed();
    set_bounding_boxes_dirty();
    wxGetApp().plater()->canvas3D()->requires_check_outside_state();
}
#else
void Selection::translate(unsigned int object_idx, const Vec3d& displacement)
{
    if (!m_valid)
        return;

    for (unsigned int i : m_list) {
        GLVolume& v = *(*m_volumes)[i];
        if (v.object_idx() == (int)object_idx)
            v.set_instance_offset(v.get_instance_offset() + displacement);
    }

    std::set<unsigned int> done;  // prevent processing volumes twice
    done.insert(m_list.begin(), m_list.end());

    for (unsigned int i : m_list) {
        if (done.size() == m_volumes->size())
            break;

#if ENABLE_WIPETOWER_OBJECTID_1000_REMOVAL
        if ((*m_volumes)[i]->is_wipe_tower)
            continue;

        int object_idx = (*m_volumes)[i]->object_idx();
#else
        int object_idx = (*m_volumes)[i]->object_idx();
        if (object_idx >= 1000)
            continue;
#endif // ENABLE_WIPETOWER_OBJECTID_1000_REMOVAL

        // Process unselected volumes of the object.
        for (unsigned int j = 0; j < (unsigned int)m_volumes->size(); ++j) {
            if (done.size() == m_volumes->size())
                break;

            if (done.find(j) != done.end())
                continue;

            GLVolume& v = *(*m_volumes)[j];
            if (v.object_idx() != object_idx)
                continue;

            v.set_instance_offset(v.get_instance_offset() + displacement);
            done.insert(j);
        }
    }

    this->set_bounding_boxes_dirty();
}
#endif // ENABLE_WORLD_COORDINATE

void Selection::translate(unsigned int object_idx, unsigned int instance_idx, const Vec3d& displacement)
{
    if (!m_valid)
        return;

    for (unsigned int i : m_list) {
        GLVolume& v = *(*m_volumes)[i];
        if (v.object_idx() == (int)object_idx && v.instance_idx() == (int)instance_idx)
#if ENABLE_WORLD_COORDINATE
            v.set_instance_transformation(Geometry::translation_transform(displacement) * v.get_instance_transformation().get_matrix());
#else
            v.set_instance_offset(v.get_instance_offset() + displacement);
#endif // ENABLE_WORLD_COORDINATE
    }

    std::set<unsigned int> done;  // prevent processing volumes twice
    done.insert(m_list.begin(), m_list.end());

    for (unsigned int i : m_list) {
        if (done.size() == m_volumes->size())
            break;

#if ENABLE_WIPETOWER_OBJECTID_1000_REMOVAL
        if ((*m_volumes)[i]->is_wipe_tower)
            continue;

        int object_idx = (*m_volumes)[i]->object_idx();
#else
        int object_idx = (*m_volumes)[i]->object_idx();
        if (object_idx >= 1000)
            continue;
#endif // ENABLE_WIPETOWER_OBJECTID_1000_REMOVAL

        // Process unselected volumes of the object.
        for (unsigned int j = 0; j < (unsigned int)m_volumes->size(); ++j) {
            if (done.size() == m_volumes->size())
                break;

            if (done.find(j) != done.end())
                continue;

            GLVolume& v = *(*m_volumes)[j];
            if (v.object_idx() != object_idx || v.instance_idx() != (int)instance_idx)
                continue;

#if ENABLE_WORLD_COORDINATE
            v.set_instance_transformation(Geometry::translation_transform(displacement) * v.get_instance_transformation().get_matrix());
#else
            v.set_instance_offset(v.get_instance_offset() + displacement);
#endif // ENABLE_WORLD_COORDINATE
            done.insert(j);
        }
    }

    this->set_bounding_boxes_dirty();
}

#if ENABLE_WORLD_COORDINATE
int Selection::bake_transform_if_needed() const
{
    if ((is_single_full_instance() && wxGetApp().obj_manipul()->is_world_coordinates()) ||
        (is_single_volume_or_modifier() && !wxGetApp().obj_manipul()->is_local_coordinates())) {
        // Verify whether the instance rotation is multiples of 90 degrees, so that the scaling in world coordinates is possible.
        // all volumes in the selection belongs to the same instance, any of them contains the needed instance data, so we take the first one
        const GLVolume& volume = *get_first_volume();
        bool needs_baking = false;
        if (is_single_full_instance()) {
            // Is the instance angle close to a multiple of 90 degrees?
            needs_baking |= !Geometry::is_rotation_ninety_degrees(volume.get_instance_rotation());
            // Are all volumes angles close to a multiple of 90 degrees?
            for (unsigned int id : get_volume_idxs()) {
                if (needs_baking)
                    break;
                needs_baking |= !Geometry::is_rotation_ninety_degrees(get_volume(id)->get_volume_rotation());
            }
        }
        else if (is_single_volume_or_modifier()) {
            // is the volume angle close to a multiple of 90 degrees?
            needs_baking |= !Geometry::is_rotation_ninety_degrees(volume.get_volume_rotation());
            if (wxGetApp().obj_manipul()->is_world_coordinates())
                // Is the instance angle close to a multiple of 90 degrees?
                needs_baking |= !Geometry::is_rotation_ninety_degrees(volume.get_instance_rotation());
        }

        if (needs_baking) {
            MessageDialog dlg((wxWindow*)wxGetApp().mainframe,
                _L("The currently manipulated object is tilted or contains tilted parts (rotation angles are not multiples of 90°). "
                    "Non-uniform scaling of tilted objects is only possible in non-local coordinate systems, "
                    "once the rotation is embedded into the object coordinates.") + "\n" +
                _L("This operation is irreversible.") + "\n" +
                _L("Do you want to proceed?"),
                SLIC3R_APP_NAME,
                wxYES_NO | wxNO_DEFAULT | wxICON_QUESTION);
            if (dlg.ShowModal() != wxID_YES)
                return -1;

            wxGetApp().plater()->take_snapshot(_("Bake transform"));

            // Bake the rotation into the meshes of the object.
            wxGetApp().model().objects[volume.composite_id.object_id]->bake_xy_rotation_into_meshes(volume.composite_id.instance_id);
            // Update the 3D scene, selections etc.
            wxGetApp().plater()->update();
            return 0;
        }
    }

    return 1;
}
#endif // ENABLE_WORLD_COORDINATE

void Selection::erase()
{
    if (!m_valid)
        return;

    if (is_single_full_object())
        wxGetApp().obj_list()->delete_from_model_and_list(ItemType::itObject, get_object_idx(), 0);
    else if (is_multiple_full_object()) {
        std::vector<ItemForDelete> items;
        items.reserve(m_cache.content.size());
        for (ObjectIdxsToInstanceIdxsMap::iterator it = m_cache.content.begin(); it != m_cache.content.end(); ++it) {
            items.emplace_back(ItemType::itObject, it->first, 0);
        }
        wxGetApp().obj_list()->delete_from_model_and_list(items);
    }
    else if (is_multiple_full_instance()) {
        std::set<std::pair<int, int>> instances_idxs;
        for (ObjectIdxsToInstanceIdxsMap::iterator obj_it = m_cache.content.begin(); obj_it != m_cache.content.end(); ++obj_it) {
            for (InstanceIdxsList::reverse_iterator inst_it = obj_it->second.rbegin(); inst_it != obj_it->second.rend(); ++inst_it) {
                instances_idxs.insert(std::make_pair(obj_it->first, *inst_it));
            }
        }

        std::vector<ItemForDelete> items;
        items.reserve(instances_idxs.size());
        for (const std::pair<int, int>& i : instances_idxs) {
            items.emplace_back(ItemType::itInstance, i.first, i.second);
        }
        wxGetApp().obj_list()->delete_from_model_and_list(items);
    }
    else if (is_single_full_instance())
        wxGetApp().obj_list()->delete_from_model_and_list(ItemType::itInstance, get_object_idx(), get_instance_idx());
    else if (is_mixed()) {
        std::set<ItemForDelete> items_set;
        std::map<int, int> volumes_in_obj;

        for (auto i : m_list) {
            const auto gl_vol = (*m_volumes)[i];
            const auto glv_obj_idx = gl_vol->object_idx();
            const auto model_object = m_model->objects[glv_obj_idx];

            if (model_object->instances.size() == 1) {
                if (model_object->volumes.size() == 1)
                    items_set.insert(ItemForDelete(ItemType::itObject, glv_obj_idx, -1));
                else {
                    items_set.insert(ItemForDelete(ItemType::itVolume, glv_obj_idx, gl_vol->volume_idx()));
                    int idx = (volumes_in_obj.find(glv_obj_idx) == volumes_in_obj.end()) ? 0 : volumes_in_obj.at(glv_obj_idx);
                    volumes_in_obj[glv_obj_idx] = ++idx;
                }
                continue;
            }

            const auto glv_ins_idx = gl_vol->instance_idx();

            for (auto obj_ins : m_cache.content) {
                if (obj_ins.first == glv_obj_idx) {
                    if (obj_ins.second.find(glv_ins_idx) != obj_ins.second.end()) {
                        if (obj_ins.second.size() == model_object->instances.size())
                            items_set.insert(ItemForDelete(ItemType::itObject, glv_obj_idx, -1));
                        else
                            items_set.insert(ItemForDelete(ItemType::itInstance, glv_obj_idx, glv_ins_idx));

                        break;
                    }
                }
            }
        }

        std::vector<ItemForDelete> items;
        items.reserve(items_set.size());
        for (const ItemForDelete& i : items_set) {
            if (i.type == ItemType::itVolume) {
                const int vol_in_obj_cnt = volumes_in_obj.find(i.obj_idx) == volumes_in_obj.end() ? 0 : volumes_in_obj.at(i.obj_idx);
                if (vol_in_obj_cnt == (int)m_model->objects[i.obj_idx]->volumes.size()) {
                    if (i.sub_obj_idx == vol_in_obj_cnt - 1)
                        items.emplace_back(ItemType::itObject, i.obj_idx, 0);
                    continue;
                }
            }
            items.emplace_back(i.type, i.obj_idx, i.sub_obj_idx);
        }

        wxGetApp().obj_list()->delete_from_model_and_list(items);
    }
    else {
        std::set<std::pair<int, int>> volumes_idxs;
        for (unsigned int i : m_list) {
            const GLVolume* v = (*m_volumes)[i];
            // Only remove volumes associated with ModelVolumes from the object list.
            // Temporary meshes (SLA supports or pads) are not managed by the object list.
            if (v->volume_idx() >= 0)
                volumes_idxs.insert(std::make_pair(v->object_idx(), v->volume_idx()));
        }

        std::vector<ItemForDelete> items;
        items.reserve(volumes_idxs.size());
        for (const std::pair<int, int>& v : volumes_idxs) {
            items.emplace_back(ItemType::itVolume, v.first, v.second);
        }

        wxGetApp().obj_list()->delete_from_model_and_list(items);
        ensure_not_below_bed();
    }
}

void Selection::render(float scale_factor)
{
    if (!m_valid || is_empty())
        return;

    m_scale_factor = scale_factor;
    // render cumulative bounding box of selected volumes
#if ENABLE_LEGACY_OPENGL_REMOVAL
#if ENABLE_WORLD_COORDINATE
    BoundingBoxf3 box;
    Transform3d trafo;
    const ECoordinatesType coordinates_type = wxGetApp().obj_manipul()->get_coordinates_type();
    if (coordinates_type == ECoordinatesType::World) {
        box = get_bounding_box();
        trafo = Transform3d::Identity();
    }
    else if (coordinates_type == ECoordinatesType::Local && is_single_volume_or_modifier()) {
        const GLVolume& v = *get_first_volume();
        box = v.transformed_convex_hull_bounding_box(v.get_volume_transformation().get_scaling_factor_matrix());
        trafo = v.get_instance_transformation().get_matrix() * v.get_volume_transformation().get_matrix_no_scaling_factor();
    }
    else {
        const Selection::IndicesList& ids = get_volume_idxs();
        for (unsigned int id : ids) {
            const GLVolume& v = *get_volume(id);
            box.merge(v.transformed_convex_hull_bounding_box(v.get_volume_transformation().get_matrix()));
        }
        const Geometry::Transformation inst_trafo = get_first_volume()->get_instance_transformation();
        box = box.transformed(inst_trafo.get_scaling_factor_matrix());
        trafo = inst_trafo.get_matrix_no_scaling_factor();
    }

    render_bounding_box(box, trafo, ColorRGB::WHITE());
#else
    render_bounding_box(get_bounding_box(), ColorRGB::WHITE());
#endif // ENABLE_WORLD_COORDINATE
#else
    render_selected_volumes();
#endif // ENABLE_LEGACY_OPENGL_REMOVAL
    render_synchronized_volumes();
}

#if ENABLE_RENDER_SELECTION_CENTER
void Selection::render_center(bool gizmo_is_dragging)
{
    if (!m_valid || is_empty())
        return;

#if ENABLE_LEGACY_OPENGL_REMOVAL
    GLShaderProgram* shader = wxGetApp().get_shader("flat");
    if (shader == nullptr)
        return;

    shader->start_using();
#endif // ENABLE_LEGACY_OPENGL_REMOVAL

    const Vec3d center = gizmo_is_dragging ? m_cache.dragging_center : get_bounding_box().center();

    glsafe(::glDisable(GL_DEPTH_TEST));

#if ENABLE_LEGACY_OPENGL_REMOVAL
    const Camera& camera = wxGetApp().plater()->get_camera();
    Transform3d view_model_matrix = camera.get_view_matrix() * Geometry::assemble_transform(center);

    shader->set_uniform("view_model_matrix", view_model_matrix);
    shader->set_uniform("projection_matrix", camera.get_projection_matrix());
    m_vbo_sphere.set_color(ColorRGBA::WHITE());
#else
    glsafe(::glPushMatrix());
    glsafe(::glTranslated(center.x(), center.y(), center.z()));
    m_vbo_sphere.set_color(-1, ColorRGBA::WHITE());
#endif // ENABLE_LEGACY_OPENGL_REMOVAL

    m_vbo_sphere.render();

#if ENABLE_LEGACY_OPENGL_REMOVAL
    shader->stop_using();
#else
    glsafe(::glPopMatrix());
#endif // ENABLE_LEGACY_OPENGL_REMOVAL
}
#endif // ENABLE_RENDER_SELECTION_CENTER

void Selection::render_sidebar_hints(const std::string& sidebar_field)
{
    if (sidebar_field.empty())
        return;

#if ENABLE_LEGACY_OPENGL_REMOVAL
    GLShaderProgram* shader = wxGetApp().get_shader(boost::starts_with(sidebar_field, "layer") ? "flat" : "gouraud_light");
    if (shader == nullptr)
        return;

    shader->start_using();
#else
    GLShaderProgram* shader = nullptr;

    if (!boost::starts_with(sidebar_field, "layer")) {
        shader = wxGetApp().get_shader("gouraud_light");
        if (shader == nullptr)
            return;

        shader->start_using();
        glsafe(::glClear(GL_DEPTH_BUFFER_BIT));
    }
#endif // ENABLE_LEGACY_OPENGL_REMOVAL

    glsafe(::glEnable(GL_DEPTH_TEST));

#if ENABLE_LEGACY_OPENGL_REMOVAL
    const Transform3d base_matrix = Geometry::assemble_transform(get_bounding_box().center());
    Transform3d orient_matrix = Transform3d::Identity();
#else
    glsafe(::glPushMatrix());
#endif // ENABLE_LEGACY_OPENGL_REMOVAL

#if ENABLE_WORLD_COORDINATE
    const Vec3d center = get_bounding_box().center();
    Vec3d axes_center = center;
#endif // ENABLE_WORLD_COORDINATE

    if (!boost::starts_with(sidebar_field, "layer")) {
#if ENABLE_LEGACY_OPENGL_REMOVAL
        shader->set_uniform("emission_factor", 0.05f);
#endif // ENABLE_LEGACY_OPENGL_REMOVAL
#if !ENABLE_LEGACY_OPENGL_REMOVAL&& !ENABLE_WORLD_COORDINATE
        const Vec3d& center = get_bounding_box().center();
#endif // !ENABLE_LEGACY_OPENGL_REMOVAL&& !ENABLE_WORLD_COORDINATE
#if ENABLE_WORLD_COORDINATE
        if (is_single_full_instance() && !wxGetApp().obj_manipul()->is_world_coordinates()) {
#else
        if (is_single_full_instance() && !wxGetApp().obj_manipul()->get_world_coordinates()) {
#endif // ENABLE_WORLD_COORDINATE
#if !ENABLE_LEGACY_OPENGL_REMOVAL&& !ENABLE_WORLD_COORDINATE
            glsafe(::glTranslated(center.x(), center.y(), center.z()));
#endif // !ENABLE_LEGACY_OPENGL_REMOVAL&& !ENABLE_WORLD_COORDINATE
#if ENABLE_WORLD_COORDINATE
            orient_matrix = (*m_volumes)[*m_list.begin()]->get_instance_transformation().get_rotation_matrix();
            axes_center = (*m_volumes)[*m_list.begin()]->get_instance_offset();
#else
            if (!boost::starts_with(sidebar_field, "position")) {
#if !ENABLE_LEGACY_OPENGL_REMOVAL
                Transform3d orient_matrix = Transform3d::Identity();
#endif // !ENABLE_LEGACY_OPENGL_REMOVAL
                if (boost::starts_with(sidebar_field, "scale"))
                    orient_matrix = (*m_volumes)[*m_list.begin()]->get_instance_transformation().get_matrix(true, false, true, true);
                else if (boost::starts_with(sidebar_field, "rotation")) {
                    if (boost::ends_with(sidebar_field, "x"))
                        orient_matrix = (*m_volumes)[*m_list.begin()]->get_instance_transformation().get_matrix(true, false, true, true);
                    else if (boost::ends_with(sidebar_field, "y")) {
                        const Vec3d& rotation = (*m_volumes)[*m_list.begin()]->get_instance_transformation().get_rotation();
                        if (rotation.x() == 0.0)
                            orient_matrix = (*m_volumes)[*m_list.begin()]->get_instance_transformation().get_matrix(true, false, true, true);
                        else
                            orient_matrix.rotate(Eigen::AngleAxisd(rotation.z(), Vec3d::UnitZ()));
                    }
                }
#if !ENABLE_LEGACY_OPENGL_REMOVAL
                glsafe(::glMultMatrixd(orient_matrix.data()));
#endif // !ENABLE_LEGACY_OPENGL_REMOVAL
            }
#endif // ENABLE_WORLD_COORDINATE
        }
#if ENABLE_WORLD_COORDINATE
        else if (is_single_volume_or_modifier()) {
#else
        else if (is_single_volume() || is_single_modifier()) {
#endif // ENABLE_WORLD_COORDINATE
#if !ENABLE_LEGACY_OPENGL_REMOVAL&& !ENABLE_WORLD_COORDINATE
            glsafe(::glTranslated(center.x(), center.y(), center.z()));
#endif // !ENABLE_LEGACY_OPENGL_REMOVAL&& !ENABLE_WORLD_COORDINATE
#if ENABLE_WORLD_COORDINATE
            if (!wxGetApp().obj_manipul()->is_world_coordinates()) {
                if (wxGetApp().obj_manipul()->is_local_coordinates()) {
                    const GLVolume* v = (*m_volumes)[*m_list.begin()];
                    orient_matrix = v->get_instance_transformation().get_rotation_matrix() * v->get_volume_transformation().get_rotation_matrix();
                    axes_center = (*m_volumes)[*m_list.begin()]->world_matrix().translation();
                }
                else {
                    orient_matrix = (*m_volumes)[*m_list.begin()]->get_instance_transformation().get_rotation_matrix();
                    axes_center = (*m_volumes)[*m_list.begin()]->get_instance_offset();
                }
            }
#else
#if ENABLE_LEGACY_OPENGL_REMOVAL
            orient_matrix = (*m_volumes)[*m_list.begin()]->get_instance_transformation().get_matrix(true, false, true, true);
#else
            glsafe(::glTranslated(center.x(), center.y(), center.z()));
            Transform3d orient_matrix = (*m_volumes)[*m_list.begin()]->get_instance_transformation().get_matrix(true, false, true, true);
#endif // ENABLE_LEGACY_OPENGL_REMOVAL
            if (!boost::starts_with(sidebar_field, "position"))
                orient_matrix = orient_matrix * (*m_volumes)[*m_list.begin()]->get_volume_transformation().get_matrix(true, false, true, true);

#if !ENABLE_LEGACY_OPENGL_REMOVAL
            glsafe(::glMultMatrixd(orient_matrix.data()));
#endif // !ENABLE_LEGACY_OPENGL_REMOVAL
#endif // ENABLE_WORLD_COORDINATE
        }
        else {
#if ENABLE_LEGACY_OPENGL_REMOVAL|| ENABLE_WORLD_COORDINATE
            if (requires_local_axes())
#if ENABLE_WORLD_COORDINATE
                orient_matrix = (*m_volumes)[*m_list.begin()]->get_instance_transformation().get_rotation_matrix();
#else
                orient_matrix = (*m_volumes)[*m_list.begin()]->get_instance_transformation().get_matrix(true, false, true, true);
#endif // ENABLE_WORLD_COORDINATE
#else
            glsafe(::glTranslated(center.x(), center.y(), center.z()));
            if (requires_local_axes()) {
                const Transform3d orient_matrix = (*m_volumes)[*m_list.begin()]->get_instance_transformation().get_matrix(true, false, true, true);
                glsafe(::glMultMatrixd(orient_matrix.data()));
            }
#endif // ENABLE_LEGACY_OPENGL_REMOVAL|| ENABLE_WORLD_COORDINATE
        }
    }

#if ENABLE_LEGACY_OPENGL_REMOVAL
    if (!boost::starts_with(sidebar_field, "layer"))
        glsafe(::glClear(GL_DEPTH_BUFFER_BIT));
#endif // ENABLE_LEGACY_OPENGL_REMOVAL

#if ENABLE_WORLD_COORDINATE
    if (!boost::starts_with(sidebar_field, "layer")) {
        shader->set_uniform("emission_factor", 0.1f);
#if !ENABLE_LEGACY_OPENGL_REMOVAL
        glsafe(::glPushMatrix());
        glsafe(::glTranslated(center.x(), center.y(), center.z()));
        glsafe(::glMultMatrixd(orient_matrix.data()));
#endif // !ENABLE_LEGACY_OPENGL_REMOVAL
    }
#endif // ENABLE_WORLD_COORDINATE

#if ENABLE_LEGACY_OPENGL_REMOVAL
    if (boost::starts_with(sidebar_field, "position"))
        render_sidebar_position_hints(sidebar_field, *shader, base_matrix * orient_matrix);
    else if (boost::starts_with(sidebar_field, "rotation"))
        render_sidebar_rotation_hints(sidebar_field, *shader, base_matrix * orient_matrix);
    else if (boost::starts_with(sidebar_field, "scale") || boost::starts_with(sidebar_field, "size"))
        render_sidebar_scale_hints(sidebar_field, *shader, base_matrix * orient_matrix);
    else if (boost::starts_with(sidebar_field, "layer"))
        render_sidebar_layers_hints(sidebar_field, *shader);

#if ENABLE_WORLD_COORDINATE
    if (!boost::starts_with(sidebar_field, "layer")) {
        if (!wxGetApp().obj_manipul()->is_world_coordinates())
            m_axes.render(Geometry::assemble_transform(axes_center) * orient_matrix, 0.25f);
    }
#endif // ENABLE_WORLD_COORDINATE
#else
    if (boost::starts_with(sidebar_field, "position"))
        render_sidebar_position_hints(sidebar_field);
    else if (boost::starts_with(sidebar_field, "rotation"))
        render_sidebar_rotation_hints(sidebar_field);
    else if (boost::starts_with(sidebar_field, "scale") || boost::starts_with(sidebar_field, "size"))
        render_sidebar_scale_hints(sidebar_field);
    else if (boost::starts_with(sidebar_field, "layer"))
        render_sidebar_layers_hints(sidebar_field);

#if ENABLE_WORLD_COORDINATE
    if (!boost::starts_with(sidebar_field, "layer")) {
        glsafe(::glPopMatrix());
        glsafe(::glPushMatrix());
        glsafe(::glTranslated(axes_center.x(), axes_center.y(), axes_center.z()));
        glsafe(::glMultMatrixd(orient_matrix.data()));
        if (!wxGetApp().obj_manipul()->is_world_coordinates())
            m_axes.render(0.25f);
        glsafe(::glPopMatrix());
    }
#endif // ENABLE_WORLD_COORDINATE
#endif // ENABLE_LEGACY_OPENGL_REMOVAL

#if ENABLE_WORLD_COORDINATE
#if !ENABLE_LEGACY_OPENGL_REMOVAL
    glsafe(::glPopMatrix());
#endif // !ENABLE_LEGACY_OPENGL_REMOVAL
#endif // ENABLE_WORLD_COORDINATE

#if !ENABLE_LEGACY_OPENGL_REMOVAL
    if (!boost::starts_with(sidebar_field, "layer"))
#endif // ENABLE_LEGACY_OPENGL_REMOVAL
        shader->stop_using();
}

bool Selection::requires_local_axes() const
{
    return m_mode == Volume && is_from_single_instance();
}

void Selection::copy_to_clipboard()
{
    if (!m_valid)
        return;

    m_clipboard.reset();

    for (const ObjectIdxsToInstanceIdxsMap::value_type& object : m_cache.content) {
        ModelObject* src_object = m_model->objects[object.first];
        ModelObject* dst_object = m_clipboard.add_object();
        dst_object->name                 = src_object->name;
        dst_object->input_file           = src_object->input_file;
		dst_object->config.assign_config(src_object->config);
        dst_object->sla_support_points   = src_object->sla_support_points;
        dst_object->sla_points_status    = src_object->sla_points_status;
        dst_object->sla_drain_holes      = src_object->sla_drain_holes;
        dst_object->layer_config_ranges  = src_object->layer_config_ranges;     // #ys_FIXME_experiment
        dst_object->layer_height_profile.assign(src_object->layer_height_profile);
        dst_object->origin_translation   = src_object->origin_translation;

        for (int i : object.second) {
            dst_object->add_instance(*src_object->instances[i]);
        }

        for (unsigned int i : m_list) {
            // Copy the ModelVolumes only for the selected GLVolumes of the 1st selected instance.
            const GLVolume* volume = (*m_volumes)[i];
            if (volume->object_idx() == object.first && volume->instance_idx() == *object.second.begin()) {
                int volume_idx = volume->volume_idx();
                if (0 <= volume_idx && volume_idx < (int)src_object->volumes.size()) {
                    ModelVolume* src_volume = src_object->volumes[volume_idx];
                    ModelVolume* dst_volume = dst_object->add_volume(*src_volume);
                    dst_volume->set_new_unique_id();
                }
                else
                    assert(false);
            }
        }
    }

    m_clipboard.set_mode(m_mode);
}

void Selection::paste_from_clipboard()
{
    if (!m_valid || m_clipboard.is_empty())
        return;

    switch (m_clipboard.get_mode())
    {
    case Volume:
    {
        if (is_from_single_instance())
            paste_volumes_from_clipboard();

        break;
    }
    case Instance:
    {
        if (m_mode == Instance)
            paste_objects_from_clipboard();

        break;
    }
    }
}

std::vector<unsigned int> Selection::get_volume_idxs_from_object(unsigned int object_idx) const
{
    std::vector<unsigned int> idxs;

    for (unsigned int i = 0; i < (unsigned int)m_volumes->size(); ++i) {
        if ((*m_volumes)[i]->object_idx() == (int)object_idx)
            idxs.push_back(i);
    }

    return idxs;
}

std::vector<unsigned int> Selection::get_volume_idxs_from_instance(unsigned int object_idx, unsigned int instance_idx) const
{
    std::vector<unsigned int> idxs;

    for (unsigned int i = 0; i < (unsigned int)m_volumes->size(); ++i) {
        const GLVolume* v = (*m_volumes)[i];
        if (v->object_idx() == (int)object_idx && v->instance_idx() == (int)instance_idx)
            idxs.push_back(i);
    }

    return idxs;
}

std::vector<unsigned int> Selection::get_volume_idxs_from_volume(unsigned int object_idx, unsigned int instance_idx, unsigned int volume_idx) const
{
    std::vector<unsigned int> idxs;

    for (unsigned int i = 0; i < (unsigned int)m_volumes->size(); ++i)
    {
        const GLVolume* v = (*m_volumes)[i];
        if (v->object_idx() == (int)object_idx && v->volume_idx() == (int)volume_idx) {
            if ((int)instance_idx != -1 && v->instance_idx() == (int)instance_idx)
                idxs.push_back(i);
        }
    }

    return idxs;
}

std::vector<unsigned int> Selection::get_missing_volume_idxs_from(const std::vector<unsigned int>& volume_idxs) const
{
    std::vector<unsigned int> idxs;

    for (unsigned int i : m_list) {
        std::vector<unsigned int>::const_iterator it = std::find(volume_idxs.begin(), volume_idxs.end(), i);
        if (it == volume_idxs.end())
            idxs.push_back(i);
    }

    return idxs;
}

std::vector<unsigned int> Selection::get_unselected_volume_idxs_from(const std::vector<unsigned int>& volume_idxs) const
{
    std::vector<unsigned int> idxs;

    for (unsigned int i : volume_idxs) {
        if (m_list.find(i) == m_list.end())
            idxs.push_back(i);
    }

    return idxs;
}

void Selection::update_valid()
{
    m_valid = (m_volumes != nullptr) && (m_model != nullptr);
}

void Selection::update_type()
{
    m_cache.content.clear();
    m_type = Mixed;

    for (unsigned int i : m_list) {
        const GLVolume* volume = (*m_volumes)[i];
        int obj_idx = volume->object_idx();
        int inst_idx = volume->instance_idx();
        ObjectIdxsToInstanceIdxsMap::iterator obj_it = m_cache.content.find(obj_idx);
        if (obj_it == m_cache.content.end())
            obj_it = m_cache.content.insert(ObjectIdxsToInstanceIdxsMap::value_type(obj_idx, InstanceIdxsList())).first;

        obj_it->second.insert(inst_idx);
    }

    bool requires_disable = false;

    if (!m_valid)
        m_type = Invalid;
    else
    {
        if (m_list.empty())
            m_type = Empty;
        else if (m_list.size() == 1) {
            const GLVolume* first = (*m_volumes)[*m_list.begin()];
            if (first->is_wipe_tower)
                m_type = WipeTower;
            else if (first->is_modifier) {
                m_type = SingleModifier;
                requires_disable = true;
            }
            else {
                const ModelObject* model_object = m_model->objects[first->object_idx()];
                unsigned int volumes_count = (unsigned int)model_object->volumes.size();
                unsigned int instances_count = (unsigned int)model_object->instances.size();
                if (volumes_count * instances_count == 1) {
                    m_type = SingleFullObject;
                    // ensures the correct mode is selected
                    m_mode = Instance;
                }
                else if (volumes_count == 1) // instances_count > 1
                {
                    m_type = SingleFullInstance;
                    // ensures the correct mode is selected
                    m_mode = Instance;
                }
                else {
                    m_type = SingleVolume;
                    requires_disable = true;
                }
            }
        }
        else {
            unsigned int sla_volumes_count = 0;
            // Note: sla_volumes_count is a count of the selected sla_volumes per object instead of per instance, like a model_volumes_count is
            for (unsigned int i : m_list) {
                if ((*m_volumes)[i]->volume_idx() < 0)
                    ++sla_volumes_count;
            }

            if (m_cache.content.size() == 1) // single object
            {
                const ModelObject* model_object = m_model->objects[m_cache.content.begin()->first];
                unsigned int model_volumes_count = (unsigned int)model_object->volumes.size();

                unsigned int instances_count = (unsigned int)model_object->instances.size();
                unsigned int selected_instances_count = (unsigned int)m_cache.content.begin()->second.size();
                if (model_volumes_count * instances_count + sla_volumes_count == (unsigned int)m_list.size()) {
                    m_type = SingleFullObject;
                    // ensures the correct mode is selected
                    m_mode = Instance;
                }
                else if (selected_instances_count == 1) {
                    if (model_volumes_count + sla_volumes_count == (unsigned int)m_list.size()) {
                        m_type = SingleFullInstance;
                        // ensures the correct mode is selected
                        m_mode = Instance;
                    }
                    else {
                        unsigned int modifiers_count = 0;
                        for (unsigned int i : m_list) {
                            if ((*m_volumes)[i]->is_modifier)
                                ++modifiers_count;
                        }

                        if (modifiers_count == 0)
                            m_type = MultipleVolume;
                        else if (modifiers_count == (unsigned int)m_list.size())
                            m_type = MultipleModifier;

                        requires_disable = true;
                    }
                }
                else if (selected_instances_count > 1 && selected_instances_count * model_volumes_count + sla_volumes_count == (unsigned int)m_list.size()) {
                    m_type = MultipleFullInstance;
                    // ensures the correct mode is selected
                    m_mode = Instance;
                }
            }
            else {
                unsigned int sels_cntr = 0;
                for (ObjectIdxsToInstanceIdxsMap::iterator it = m_cache.content.begin(); it != m_cache.content.end(); ++it) {
                    const ModelObject* model_object = m_model->objects[it->first];
                    unsigned int volumes_count = (unsigned int)model_object->volumes.size();
                    unsigned int instances_count = (unsigned int)model_object->instances.size();
                    sels_cntr += volumes_count * instances_count;
                }
                if (sels_cntr + sla_volumes_count == (unsigned int)m_list.size()) {
                    m_type = MultipleFullObject;
                    // ensures the correct mode is selected
                    m_mode = Instance;
                }
            }
        }
    }

    int object_idx = get_object_idx();
    int instance_idx = get_instance_idx();
    for (GLVolume* v : *m_volumes) {
        v->disabled = requires_disable ? (v->object_idx() != object_idx) || (v->instance_idx() != instance_idx) : false;
    }

#if ENABLE_SELECTION_DEBUG_OUTPUT
    std::cout << "Selection: ";
    std::cout << "mode: ";
    switch (m_mode)
    {
    case Volume:
    {
        std::cout << "Volume";
        break;
    }
    case Instance:
    {
        std::cout << "Instance";
        break;
    }
    }

    std::cout << " - type: ";

    switch (m_type)
    {
    case Invalid:
    {
        std::cout << "Invalid" << std::endl;
        break;
    }
    case Empty:
    {
        std::cout << "Empty" << std::endl;
        break;
    }
    case WipeTower:
    {
        std::cout << "WipeTower" << std::endl;
        break;
    }
    case SingleModifier:
    {
        std::cout << "SingleModifier" << std::endl;
        break;
    }
    case MultipleModifier:
    {
        std::cout << "MultipleModifier" << std::endl;
        break;
    }
    case SingleVolume:
    {
        std::cout << "SingleVolume" << std::endl;
        break;
    }
    case MultipleVolume:
    {
        std::cout << "MultipleVolume" << std::endl;
        break;
    }
    case SingleFullObject:
    {
        std::cout << "SingleFullObject" << std::endl;
        break;
    }
    case MultipleFullObject:
    {
        std::cout << "MultipleFullObject" << std::endl;
        break;
    }
    case SingleFullInstance:
    {
        std::cout << "SingleFullInstance" << std::endl;
        break;
    }
    case MultipleFullInstance:
    {
        std::cout << "MultipleFullInstance" << std::endl;
        break;
    }
    case Mixed:
    {
        std::cout << "Mixed" << std::endl;
        break;
    }
    }
#endif // ENABLE_SELECTION_DEBUG_OUTPUT
}

void Selection::set_caches()
{
    m_cache.volumes_data.clear();
    m_cache.sinking_volumes.clear();
    for (unsigned int i = 0; i < (unsigned int)m_volumes->size(); ++i) {
        const GLVolume& v = *(*m_volumes)[i];
        m_cache.volumes_data.emplace(i, VolumeCache(v.get_volume_transformation(), v.get_instance_transformation()));
        if (v.is_sinking())
            m_cache.sinking_volumes.push_back(i);
    }
    m_cache.dragging_center = get_bounding_box().center();
}

void Selection::do_add_volume(unsigned int volume_idx)
{
    m_list.insert(volume_idx);
    GLVolume* v = (*m_volumes)[volume_idx];
    v->selected = true;
    if (v->hover == GLVolume::HS_Select || v->hover == GLVolume::HS_Deselect)
        v->hover = GLVolume::HS_Hover;
}

void Selection::do_add_volumes(const std::vector<unsigned int>& volume_idxs)
{
    for (unsigned int i : volume_idxs)
    {
        if (i < (unsigned int)m_volumes->size())
            do_add_volume(i);
    }
}

void Selection::do_remove_volume(unsigned int volume_idx)
{
    IndicesList::iterator v_it = m_list.find(volume_idx);
    if (v_it == m_list.end())
        return;

    m_list.erase(v_it);

    (*m_volumes)[volume_idx]->selected = false;
}

void Selection::do_remove_instance(unsigned int object_idx, unsigned int instance_idx)
{
    for (unsigned int i = 0; i < (unsigned int)m_volumes->size(); ++i) {
        GLVolume* v = (*m_volumes)[i];
        if (v->object_idx() == (int)object_idx && v->instance_idx() == (int)instance_idx)
            do_remove_volume(i);
    }
}

void Selection::do_remove_object(unsigned int object_idx)
{
    for (unsigned int i = 0; i < (unsigned int)m_volumes->size(); ++i) {
        GLVolume* v = (*m_volumes)[i];
        if (v->object_idx() == (int)object_idx)
            do_remove_volume(i);
    }
}

#if !ENABLE_LEGACY_OPENGL_REMOVAL
void Selection::render_selected_volumes() const
{
    float color[3] = { 1.0f, 1.0f, 1.0f };
    render_bounding_box(get_bounding_box(), color);
}
#endif // !ENABLE_LEGACY_OPENGL_REMOVAL

void Selection::render_synchronized_volumes()
{
    if (m_mode == Instance)
        return;

#if !ENABLE_LEGACY_OPENGL_REMOVAL
    float color[3] = { 1.0f, 1.0f, 0.0f };
#endif // !ENABLE_LEGACY_OPENGL_REMOVAL

#if ENABLE_WORLD_COORDINATE
    const ECoordinatesType coordinates_type = wxGetApp().obj_manipul()->get_coordinates_type();
    BoundingBoxf3 box;
    Transform3d trafo;
#endif // ENABLE_WORLD_COORDINATE

    for (unsigned int i : m_list) {
        const GLVolume& volume = *(*m_volumes)[i];
        int object_idx = volume.object_idx();
        int volume_idx = volume.volume_idx();
        for (unsigned int j = 0; j < (unsigned int)m_volumes->size(); ++j) {
            if (i == j)
                continue;

            const GLVolume& v = *(*m_volumes)[j];
            if (v.object_idx() != object_idx || v.volume_idx() != volume_idx)
                continue;

#if ENABLE_LEGACY_OPENGL_REMOVAL
#if ENABLE_WORLD_COORDINATE
            if (coordinates_type == ECoordinatesType::World) {
                box = v.transformed_convex_hull_bounding_box();
                trafo = Transform3d::Identity();
            }
            else if (coordinates_type == ECoordinatesType::Local) {
                box = v.bounding_box();
                trafo = v.world_matrix();
            }
            else {
                box = v.transformed_convex_hull_bounding_box(v.get_volume_transformation().get_matrix());
                trafo = v.get_instance_transformation().get_matrix();
            }
            render_bounding_box(box, trafo, ColorRGB::YELLOW());
#else
            render_bounding_box(v.transformed_convex_hull_bounding_box(), ColorRGB::YELLOW());
#endif // ENABLE_WORLD_COORDINATE
#else
            render_bounding_box(v.transformed_convex_hull_bounding_box(), color);
#endif // ENABLE_LEGACY_OPENGL_REMOVAL
        }
    }
}

#if ENABLE_LEGACY_OPENGL_REMOVAL
#if ENABLE_WORLD_COORDINATE
void Selection::render_bounding_box(const BoundingBoxf3& box, const Transform3d& trafo, const ColorRGB& color)
#else
void Selection::render_bounding_box(const BoundingBoxf3& box, const ColorRGB& color)
#endif // ENABLE_WORLD_COORDINATE
{
#else
void Selection::render_bounding_box(const BoundingBoxf3 & box, float* color) const
{
    if (color == nullptr)
        return;

    const Vec3f b_min = box.min.cast<float>();
    const Vec3f b_max = box.max.cast<float>();
    const Vec3f size = 0.2f * box.size().cast<float>();

    glsafe(::glEnable(GL_DEPTH_TEST));
    glsafe(::glColor3fv(color));
    glsafe(::glLineWidth(2.0f * m_scale_factor));
#endif // ENABLE_LEGACY_OPENGL_REMOVAL

#if ENABLE_LEGACY_OPENGL_REMOVAL
    const BoundingBoxf3& curr_box = m_box.get_bounding_box();

    if (!m_box.is_initialized() || !is_approx(box.min, curr_box.min) || !is_approx(box.max, curr_box.max)) {
        m_box.reset();

        const Vec3f b_min = box.min.cast<float>();
        const Vec3f b_max = box.max.cast<float>();
        const Vec3f size = 0.2f * box.size().cast<float>();

        GLModel::Geometry init_data;
        init_data.format = { GLModel::Geometry::EPrimitiveType::Lines, GLModel::Geometry::EVertexLayout::P3 };
        init_data.reserve_vertices(48);
        init_data.reserve_indices(48);

        // vertices
        init_data.add_vertex(Vec3f(b_min.x(), b_min.y(), b_min.z()));
        init_data.add_vertex(Vec3f(b_min.x() + size.x(), b_min.y(), b_min.z()));
        init_data.add_vertex(Vec3f(b_min.x(), b_min.y(), b_min.z()));
        init_data.add_vertex(Vec3f(b_min.x(), b_min.y() + size.y(), b_min.z()));
        init_data.add_vertex(Vec3f(b_min.x(), b_min.y(), b_min.z()));
        init_data.add_vertex(Vec3f(b_min.x(), b_min.y(), b_min.z() + size.z()));

        init_data.add_vertex(Vec3f(b_max.x(), b_min.y(), b_min.z()));
        init_data.add_vertex(Vec3f(b_max.x() - size.x(), b_min.y(), b_min.z()));
        init_data.add_vertex(Vec3f(b_max.x(), b_min.y(), b_min.z()));
        init_data.add_vertex(Vec3f(b_max.x(), b_min.y() + size.y(), b_min.z()));
        init_data.add_vertex(Vec3f(b_max.x(), b_min.y(), b_min.z()));
        init_data.add_vertex(Vec3f(b_max.x(), b_min.y(), b_min.z() + size.z()));

        init_data.add_vertex(Vec3f(b_max.x(), b_max.y(), b_min.z()));
        init_data.add_vertex(Vec3f(b_max.x() - size.x(), b_max.y(), b_min.z()));
        init_data.add_vertex(Vec3f(b_max.x(), b_max.y(), b_min.z()));
        init_data.add_vertex(Vec3f(b_max.x(), b_max.y() - size.y(), b_min.z()));
        init_data.add_vertex(Vec3f(b_max.x(), b_max.y(), b_min.z()));
        init_data.add_vertex(Vec3f(b_max.x(), b_max.y(), b_min.z() + size.z()));

        init_data.add_vertex(Vec3f(b_min.x(), b_max.y(), b_min.z()));
        init_data.add_vertex(Vec3f(b_min.x() + size.x(), b_max.y(), b_min.z()));
        init_data.add_vertex(Vec3f(b_min.x(), b_max.y(), b_min.z()));
        init_data.add_vertex(Vec3f(b_min.x(), b_max.y() - size.y(), b_min.z()));
        init_data.add_vertex(Vec3f(b_min.x(), b_max.y(), b_min.z()));
        init_data.add_vertex(Vec3f(b_min.x(), b_max.y(), b_min.z() + size.z()));

        init_data.add_vertex(Vec3f(b_min.x(), b_min.y(), b_max.z()));
        init_data.add_vertex(Vec3f(b_min.x() + size.x(), b_min.y(), b_max.z()));
        init_data.add_vertex(Vec3f(b_min.x(), b_min.y(), b_max.z()));
        init_data.add_vertex(Vec3f(b_min.x(), b_min.y() + size.y(), b_max.z()));
        init_data.add_vertex(Vec3f(b_min.x(), b_min.y(), b_max.z()));
        init_data.add_vertex(Vec3f(b_min.x(), b_min.y(), b_max.z() - size.z()));

        init_data.add_vertex(Vec3f(b_max.x(), b_min.y(), b_max.z()));
        init_data.add_vertex(Vec3f(b_max.x() - size.x(), b_min.y(), b_max.z()));
        init_data.add_vertex(Vec3f(b_max.x(), b_min.y(), b_max.z()));
        init_data.add_vertex(Vec3f(b_max.x(), b_min.y() + size.y(), b_max.z()));
        init_data.add_vertex(Vec3f(b_max.x(), b_min.y(), b_max.z()));
        init_data.add_vertex(Vec3f(b_max.x(), b_min.y(), b_max.z() - size.z()));

        init_data.add_vertex(Vec3f(b_max.x(), b_max.y(), b_max.z()));
        init_data.add_vertex(Vec3f(b_max.x() - size.x(), b_max.y(), b_max.z()));
        init_data.add_vertex(Vec3f(b_max.x(), b_max.y(), b_max.z()));
        init_data.add_vertex(Vec3f(b_max.x(), b_max.y() - size.y(), b_max.z()));
        init_data.add_vertex(Vec3f(b_max.x(), b_max.y(), b_max.z()));
        init_data.add_vertex(Vec3f(b_max.x(), b_max.y(), b_max.z() - size.z()));

        init_data.add_vertex(Vec3f(b_min.x(), b_max.y(), b_max.z()));
        init_data.add_vertex(Vec3f(b_min.x() + size.x(), b_max.y(), b_max.z()));
        init_data.add_vertex(Vec3f(b_min.x(), b_max.y(), b_max.z()));
        init_data.add_vertex(Vec3f(b_min.x(), b_max.y() - size.y(), b_max.z()));
        init_data.add_vertex(Vec3f(b_min.x(), b_max.y(), b_max.z()));
        init_data.add_vertex(Vec3f(b_min.x(), b_max.y(), b_max.z() - size.z()));

        // indices
        for (unsigned int i = 0; i < 48; ++i) {
            init_data.add_index(i);
        }

        m_box.init_from(std::move(init_data));
    }

    glsafe(::glEnable(GL_DEPTH_TEST));

#if ENABLE_GL_CORE_PROFILE
    if (!OpenGLManager::get_gl_info().is_core_profile())
        glsafe(::glLineWidth(2.0f * m_scale_factor));

    GLShaderProgram* shader = OpenGLManager::get_gl_info().is_core_profile() ? wxGetApp().get_shader("dashed_thick_lines") : wxGetApp().get_shader("flat");
#else
    glsafe(::glLineWidth(2.0f * m_scale_factor));
    GLShaderProgram* shader = wxGetApp().get_shader("flat");
#endif // ENABLE_GL_CORE_PROFILE
    if (shader == nullptr)
        return;

#if ENABLE_WORLD_COORDINATE
#if !ENABLE_LEGACY_OPENGL_REMOVAL
    glsafe(::glPushMatrix());
    glsafe(::glMultMatrixd(trafo.data()));
#endif // !ENABLE_LEGACY_OPENGL_REMOVAL
#endif // ENABLE_WORLD_COORDINATE

    shader->start_using();
    const Camera& camera = wxGetApp().plater()->get_camera();
#if ENABLE_WORLD_COORDINATE
    shader->set_uniform("view_model_matrix", camera.get_view_matrix() * trafo);
#else
    shader->set_uniform("view_model_matrix", camera.get_view_matrix());
#endif // ENABLE_WORLD_COORDINATE
    shader->set_uniform("projection_matrix", camera.get_projection_matrix());
#if ENABLE_GL_CORE_PROFILE
    const std::array<int, 4>& viewport = camera.get_viewport();
    shader->set_uniform("viewport_size", Vec2d(double(viewport[2]), double(viewport[3])));
    shader->set_uniform("width", 1.5f);
    shader->set_uniform("gap_size", 0.0f);
#endif // ENABLE_GL_CORE_PROFILE
    m_box.set_color(to_rgba(color));
    m_box.render();
    shader->stop_using();

#if ENABLE_WORLD_COORDINATE
#if !ENABLE_LEGACY_OPENGL_REMOVAL
    glsafe(::glPopMatrix());
#endif // !ENABLE_LEGACY_OPENGL_REMOVAL
#endif // ENABLE_WORLD_COORDINATE
#else
    ::glBegin(GL_LINES);

    ::glVertex3f(b_min(0), b_min(1), b_min(2)); ::glVertex3f(b_min(0) + size(0), b_min(1), b_min(2));
    ::glVertex3f(b_min(0), b_min(1), b_min(2)); ::glVertex3f(b_min(0), b_min(1) + size(1), b_min(2));
    ::glVertex3f(b_min(0), b_min(1), b_min(2)); ::glVertex3f(b_min(0), b_min(1), b_min(2) + size(2));

    ::glVertex3f(b_max(0), b_min(1), b_min(2)); ::glVertex3f(b_max(0) - size(0), b_min(1), b_min(2));
    ::glVertex3f(b_max(0), b_min(1), b_min(2)); ::glVertex3f(b_max(0), b_min(1) + size(1), b_min(2));
    ::glVertex3f(b_max(0), b_min(1), b_min(2)); ::glVertex3f(b_max(0), b_min(1), b_min(2) + size(2));

    ::glVertex3f(b_max(0), b_max(1), b_min(2)); ::glVertex3f(b_max(0) - size(0), b_max(1), b_min(2));
    ::glVertex3f(b_max(0), b_max(1), b_min(2)); ::glVertex3f(b_max(0), b_max(1) - size(1), b_min(2));
    ::glVertex3f(b_max(0), b_max(1), b_min(2)); ::glVertex3f(b_max(0), b_max(1), b_min(2) + size(2));

    ::glVertex3f(b_min(0), b_max(1), b_min(2)); ::glVertex3f(b_min(0) + size(0), b_max(1), b_min(2));
    ::glVertex3f(b_min(0), b_max(1), b_min(2)); ::glVertex3f(b_min(0), b_max(1) - size(1), b_min(2));
    ::glVertex3f(b_min(0), b_max(1), b_min(2)); ::glVertex3f(b_min(0), b_max(1), b_min(2) + size(2));

    ::glVertex3f(b_min(0), b_min(1), b_max(2)); ::glVertex3f(b_min(0) + size(0), b_min(1), b_max(2));
    ::glVertex3f(b_min(0), b_min(1), b_max(2)); ::glVertex3f(b_min(0), b_min(1) + size(1), b_max(2));
    ::glVertex3f(b_min(0), b_min(1), b_max(2)); ::glVertex3f(b_min(0), b_min(1), b_max(2) - size(2));

    ::glVertex3f(b_max(0), b_min(1), b_max(2)); ::glVertex3f(b_max(0) - size(0), b_min(1), b_max(2));
    ::glVertex3f(b_max(0), b_min(1), b_max(2)); ::glVertex3f(b_max(0), b_min(1) + size(1), b_max(2));
    ::glVertex3f(b_max(0), b_min(1), b_max(2)); ::glVertex3f(b_max(0), b_min(1), b_max(2) - size(2));

    ::glVertex3f(b_max(0), b_max(1), b_max(2)); ::glVertex3f(b_max(0) - size(0), b_max(1), b_max(2));
    ::glVertex3f(b_max(0), b_max(1), b_max(2)); ::glVertex3f(b_max(0), b_max(1) - size(1), b_max(2));
    ::glVertex3f(b_max(0), b_max(1), b_max(2)); ::glVertex3f(b_max(0), b_max(1), b_max(2) - size(2));

    ::glVertex3f(b_min(0), b_max(1), b_max(2)); ::glVertex3f(b_min(0) + size(0), b_max(1), b_max(2));
    ::glVertex3f(b_min(0), b_max(1), b_max(2)); ::glVertex3f(b_min(0), b_max(1) - size(1), b_max(2));
    ::glVertex3f(b_min(0), b_max(1), b_max(2)); ::glVertex3f(b_min(0), b_max(1), b_max(2) - size(2));

    glsafe(::glEnd());
#endif // ENABLE_LEGACY_OPENGL_REMOVAL
}

static ColorRGBA get_color(Axis axis)
{
    return AXES_COLOR[axis];
}

#if ENABLE_LEGACY_OPENGL_REMOVAL
void Selection::render_sidebar_position_hints(const std::string& sidebar_field, GLShaderProgram& shader, const Transform3d& matrix)
#else
void Selection::render_sidebar_position_hints(const std::string& sidebar_field)
#endif // ENABLE_LEGACY_OPENGL_REMOVAL
{
#if ENABLE_LEGACY_OPENGL_REMOVAL
    const Camera& camera = wxGetApp().plater()->get_camera();
    const Transform3d& view_matrix = camera.get_view_matrix();
    shader.set_uniform("projection_matrix", camera.get_projection_matrix());

    if (boost::ends_with(sidebar_field, "x")) {
        const Transform3d model_matrix = matrix * Geometry::assemble_transform(Vec3d::Zero(), -0.5 * PI * Vec3d::UnitZ());
        shader.set_uniform("view_model_matrix", view_matrix * model_matrix);
        const Matrix3d view_normal_matrix = view_matrix.matrix().block(0, 0, 3, 3) * model_matrix.matrix().block(0, 0, 3, 3).inverse().transpose();
        shader.set_uniform("view_normal_matrix", view_normal_matrix);
        m_arrow.set_color(get_color(X));
        m_arrow.render();
    }
    else if (boost::ends_with(sidebar_field, "y")) {
        shader.set_uniform("view_model_matrix", view_matrix * matrix);
        shader.set_uniform("view_normal_matrix", (Matrix3d)Matrix3d::Identity());
        m_arrow.set_color(get_color(Y));
        m_arrow.render();
    }
    else if (boost::ends_with(sidebar_field, "z")) {
        const Transform3d model_matrix = matrix * Geometry::assemble_transform(Vec3d::Zero(), 0.5 * PI * Vec3d::UnitX());
        shader.set_uniform("view_model_matrix", view_matrix * model_matrix);
        const Matrix3d view_normal_matrix = view_matrix.matrix().block(0, 0, 3, 3) * model_matrix.matrix().block(0, 0, 3, 3).inverse().transpose();
        shader.set_uniform("view_normal_matrix", view_normal_matrix);
        m_arrow.set_color(get_color(Z));
        m_arrow.render();
    }
#else
    if (boost::ends_with(sidebar_field, "x")) {
        glsafe(::glRotated(-90.0, 0.0, 0.0, 1.0));
        m_arrow.set_color(-1, get_color(X));
        m_arrow.render();
    }
    else if (boost::ends_with(sidebar_field, "y")) {
        m_arrow.set_color(-1, get_color(Y));
        m_arrow.render();
    }
    else if (boost::ends_with(sidebar_field, "z")) {
        glsafe(::glRotated(90.0, 1.0, 0.0, 0.0));
        m_arrow.set_color(-1, get_color(Z));
        m_arrow.render();
    }
#endif // ENABLE_LEGACY_OPENGL_REMOVAL
}

#if ENABLE_LEGACY_OPENGL_REMOVAL
void Selection::render_sidebar_rotation_hints(const std::string& sidebar_field, GLShaderProgram& shader, const Transform3d& matrix)
#else
void Selection::render_sidebar_rotation_hints(const std::string& sidebar_field)
#endif // ENABLE_LEGACY_OPENGL_REMOVAL
{
#if ENABLE_LEGACY_OPENGL_REMOVAL
    auto render_sidebar_rotation_hint = [this](GLShaderProgram& shader, const Transform3d& view_matrix, const Transform3d& model_matrix) {
        shader.set_uniform("view_model_matrix", view_matrix * model_matrix);
        Matrix3d view_normal_matrix = view_matrix.matrix().block(0, 0, 3, 3) * model_matrix.matrix().block(0, 0, 3, 3).inverse().transpose();
        shader.set_uniform("view_normal_matrix", view_normal_matrix);
        m_curved_arrow.render();
        const Transform3d matrix = model_matrix * Geometry::assemble_transform(Vec3d::Zero(), PI * Vec3d::UnitZ());
        shader.set_uniform("view_model_matrix", view_matrix * matrix);
        view_normal_matrix = view_matrix.matrix().block(0, 0, 3, 3) * matrix.matrix().block(0, 0, 3, 3).inverse().transpose();
        shader.set_uniform("view_normal_matrix", view_normal_matrix);
        m_curved_arrow.render();
    };

    const Camera& camera = wxGetApp().plater()->get_camera();
    const Transform3d& view_matrix = camera.get_view_matrix();
    shader.set_uniform("projection_matrix", camera.get_projection_matrix());

    if (boost::ends_with(sidebar_field, "x")) {
        m_curved_arrow.set_color(get_color(X));
        render_sidebar_rotation_hint(shader, view_matrix, matrix * Geometry::assemble_transform(Vec3d::Zero(), 0.5 * PI * Vec3d::UnitY()));
    }
    else if (boost::ends_with(sidebar_field, "y")) {
        m_curved_arrow.set_color(get_color(Y));
        render_sidebar_rotation_hint(shader, view_matrix, matrix * Geometry::assemble_transform(Vec3d::Zero(), -0.5 * PI * Vec3d::UnitX()));
    }
    else if (boost::ends_with(sidebar_field, "z")) {
        m_curved_arrow.set_color(get_color(Z));
        render_sidebar_rotation_hint(shader, view_matrix, matrix);
    }
#else
    auto render_sidebar_rotation_hint = [this]() {
        m_curved_arrow.render();
        glsafe(::glRotated(180.0, 0.0, 0.0, 1.0));
        m_curved_arrow.render();
    };

    if (boost::ends_with(sidebar_field, "x")) {
        glsafe(::glRotated(90.0, 0.0, 1.0, 0.0));
        m_curved_arrow.set_color(-1, get_color(X));
        render_sidebar_rotation_hint();
    }
    else if (boost::ends_with(sidebar_field, "y")) {
        glsafe(::glRotated(-90.0, 1.0, 0.0, 0.0));
        m_curved_arrow.set_color(-1, get_color(Y));
        render_sidebar_rotation_hint();
    }
    else if (boost::ends_with(sidebar_field, "z")) {
        m_curved_arrow.set_color(-1, get_color(Z));
        render_sidebar_rotation_hint();
    }
#endif // ENABLE_LEGACY_OPENGL_REMOVAL
}

#if ENABLE_LEGACY_OPENGL_REMOVAL
void Selection::render_sidebar_scale_hints(const std::string& sidebar_field, GLShaderProgram& shader, const Transform3d& matrix)
#else
void Selection::render_sidebar_scale_hints(const std::string& sidebar_field)
#endif // ENABLE_LEGACY_OPENGL_REMOVAL
{
#if ENABLE_WORLD_COORDINATE
    const bool uniform_scale = wxGetApp().obj_manipul()->get_uniform_scaling();
#else
    const bool uniform_scale = requires_uniform_scale() || wxGetApp().obj_manipul()->get_uniform_scaling();
#endif // ENABLE_WORLD_COORDINATE

#if ENABLE_LEGACY_OPENGL_REMOVAL
    auto render_sidebar_scale_hint = [this, uniform_scale](Axis axis, GLShaderProgram& shader, const Transform3d& view_matrix, const Transform3d& model_matrix) {
        m_arrow.set_color(uniform_scale ? UNIFORM_SCALE_COLOR : get_color(axis));
        Transform3d matrix = model_matrix * Geometry::assemble_transform(5.0 * Vec3d::UnitY());
        shader.set_uniform("view_model_matrix", view_matrix * matrix);
        Matrix3d view_normal_matrix = view_matrix.matrix().block(0, 0, 3, 3) * matrix.matrix().block(0, 0, 3, 3).inverse().transpose();
        shader.set_uniform("view_normal_matrix", view_normal_matrix);
#else
    auto render_sidebar_scale_hint = [this, uniform_scale](Axis axis) {
        m_arrow.set_color(-1, uniform_scale ? UNIFORM_SCALE_COLOR : get_color(axis));
        GLShaderProgram* shader = wxGetApp().get_current_shader();
        if (shader != nullptr)
            shader->set_uniform("emission_factor", 0.0f);

        glsafe(::glTranslated(0.0, 5.0, 0.0));
#endif // ENABLE_LEGACY_OPENGL_REMOVAL
        m_arrow.render();

#if ENABLE_LEGACY_OPENGL_REMOVAL
        matrix = model_matrix * Geometry::assemble_transform(-5.0 * Vec3d::UnitY(), PI * Vec3d::UnitZ());
        shader.set_uniform("view_model_matrix", view_matrix * matrix);
        view_normal_matrix = view_matrix.matrix().block(0, 0, 3, 3) * matrix.matrix().block(0, 0, 3, 3).inverse().transpose();
        shader.set_uniform("view_normal_matrix", view_normal_matrix);
#else
        glsafe(::glTranslated(0.0, -10.0, 0.0));
        glsafe(::glRotated(180.0, 0.0, 0.0, 1.0));
#endif // ENABLE_LEGACY_OPENGL_REMOVAL
        m_arrow.render();
    };

#if ENABLE_LEGACY_OPENGL_REMOVAL
    const Camera& camera = wxGetApp().plater()->get_camera();
    const Transform3d& view_matrix = camera.get_view_matrix();
    shader.set_uniform("projection_matrix", camera.get_projection_matrix());
#endif // ENABLE_LEGACY_OPENGL_REMOVAL

    if (boost::ends_with(sidebar_field, "x") || uniform_scale) {
#if ENABLE_LEGACY_OPENGL_REMOVAL
        render_sidebar_scale_hint(X, shader, view_matrix, matrix * Geometry::assemble_transform(Vec3d::Zero(), -0.5 * PI * Vec3d::UnitZ()));
#else
        glsafe(::glPushMatrix());
        glsafe(::glRotated(-90.0, 0.0, 0.0, 1.0));
        render_sidebar_scale_hint(X);
        glsafe(::glPopMatrix());
#endif // ENABLE_LEGACY_OPENGL_REMOVAL
    }

    if (boost::ends_with(sidebar_field, "y") || uniform_scale) {
#if ENABLE_LEGACY_OPENGL_REMOVAL
        render_sidebar_scale_hint(Y, shader, view_matrix, matrix);
#else
        glsafe(::glPushMatrix());
        render_sidebar_scale_hint(Y);
        glsafe(::glPopMatrix());
#endif // ENABLE_LEGACY_OPENGL_REMOVAL
    }

    if (boost::ends_with(sidebar_field, "z") || uniform_scale) {
#if ENABLE_LEGACY_OPENGL_REMOVAL
        render_sidebar_scale_hint(Z, shader, view_matrix, matrix * Geometry::assemble_transform(Vec3d::Zero(), 0.5 * PI * Vec3d::UnitX()));
#else
        glsafe(::glPushMatrix());
        glsafe(::glRotated(90.0, 1.0, 0.0, 0.0));
        render_sidebar_scale_hint(Z);
        glsafe(::glPopMatrix());
#endif // ENABLE_LEGACY_OPENGL_REMOVAL
    }
}

#if ENABLE_LEGACY_OPENGL_REMOVAL
void Selection::render_sidebar_layers_hints(const std::string& sidebar_field, GLShaderProgram& shader)
#else
void Selection::render_sidebar_layers_hints(const std::string& sidebar_field)
#endif // ENABLE_LEGACY_OPENGL_REMOVAL
{
    static const float Margin = 10.0f;

    std::string field = sidebar_field;

    // extract max_z
    std::string::size_type pos = field.rfind("_");
    if (pos == std::string::npos)
        return;

    const float max_z = float(string_to_double_decimal_point(field.substr(pos + 1)));

    // extract min_z
    field = field.substr(0, pos);
    pos = field.rfind("_");
    if (pos == std::string::npos)
        return;

    const float min_z = float(string_to_double_decimal_point(field.substr(pos + 1)));

    // extract type
    field = field.substr(0, pos);
    pos = field.rfind("_");
    if (pos == std::string::npos)
        return;

    const int type = std::stoi(field.substr(pos + 1));

    const BoundingBoxf3& box = get_bounding_box();

#if !ENABLE_LEGACY_OPENGL_REMOVAL
    const float min_x = float(box.min.x()) - Margin;
    const float max_x = float(box.max.x()) + Margin;
    const float min_y = float(box.min.y()) - Margin;
    const float max_y = float(box.max.y()) + Margin;
#endif // !ENABLE_LEGACY_OPENGL_REMOVAL

    // view dependend order of rendering to keep correct transparency
    const bool camera_on_top = wxGetApp().plater()->get_camera().is_looking_downward();
    const float z1 = camera_on_top ? min_z : max_z;
    const float z2 = camera_on_top ? max_z : min_z;

#if ENABLE_LEGACY_OPENGL_REMOVAL
    const Vec3f p1 = { float(box.min.x()) - Margin, float(box.min.y()) - Margin, z1 };
    const Vec3f p2 = { float(box.max.x()) + Margin, float(box.max.y()) + Margin, z2 };
#endif // ENABLE_LEGACY_OPENGL_REMOVAL

    glsafe(::glEnable(GL_DEPTH_TEST));
    glsafe(::glDisable(GL_CULL_FACE));
    glsafe(::glEnable(GL_BLEND));
    glsafe(::glBlendFunc(GL_SRC_ALPHA, GL_ONE_MINUS_SRC_ALPHA));

#if ENABLE_LEGACY_OPENGL_REMOVAL
    if (!m_planes.models[0].is_initialized() || !is_approx(m_planes.check_points[0], p1)) {
        m_planes.check_points[0] = p1;
        m_planes.models[0].reset();

        GLModel::Geometry init_data;
        init_data.format = { GLModel::Geometry::EPrimitiveType::Triangles, GLModel::Geometry::EVertexLayout::P3 };
        init_data.reserve_vertices(4);
        init_data.reserve_indices(6);

        // vertices
        init_data.add_vertex(Vec3f(p1.x(), p1.y(), z1));
        init_data.add_vertex(Vec3f(p2.x(), p1.y(), z1));
        init_data.add_vertex(Vec3f(p2.x(), p2.y(), z1));
        init_data.add_vertex(Vec3f(p1.x(), p2.y(), z1));

        // indices
        init_data.add_triangle(0, 1, 2);
        init_data.add_triangle(2, 3, 0);

        m_planes.models[0].init_from(std::move(init_data));
    }

    if (!m_planes.models[1].is_initialized() || !is_approx(m_planes.check_points[1], p2)) {
        m_planes.check_points[1] = p2;
        m_planes.models[1].reset();

        GLModel::Geometry init_data;
        init_data.format = { GLModel::Geometry::EPrimitiveType::Triangles, GLModel::Geometry::EVertexLayout::P3 };
        init_data.reserve_vertices(4);
        init_data.reserve_indices(6);

        // vertices
        init_data.add_vertex(Vec3f(p1.x(), p1.y(), z2));
        init_data.add_vertex(Vec3f(p2.x(), p1.y(), z2));
        init_data.add_vertex(Vec3f(p2.x(), p2.y(), z2));
        init_data.add_vertex(Vec3f(p1.x(), p2.y(), z2));

        // indices
        init_data.add_triangle(0, 1, 2);
        init_data.add_triangle(2, 3, 0);

        m_planes.models[1].init_from(std::move(init_data));
    }

    const Camera& camera = wxGetApp().plater()->get_camera();
    shader.set_uniform("view_model_matrix", camera.get_view_matrix());
    shader.set_uniform("projection_matrix", camera.get_projection_matrix());

    m_planes.models[0].set_color((camera_on_top && type == 1) || (!camera_on_top && type == 2) ? SOLID_PLANE_COLOR : TRANSPARENT_PLANE_COLOR);
    m_planes.models[0].render();
    m_planes.models[1].set_color((camera_on_top && type == 2) || (!camera_on_top && type == 1) ? SOLID_PLANE_COLOR : TRANSPARENT_PLANE_COLOR);
    m_planes.models[1].render();
#else
    ::glBegin(GL_QUADS);
    ::glColor4fv((camera_on_top && type == 1) || (!camera_on_top && type == 2) ? SOLID_PLANE_COLOR.data() : TRANSPARENT_PLANE_COLOR.data());
    ::glVertex3f(min_x, min_y, z1);
    ::glVertex3f(max_x, min_y, z1);
    ::glVertex3f(max_x, max_y, z1);
    ::glVertex3f(min_x, max_y, z1);
    glsafe(::glEnd());

    ::glBegin(GL_QUADS);
    ::glColor4fv((camera_on_top && type == 2) || (!camera_on_top && type == 1) ? SOLID_PLANE_COLOR.data() : TRANSPARENT_PLANE_COLOR.data());
    ::glVertex3f(min_x, min_y, z2);
    ::glVertex3f(max_x, min_y, z2);
    ::glVertex3f(max_x, max_y, z2);
    ::glVertex3f(min_x, max_y, z2);
    glsafe(::glEnd());
#endif // ENABLE_LEGACY_OPENGL_REMOVAL

    glsafe(::glEnable(GL_CULL_FACE));
    glsafe(::glDisable(GL_BLEND));
}

#ifndef NDEBUG
static bool is_rotation_xy_synchronized(const Vec3d &rot_xyz_from, const Vec3d &rot_xyz_to)
{
    const Eigen::AngleAxisd angle_axis(Geometry::rotation_xyz_diff(rot_xyz_from, rot_xyz_to));
    const Vec3d  axis = angle_axis.axis();
    const double angle = angle_axis.angle();
    if (std::abs(angle) < 1e-8)
        return true;
    assert(std::abs(axis.x()) < 1e-8);
    assert(std::abs(axis.y()) < 1e-8);
    assert(std::abs(std::abs(axis.z()) - 1.) < 1e-8);
    return std::abs(axis.x()) < 1e-8 && std::abs(axis.y()) < 1e-8 && std::abs(std::abs(axis.z()) - 1.) < 1e-8;
}

static void verify_instances_rotation_synchronized(const Model &model, const GLVolumePtrs &volumes)
{
    for (int idx_object = 0; idx_object < int(model.objects.size()); ++idx_object) {
        int idx_volume_first = -1;
        for (int i = 0; i < (int)volumes.size(); ++i) {
            if (volumes[i]->object_idx() == idx_object) {
                idx_volume_first = i;
                break;
            }
        }
        assert(idx_volume_first != -1); // object without instances?
        if (idx_volume_first == -1)
            continue;
        const Vec3d &rotation0 = volumes[idx_volume_first]->get_instance_rotation();
        for (int i = idx_volume_first + 1; i < (int)volumes.size(); ++i)
            if (volumes[i]->object_idx() == idx_object) {
                const Vec3d &rotation = volumes[i]->get_instance_rotation();
                assert(is_rotation_xy_synchronized(rotation, rotation0));
            }
    }
}
#endif /* NDEBUG */

void Selection::synchronize_unselected_instances(SyncRotationType sync_rotation_type)
{
    std::set<unsigned int> done;  // prevent processing volumes twice
    done.insert(m_list.begin(), m_list.end());

    for (unsigned int i : m_list) {
        if (done.size() == m_volumes->size())
            break;

        const GLVolume* volume_i = (*m_volumes)[i];
#if ENABLE_WIPETOWER_OBJECTID_1000_REMOVAL
        if (volume_i->is_wipe_tower)
            continue;

        const int object_idx = volume_i->object_idx();
#else
        const int object_idx = volume_i->object_idx();
        if (object_idx >= 1000)
            continue;
#endif // ENABLE_WIPETOWER_OBJECTID_1000_REMOVAL

        const int instance_idx = volume_i->instance_idx();
#if ENABLE_WORLD_COORDINATE
        const Geometry::Transformation& curr_inst_trafo_i = volume_i->get_instance_transformation();
        const Vec3d curr_inst_rotation_i = curr_inst_trafo_i.get_rotation();
        const Vec3d& curr_inst_scaling_factor_i = curr_inst_trafo_i.get_scaling_factor();
        const Vec3d old_inst_rotation_i = m_cache.volumes_data[i].get_instance_transform().get_rotation();
#else
        const Vec3d& rotation = volume_i->get_instance_rotation();
        const Vec3d& scaling_factor = volume_i->get_instance_scaling_factor();
        const Vec3d& mirror = volume_i->get_instance_mirror();
#endif // ENABLE_WORLD_COORDINATE

        // Process unselected instances.
        for (unsigned int j = 0; j < (unsigned int)m_volumes->size(); ++j) {
            if (done.size() == m_volumes->size())
                break;

            if (done.find(j) != done.end())
                continue;

            GLVolume* volume_j = (*m_volumes)[j];
            if (volume_j->object_idx() != object_idx || volume_j->instance_idx() == instance_idx)
                continue;

#if ENABLE_WORLD_COORDINATE
            const Vec3d old_inst_rotation_j = m_cache.volumes_data[j].get_instance_transform().get_rotation();
            assert(is_rotation_xy_synchronized(old_inst_rotation_i, old_inst_rotation_j));
            const Geometry::Transformation& curr_inst_trafo_j = volume_j->get_instance_transformation();
            const Vec3d curr_inst_rotation_j = curr_inst_trafo_j.get_rotation();
            Vec3d new_inst_offset_j = curr_inst_trafo_j.get_offset();
            Vec3d new_inst_rotation_j = curr_inst_rotation_j;
#else
            assert(is_rotation_xy_synchronized(m_cache.volumes_data[i].get_instance_rotation(), m_cache.volumes_data[j].get_instance_rotation()));
#endif // ENABLE_WORLD_COORDINATE

            switch (sync_rotation_type) {
            case SyncRotationType::NONE: {
                // z only rotation -> synch instance z
                // The X,Y rotations should be synchronized from start to end of the rotation.
#if ENABLE_WORLD_COORDINATE
                assert(is_rotation_xy_synchronized(curr_inst_rotation_i, curr_inst_rotation_j));
                if (wxGetApp().preset_bundle->printers.get_edited_preset().printer_technology() != ptSLA)
                    new_inst_offset_j.z() = curr_inst_trafo_i.get_offset().z();
#else
                assert(is_rotation_xy_synchronized(rotation, volume_j->get_instance_rotation()));
                if (wxGetApp().preset_bundle->printers.get_edited_preset().printer_technology() != ptSLA)
                    volume_j->set_instance_offset(Z, volume_i->get_instance_offset().z());
#endif // ENABLE_WORLD_COORDINATE
                break;
            }
            case SyncRotationType::GENERAL: {
                // generic rotation -> update instance z with the delta of the rotation.
#if ENABLE_WORLD_COORDINATE
                const double z_diff = Geometry::rotation_diff_z(old_inst_rotation_i, old_inst_rotation_j);
                new_inst_rotation_j = curr_inst_rotation_i + z_diff * Vec3d::UnitZ();
#else
                const double z_diff = Geometry::rotation_diff_z(m_cache.volumes_data[i].get_instance_rotation(), m_cache.volumes_data[j].get_instance_rotation());
                volume_j->set_instance_rotation({ rotation.x(), rotation.y(), rotation.z() + z_diff });
#endif // ENABLE_WORLD_COORDINATE
                break;
            }
#if ENABLE_WORLD_COORDINATE
            case SyncRotationType::FULL: {
                // generic rotation -> update instance z with the delta of the rotation.
                const Eigen::AngleAxisd angle_axis(Geometry::rotation_xyz_diff(curr_inst_rotation_i, old_inst_rotation_j));
                const Vec3d& axis = angle_axis.axis();
                const double z_diff = (std::abs(axis.x()) > EPSILON || std::abs(axis.y()) > EPSILON) ?
                    angle_axis.angle() * axis.z() : Geometry::rotation_diff_z(curr_inst_rotation_i, old_inst_rotation_j);

                new_inst_rotation_j = curr_inst_rotation_i + z_diff * Vec3d::UnitZ();
                break;
            }
#endif // ENABLE_WORLD_COORDINATE
            }

#if ENABLE_WORLD_COORDINATE
            volume_j->set_instance_transformation(Geometry::assemble_transform(new_inst_offset_j, new_inst_rotation_j,
                curr_inst_scaling_factor_i));
#else
            volume_j->set_instance_scaling_factor(scaling_factor);
            volume_j->set_instance_mirror(mirror);
#endif // ENABLE_WORLD_COORDINATE

            done.insert(j);
        }
    }

#ifndef NDEBUG
    verify_instances_rotation_synchronized(*m_model, *m_volumes);
#endif /* NDEBUG */
}

void Selection::synchronize_unselected_volumes()
{
    for (unsigned int i : m_list) {
        const GLVolume* volume = (*m_volumes)[i];
#if ENABLE_WIPETOWER_OBJECTID_1000_REMOVAL
        if (volume->is_wipe_tower)
            continue;

        const int object_idx = volume->object_idx();
#else
        const int object_idx = volume->object_idx();
        if (object_idx >= 1000)
            continue;
#endif // ENABLE_WIPETOWER_OBJECTID_1000_REMOVAL

        const int volume_idx = volume->volume_idx();
#if ENABLE_WORLD_COORDINATE
        const Geometry::Transformation& trafo = volume->get_volume_transformation();
#else
        const Vec3d& offset = volume->get_volume_offset();
        const Vec3d& rotation = volume->get_volume_rotation();
        const Vec3d& scaling_factor = volume->get_volume_scaling_factor();
        const Vec3d& mirror = volume->get_volume_mirror();
#endif // ENABLE_WORLD_COORDINATE

        // Process unselected volumes.
        for (unsigned int j = 0; j < (unsigned int)m_volumes->size(); ++j) {
            if (j == i)
                continue;

            GLVolume* v = (*m_volumes)[j];
            if (v->object_idx() != object_idx || v->volume_idx() != volume_idx)
                continue;

#if ENABLE_WORLD_COORDINATE
            v->set_volume_transformation(trafo);
#else
            v->set_volume_offset(offset);
            v->set_volume_rotation(rotation);
            v->set_volume_scaling_factor(scaling_factor);
            v->set_volume_mirror(mirror);
#endif // ENABLE_WORLD_COORDINATE
        }
    }
}

void Selection::ensure_on_bed()
{
    typedef std::map<std::pair<int, int>, double> InstancesToZMap;
    InstancesToZMap instances_min_z;

    for (size_t i = 0; i < m_volumes->size(); ++i) {
        GLVolume* volume = (*m_volumes)[i];
        if (!volume->is_wipe_tower && !volume->is_modifier && 
            std::find(m_cache.sinking_volumes.begin(), m_cache.sinking_volumes.end(), i) == m_cache.sinking_volumes.end()) {
            const double min_z = volume->transformed_convex_hull_bounding_box().min.z();
            std::pair<int, int> instance = std::make_pair(volume->object_idx(), volume->instance_idx());
            InstancesToZMap::iterator it = instances_min_z.find(instance);
            if (it == instances_min_z.end())
                it = instances_min_z.insert(InstancesToZMap::value_type(instance, DBL_MAX)).first;

            it->second = std::min(it->second, min_z);
        }
    }

    for (GLVolume* volume : *m_volumes) {
        std::pair<int, int> instance = std::make_pair(volume->object_idx(), volume->instance_idx());
        InstancesToZMap::iterator it = instances_min_z.find(instance);
        if (it != instances_min_z.end())
            volume->set_instance_offset(Z, volume->get_instance_offset(Z) - it->second);
    }
}

void Selection::ensure_not_below_bed()
{
    typedef std::map<std::pair<int, int>, double> InstancesToZMap;
    InstancesToZMap instances_max_z;

    for (size_t i = 0; i < m_volumes->size(); ++i) {
        GLVolume* volume = (*m_volumes)[i];
        if (!volume->is_wipe_tower && !volume->is_modifier) {
            const double max_z = volume->transformed_convex_hull_bounding_box().max.z();
            const std::pair<int, int> instance = std::make_pair(volume->object_idx(), volume->instance_idx());
            InstancesToZMap::iterator it = instances_max_z.find(instance);
            if (it == instances_max_z.end())
                it = instances_max_z.insert({ instance, -DBL_MAX }).first;

            it->second = std::max(it->second, max_z);
        }
    }

    if (is_any_volume()) {
        for (unsigned int i : m_list) {
            GLVolume& volume = *(*m_volumes)[i];
            const std::pair<int, int> instance = std::make_pair(volume.object_idx(), volume.instance_idx());
            InstancesToZMap::const_iterator it = instances_max_z.find(instance);
            const double z_shift = SINKING_MIN_Z_THRESHOLD - it->second;
            if (it != instances_max_z.end() && z_shift > 0.0)
                volume.set_volume_offset(Z, volume.get_volume_offset(Z) + z_shift);
        }
    }
    else {
        for (GLVolume* volume : *m_volumes) {
            const std::pair<int, int> instance = std::make_pair(volume->object_idx(), volume->instance_idx());
            InstancesToZMap::const_iterator it = instances_max_z.find(instance);
            if (it != instances_max_z.end() && it->second < SINKING_MIN_Z_THRESHOLD)
                volume->set_instance_offset(Z, volume->get_instance_offset(Z) + SINKING_MIN_Z_THRESHOLD - it->second);
        }
    }
}

bool Selection::is_from_fully_selected_instance(unsigned int volume_idx) const
{
    struct SameInstance
    {
        int obj_idx;
        int inst_idx;
        GLVolumePtrs& volumes;

        SameInstance(int obj_idx, int inst_idx, GLVolumePtrs& volumes) : obj_idx(obj_idx), inst_idx(inst_idx), volumes(volumes) {}
        bool operator () (unsigned int i) { return (volumes[i]->volume_idx() >= 0) && (volumes[i]->object_idx() == obj_idx) && (volumes[i]->instance_idx() == inst_idx); }
    };

    if ((unsigned int)m_volumes->size() <= volume_idx)
        return false;

    GLVolume* volume = (*m_volumes)[volume_idx];
    int object_idx = volume->object_idx();
    if ((int)m_model->objects.size() <= object_idx)
        return false;

    unsigned int count = (unsigned int)std::count_if(m_list.begin(), m_list.end(), SameInstance(object_idx, volume->instance_idx(), *m_volumes));
    return count == (unsigned int)m_model->objects[object_idx]->volumes.size();
}

void Selection::paste_volumes_from_clipboard()
{
#ifdef _DEBUG
    check_model_ids_validity(*m_model);
#endif /* _DEBUG */

    int dst_obj_idx = get_object_idx();
    if ((dst_obj_idx < 0) || ((int)m_model->objects.size() <= dst_obj_idx))
        return;

    ModelObject* dst_object = m_model->objects[dst_obj_idx];

    int dst_inst_idx = get_instance_idx();
    if ((dst_inst_idx < 0) || ((int)dst_object->instances.size() <= dst_inst_idx))
        return;

    ModelObject* src_object = m_clipboard.get_object(0);
    if (src_object != nullptr)
    {
        ModelInstance* dst_instance = dst_object->instances[dst_inst_idx];
        BoundingBoxf3 dst_instance_bb = dst_object->instance_bounding_box(dst_inst_idx);
#if ENABLE_WORLD_COORDINATE
        Transform3d src_matrix = src_object->instances[0]->get_transformation().get_matrix_no_offset();
        Transform3d dst_matrix = dst_instance->get_transformation().get_matrix_no_offset();
#else
        Transform3d src_matrix = src_object->instances[0]->get_transformation().get_matrix(true);
        Transform3d dst_matrix = dst_instance->get_transformation().get_matrix(true);
#endif // ENABLE_WORLD_COORDINATE
        bool from_same_object = (src_object->input_file == dst_object->input_file) && src_matrix.isApprox(dst_matrix);

        // used to keep relative position of multivolume selections when pasting from another object
        BoundingBoxf3 total_bb;

        ModelVolumePtrs volumes;
        for (ModelVolume* src_volume : src_object->volumes)
        {
            ModelVolume* dst_volume = dst_object->add_volume(*src_volume);
            dst_volume->set_new_unique_id();
            if (from_same_object)
            {
//                // if the volume comes from the same object, apply the offset in world system
//                double offset = wxGetApp().plater()->canvas3D()->get_size_proportional_to_max_bed_size(0.05);
//                dst_volume->translate(dst_matrix.inverse() * Vec3d(offset, offset, 0.0));
            }
            else
            {
                // if the volume comes from another object, apply the offset as done when adding modifiers
                // see ObjectList::load_generic_subobject()
                total_bb.merge(dst_volume->mesh().bounding_box().transformed(src_volume->get_matrix()));
            }

            volumes.push_back(dst_volume);
#ifdef _DEBUG
		    check_model_ids_validity(*m_model);
#endif /* _DEBUG */
        }

        // keeps relative position of multivolume selections
        if (!from_same_object)
        {
            for (ModelVolume* v : volumes)
            {
                v->set_offset((v->get_offset() - total_bb.center()) + dst_matrix.inverse() * (Vec3d(dst_instance_bb.max(0), dst_instance_bb.min(1), dst_instance_bb.min(2)) + 0.5 * total_bb.size() - dst_instance->get_transformation().get_offset()));
            }
        }

        wxGetApp().obj_list()->paste_volumes_into_list(dst_obj_idx, volumes);
    }

#ifdef _DEBUG
    check_model_ids_validity(*m_model);
#endif /* _DEBUG */
}

void Selection::paste_objects_from_clipboard()
{
#ifdef _DEBUG
    check_model_ids_validity(*m_model);
#endif /* _DEBUG */

    std::vector<size_t> object_idxs;
    const ModelObjectPtrs& src_objects = m_clipboard.get_objects();
    for (const ModelObject* src_object : src_objects)
    {
        ModelObject* dst_object = m_model->add_object(*src_object);
        double offset = wxGetApp().plater()->canvas3D()->get_size_proportional_to_max_bed_size(0.05);
        Vec3d displacement(offset, offset, 0.0);
        for (ModelInstance* inst : dst_object->instances)
        {
            inst->set_offset(inst->get_offset() + displacement);
        }

        object_idxs.push_back(m_model->objects.size() - 1);
#ifdef _DEBUG
	    check_model_ids_validity(*m_model);
#endif /* _DEBUG */
    }

    wxGetApp().obj_list()->paste_objects_into_list(object_idxs);

#ifdef _DEBUG
    check_model_ids_validity(*m_model);
#endif /* _DEBUG */
}

#if ENABLE_WORLD_COORDINATE
void Selection::transform_volume_relative(GLVolume& volume, const VolumeCache& volume_data, TransformationType transformation_type,
    const Transform3d& transform)
{
    const Geometry::Transformation& inst_trafo = volume_data.get_instance_transform();
    const Geometry::Transformation& volume_trafo = volume_data.get_volume_transform();
    if (transformation_type.world()) {
        const Transform3d inst_matrix_no_offset = inst_trafo.get_matrix_no_offset();
        const Transform3d new_volume_matrix = inst_matrix_no_offset.inverse() * transform * inst_matrix_no_offset;
        volume.set_volume_transformation(volume_trafo.get_offset_matrix() * new_volume_matrix * volume_trafo.get_matrix_no_offset());
    }
    else if (transformation_type.instance())
        volume.set_volume_transformation(volume_trafo.get_offset_matrix() * transform * volume_trafo.get_matrix_no_offset());
    else if (transformation_type.local()) {
        const Geometry::Transformation trafo(transform);
        volume.set_volume_transformation(trafo.get_offset_matrix() * volume_trafo.get_matrix() * trafo.get_matrix_no_offset());
    }
    else
        assert(false);
}
#endif // ENABLE_WORLD_COORDINATE

} // namespace GUI
} // namespace Slic3r
>>>>>>> eacacc73
<|MERGE_RESOLUTION|>--- conflicted
+++ resolved
@@ -1,4 +1,3 @@
-<<<<<<< HEAD
 #include "libslic3r/libslic3r.h"
 #include "Selection.hpp"
 
@@ -1719,3377 +1718,6 @@
 
     glsafe(::glDisable(GL_DEPTH_TEST));
 
-#if ENABLE_GL_SHADERS_ATTRIBUTES
-    const Camera& camera = wxGetApp().plater()->get_camera();
-    Transform3d view_model_matrix = camera.get_view_matrix() * Geometry::assemble_transform(center);
-
-    shader->set_uniform("view_model_matrix", view_model_matrix);
-    shader->set_uniform("projection_matrix", camera.get_projection_matrix());
-#else
-    glsafe(::glPushMatrix());
-    glsafe(::glTranslated(center.x(), center.y(), center.z()));
-#endif // ENABLE_GL_SHADERS_ATTRIBUTES
-
-#if ENABLE_LEGACY_OPENGL_REMOVAL
-    m_vbo_sphere.set_color(ColorRGBA::WHITE());
-#else
-    m_vbo_sphere.set_color(-1, ColorRGBA::WHITE());
-#endif // ENABLE_LEGACY_OPENGL_REMOVAL
-    m_vbo_sphere.render();
-
-#if !ENABLE_GL_SHADERS_ATTRIBUTES
-    glsafe(::glPopMatrix());
-#endif // !ENABLE_GL_SHADERS_ATTRIBUTES
-
-#if ENABLE_LEGACY_OPENGL_REMOVAL
-    shader->stop_using();
-#endif // ENABLE_LEGACY_OPENGL_REMOVAL
-}
-#endif // ENABLE_RENDER_SELECTION_CENTER
-
-void Selection::render_sidebar_hints(const std::string& sidebar_field)
-{
-    if (sidebar_field.empty())
-        return;
-
-#if ENABLE_LEGACY_OPENGL_REMOVAL
-    GLShaderProgram* shader = wxGetApp().get_shader(boost::starts_with(sidebar_field, "layer") ? "flat" : "gouraud_light");
-    if (shader == nullptr)
-        return;
-
-    shader->start_using();
-#else
-    GLShaderProgram* shader = nullptr;
-
-    if (!boost::starts_with(sidebar_field, "layer")) {
-        shader = wxGetApp().get_shader("gouraud_light");
-        if (shader == nullptr)
-            return;
-
-        shader->start_using();
-        glsafe(::glClear(GL_DEPTH_BUFFER_BIT));
-    }
-#endif // ENABLE_LEGACY_OPENGL_REMOVAL
-
-    glsafe(::glEnable(GL_DEPTH_TEST));
-
-#if ENABLE_GL_SHADERS_ATTRIBUTES
-    const Transform3d base_matrix = Geometry::assemble_transform(get_bounding_box().center());
-    Transform3d orient_matrix = Transform3d::Identity();
-#else
-    glsafe(::glPushMatrix());
-#endif // ENABLE_GL_SHADERS_ATTRIBUTES
-
-#if ENABLE_WORLD_COORDINATE
-    const Vec3d center = get_bounding_box().center();
-    Vec3d axes_center = center;
-#endif // ENABLE_WORLD_COORDINATE
-
-    if (!boost::starts_with(sidebar_field, "layer")) {
-#if ENABLE_GL_SHADERS_ATTRIBUTES
-        shader->set_uniform("emission_factor", 0.05f);
-#endif // ENABLE_GL_SHADERS_ATTRIBUTES
-#if !ENABLE_GL_SHADERS_ATTRIBUTES && !ENABLE_WORLD_COORDINATE
-        const Vec3d& center = get_bounding_box().center();
-#endif // !ENABLE_GL_SHADERS_ATTRIBUTES && !ENABLE_WORLD_COORDINATE
-#if ENABLE_WORLD_COORDINATE
-        if (is_single_full_instance() && !wxGetApp().obj_manipul()->is_world_coordinates()) {
-#else
-        if (is_single_full_instance() && !wxGetApp().obj_manipul()->get_world_coordinates()) {
-#endif // ENABLE_WORLD_COORDINATE
-#if !ENABLE_GL_SHADERS_ATTRIBUTES && !ENABLE_WORLD_COORDINATE
-            glsafe(::glTranslated(center.x(), center.y(), center.z()));
-#endif // !ENABLE_GL_SHADERS_ATTRIBUTES && !ENABLE_WORLD_COORDINATE
-#if ENABLE_WORLD_COORDINATE
-            orient_matrix = (*m_volumes)[*m_list.begin()]->get_instance_transformation().get_rotation_matrix();
-            axes_center = (*m_volumes)[*m_list.begin()]->get_instance_offset();
-#else
-            if (!boost::starts_with(sidebar_field, "position")) {
-#if !ENABLE_GL_SHADERS_ATTRIBUTES
-                Transform3d orient_matrix = Transform3d::Identity();
-#endif // !ENABLE_GL_SHADERS_ATTRIBUTES
-                if (boost::starts_with(sidebar_field, "scale"))
-                    orient_matrix = (*m_volumes)[*m_list.begin()]->get_instance_transformation().get_matrix(true, false, true, true);
-                else if (boost::starts_with(sidebar_field, "rotation")) {
-                    if (boost::ends_with(sidebar_field, "x"))
-                        orient_matrix = (*m_volumes)[*m_list.begin()]->get_instance_transformation().get_matrix(true, false, true, true);
-                    else if (boost::ends_with(sidebar_field, "y")) {
-                        const Vec3d& rotation = (*m_volumes)[*m_list.begin()]->get_instance_transformation().get_rotation();
-                        if (rotation.x() == 0.0)
-                            orient_matrix = (*m_volumes)[*m_list.begin()]->get_instance_transformation().get_matrix(true, false, true, true);
-                        else
-                            orient_matrix.rotate(Eigen::AngleAxisd(rotation.z(), Vec3d::UnitZ()));
-                    }
-                }
-#if !ENABLE_GL_SHADERS_ATTRIBUTES
-                glsafe(::glMultMatrixd(orient_matrix.data()));
-#endif // !ENABLE_GL_SHADERS_ATTRIBUTES
-                    }
-#endif // ENABLE_WORLD_COORDINATE
-        }
-#if ENABLE_WORLD_COORDINATE
-        else if (is_single_volume_or_modifier()) {
-#else
-        else if (is_single_volume() || is_single_modifier()) {
-#endif // ENABLE_WORLD_COORDINATE
-#if !ENABLE_GL_SHADERS_ATTRIBUTES && !ENABLE_WORLD_COORDINATE
-            glsafe(::glTranslated(center.x(), center.y(), center.z()));
-#endif // !ENABLE_GL_SHADERS_ATTRIBUTES && !ENABLE_WORLD_COORDINATE
-#if ENABLE_WORLD_COORDINATE
-            if (!wxGetApp().obj_manipul()->is_world_coordinates()) {
-                if (wxGetApp().obj_manipul()->is_local_coordinates()) {
-                    const GLVolume* v = (*m_volumes)[*m_list.begin()];
-                    orient_matrix = v->get_instance_transformation().get_rotation_matrix() * v->get_volume_transformation().get_rotation_matrix();
-                    axes_center = (*m_volumes)[*m_list.begin()]->world_matrix().translation();
-                }
-                else {
-                    orient_matrix = (*m_volumes)[*m_list.begin()]->get_instance_transformation().get_rotation_matrix();
-                    axes_center = (*m_volumes)[*m_list.begin()]->get_instance_offset();
-                }
-            }
-#else
-#if ENABLE_GL_SHADERS_ATTRIBUTES
-            orient_matrix = (*m_volumes)[*m_list.begin()]->get_instance_transformation().get_matrix(true, false, true, true);
-#else
-            Transform3d orient_matrix = (*m_volumes)[*m_list.begin()]->get_instance_transformation().get_matrix(true, false, true, true);
-#endif // ENABLE_GL_SHADERS_ATTRIBUTES
-            if (!boost::starts_with(sidebar_field, "position"))
-                orient_matrix = orient_matrix * (*m_volumes)[*m_list.begin()]->get_volume_transformation().get_matrix(true, false, true, true);
-#if !ENABLE_GL_SHADERS_ATTRIBUTES
-            glsafe(::glMultMatrixd(orient_matrix.data()));
-#endif // !ENABLE_GL_SHADERS_ATTRIBUTES
-#endif // ENABLE_WORLD_COORDINATE
-        }
-        else {
-#if ENABLE_GL_SHADERS_ATTRIBUTES || ENABLE_WORLD_COORDINATE
-            if (requires_local_axes())
-#if ENABLE_WORLD_COORDINATE
-                orient_matrix = (*m_volumes)[*m_list.begin()]->get_instance_transformation().get_rotation_matrix();
-#else
-                orient_matrix = (*m_volumes)[*m_list.begin()]->get_instance_transformation().get_matrix(true, false, true, true);
-#endif // ENABLE_WORLD_COORDINATE
-#else
-            glsafe(::glTranslated(center.x(), center.y(), center.z()));
-            if (requires_local_axes()) {
-                const Transform3d orient_matrix = (*m_volumes)[*m_list.begin()]->get_instance_transformation().get_matrix(true, false, true, true);
-                glsafe(::glMultMatrixd(orient_matrix.data()));
-            }
-#endif // ENABLE_GL_SHADERS_ATTRIBUTES || ENABLE_WORLD_COORDINATE
-        }
-    }
-
-#if ENABLE_LEGACY_OPENGL_REMOVAL
-    if (!boost::starts_with(sidebar_field, "layer"))
-        glsafe(::glClear(GL_DEPTH_BUFFER_BIT));
-#endif // ENABLE_LEGACY_OPENGL_REMOVAL
-
-#if ENABLE_WORLD_COORDINATE
-    if (!boost::starts_with(sidebar_field, "layer")) {
-        shader->set_uniform("emission_factor", 0.1f);
-#if !ENABLE_GL_SHADERS_ATTRIBUTES
-        glsafe(::glPushMatrix());
-        glsafe(::glTranslated(center.x(), center.y(), center.z()));
-        glsafe(::glMultMatrixd(orient_matrix.data()));
-#endif // !ENABLE_GL_SHADERS_ATTRIBUTES
-    }
-#endif // ENABLE_WORLD_COORDINATE
-
-#if ENABLE_GL_SHADERS_ATTRIBUTES
-    if (boost::starts_with(sidebar_field, "position"))
-        render_sidebar_position_hints(sidebar_field, *shader, base_matrix * orient_matrix);
-    else if (boost::starts_with(sidebar_field, "rotation"))
-        render_sidebar_rotation_hints(sidebar_field, *shader, base_matrix * orient_matrix);
-    else if (boost::starts_with(sidebar_field, "scale") || boost::starts_with(sidebar_field, "size"))
-        render_sidebar_scale_hints(sidebar_field, *shader, base_matrix * orient_matrix);
-    else if (boost::starts_with(sidebar_field, "layer"))
-        render_sidebar_layers_hints(sidebar_field, *shader);
-
-#if ENABLE_WORLD_COORDINATE
-    if (!boost::starts_with(sidebar_field, "layer")) {
-        if (!wxGetApp().obj_manipul()->is_world_coordinates())
-            m_axes.render(Geometry::assemble_transform(axes_center) * orient_matrix, 0.25f);
-    }
-#endif // ENABLE_WORLD_COORDINATE
-#else
-    if (boost::starts_with(sidebar_field, "position"))
-        render_sidebar_position_hints(sidebar_field);
-    else if (boost::starts_with(sidebar_field, "rotation"))
-        render_sidebar_rotation_hints(sidebar_field);
-    else if (boost::starts_with(sidebar_field, "scale") || boost::starts_with(sidebar_field, "size"))
-        render_sidebar_scale_hints(sidebar_field);
-    else if (boost::starts_with(sidebar_field, "layer"))
-        render_sidebar_layers_hints(sidebar_field);
-
-#if ENABLE_WORLD_COORDINATE
-    if (!boost::starts_with(sidebar_field, "layer")) {
-        glsafe(::glPopMatrix());
-        glsafe(::glPushMatrix());
-        glsafe(::glTranslated(axes_center.x(), axes_center.y(), axes_center.z()));
-        glsafe(::glMultMatrixd(orient_matrix.data()));
-        if (!wxGetApp().obj_manipul()->is_world_coordinates())
-            m_axes.render(0.25f);
-        glsafe(::glPopMatrix());
-    }
-#endif // ENABLE_WORLD_COORDINATE
-#endif // ENABLE_GL_SHADERS_ATTRIBUTES
-
-#if ENABLE_WORLD_COORDINATE
-#if !ENABLE_GL_SHADERS_ATTRIBUTES
-    glsafe(::glPopMatrix());
-#endif // !ENABLE_GL_SHADERS_ATTRIBUTES
-#endif // ENABLE_WORLD_COORDINATE
-
-#if !ENABLE_LEGACY_OPENGL_REMOVAL
-    if (!boost::starts_with(sidebar_field, "layer"))
-#endif // !ENABLE_LEGACY_OPENGL_REMOVAL
-        shader->stop_using();
-}
-
-bool Selection::requires_local_axes() const
-{
-    return m_mode == Volume && is_from_single_instance();
-}
-
-void Selection::copy_to_clipboard()
-{
-    if (!m_valid)
-        return;
-
-    m_clipboard.reset();
-
-    for (const ObjectIdxsToInstanceIdxsMap::value_type& object : m_cache.content) {
-        ModelObject* src_object = m_model->objects[object.first];
-        ModelObject* dst_object = m_clipboard.add_object();
-        dst_object->name                 = src_object->name;
-        dst_object->input_file           = src_object->input_file;
-		dst_object->config.assign_config(src_object->config);
-        dst_object->sla_support_points   = src_object->sla_support_points;
-        dst_object->sla_points_status    = src_object->sla_points_status;
-        dst_object->sla_drain_holes      = src_object->sla_drain_holes;
-        dst_object->layer_config_ranges  = src_object->layer_config_ranges;     // #ys_FIXME_experiment
-        dst_object->layer_height_profile.assign(src_object->layer_height_profile);
-        dst_object->origin_translation   = src_object->origin_translation;
-
-        for (int i : object.second) {
-            dst_object->add_instance(*src_object->instances[i]);
-        }
-
-        for (unsigned int i : m_list) {
-            // Copy the ModelVolumes only for the selected GLVolumes of the 1st selected instance.
-            const GLVolume* volume = (*m_volumes)[i];
-            if (volume->object_idx() == object.first && volume->instance_idx() == *object.second.begin()) {
-                int volume_idx = volume->volume_idx();
-                if (0 <= volume_idx && volume_idx < (int)src_object->volumes.size()) {
-                    ModelVolume* src_volume = src_object->volumes[volume_idx];
-                    ModelVolume* dst_volume = dst_object->add_volume(*src_volume);
-                    dst_volume->set_new_unique_id();
-                }
-                else
-                    assert(false);
-            }
-        }
-    }
-
-    m_clipboard.set_mode(m_mode);
-}
-
-void Selection::paste_from_clipboard()
-{
-    if (!m_valid || m_clipboard.is_empty())
-        return;
-
-    switch (m_clipboard.get_mode())
-    {
-    case Volume:
-    {
-        if (is_from_single_instance())
-            paste_volumes_from_clipboard();
-
-        break;
-    }
-    case Instance:
-    {
-        if (m_mode == Instance)
-            paste_objects_from_clipboard();
-
-        break;
-    }
-    }
-}
-
-std::vector<unsigned int> Selection::get_volume_idxs_from_object(unsigned int object_idx) const
-{
-    std::vector<unsigned int> idxs;
-
-    for (unsigned int i = 0; i < (unsigned int)m_volumes->size(); ++i) {
-        if ((*m_volumes)[i]->object_idx() == (int)object_idx)
-            idxs.push_back(i);
-    }
-
-    return idxs;
-}
-
-std::vector<unsigned int> Selection::get_volume_idxs_from_instance(unsigned int object_idx, unsigned int instance_idx) const
-{
-    std::vector<unsigned int> idxs;
-
-    for (unsigned int i = 0; i < (unsigned int)m_volumes->size(); ++i) {
-        const GLVolume* v = (*m_volumes)[i];
-        if (v->object_idx() == (int)object_idx && v->instance_idx() == (int)instance_idx)
-            idxs.push_back(i);
-    }
-
-    return idxs;
-}
-
-std::vector<unsigned int> Selection::get_volume_idxs_from_volume(unsigned int object_idx, unsigned int instance_idx, unsigned int volume_idx) const
-{
-    std::vector<unsigned int> idxs;
-
-    for (unsigned int i = 0; i < (unsigned int)m_volumes->size(); ++i)
-    {
-        const GLVolume* v = (*m_volumes)[i];
-        if (v->object_idx() == (int)object_idx && v->volume_idx() == (int)volume_idx) {
-            if ((int)instance_idx != -1 && v->instance_idx() == (int)instance_idx)
-                idxs.push_back(i);
-        }
-    }
-
-    return idxs;
-}
-
-std::vector<unsigned int> Selection::get_missing_volume_idxs_from(const std::vector<unsigned int>& volume_idxs) const
-{
-    std::vector<unsigned int> idxs;
-
-    for (unsigned int i : m_list) {
-        std::vector<unsigned int>::const_iterator it = std::find(volume_idxs.begin(), volume_idxs.end(), i);
-        if (it == volume_idxs.end())
-            idxs.push_back(i);
-    }
-
-    return idxs;
-}
-
-std::vector<unsigned int> Selection::get_unselected_volume_idxs_from(const std::vector<unsigned int>& volume_idxs) const
-{
-    std::vector<unsigned int> idxs;
-
-    for (unsigned int i : volume_idxs) {
-        if (m_list.find(i) == m_list.end())
-            idxs.push_back(i);
-    }
-
-    return idxs;
-}
-
-void Selection::update_valid()
-{
-    m_valid = (m_volumes != nullptr) && (m_model != nullptr);
-}
-
-void Selection::update_type()
-{
-    m_cache.content.clear();
-    m_type = Mixed;
-
-    for (unsigned int i : m_list) {
-        const GLVolume* volume = (*m_volumes)[i];
-        int obj_idx = volume->object_idx();
-        int inst_idx = volume->instance_idx();
-        ObjectIdxsToInstanceIdxsMap::iterator obj_it = m_cache.content.find(obj_idx);
-        if (obj_it == m_cache.content.end())
-            obj_it = m_cache.content.insert(ObjectIdxsToInstanceIdxsMap::value_type(obj_idx, InstanceIdxsList())).first;
-
-        obj_it->second.insert(inst_idx);
-    }
-
-    bool requires_disable = false;
-
-    if (!m_valid)
-        m_type = Invalid;
-    else
-    {
-        if (m_list.empty())
-            m_type = Empty;
-        else if (m_list.size() == 1) {
-            const GLVolume* first = (*m_volumes)[*m_list.begin()];
-            if (first->is_wipe_tower)
-                m_type = WipeTower;
-            else if (first->is_modifier) {
-                m_type = SingleModifier;
-                requires_disable = true;
-            }
-            else {
-                const ModelObject* model_object = m_model->objects[first->object_idx()];
-                unsigned int volumes_count = (unsigned int)model_object->volumes.size();
-                unsigned int instances_count = (unsigned int)model_object->instances.size();
-                if (volumes_count * instances_count == 1) {
-                    m_type = SingleFullObject;
-                    // ensures the correct mode is selected
-                    m_mode = Instance;
-                }
-                else if (volumes_count == 1) // instances_count > 1
-                {
-                    m_type = SingleFullInstance;
-                    // ensures the correct mode is selected
-                    m_mode = Instance;
-                }
-                else {
-                    m_type = SingleVolume;
-                    requires_disable = true;
-                }
-            }
-        }
-        else {
-            unsigned int sla_volumes_count = 0;
-            // Note: sla_volumes_count is a count of the selected sla_volumes per object instead of per instance, like a model_volumes_count is
-            for (unsigned int i : m_list) {
-                if ((*m_volumes)[i]->volume_idx() < 0)
-                    ++sla_volumes_count;
-            }
-
-            if (m_cache.content.size() == 1) // single object
-            {
-                const ModelObject* model_object = m_model->objects[m_cache.content.begin()->first];
-                unsigned int model_volumes_count = (unsigned int)model_object->volumes.size();
-
-                unsigned int instances_count = (unsigned int)model_object->instances.size();
-                unsigned int selected_instances_count = (unsigned int)m_cache.content.begin()->second.size();
-                if (model_volumes_count * instances_count + sla_volumes_count == (unsigned int)m_list.size()) {
-                    m_type = SingleFullObject;
-                    // ensures the correct mode is selected
-                    m_mode = Instance;
-                }
-                else if (selected_instances_count == 1) {
-                    if (model_volumes_count + sla_volumes_count == (unsigned int)m_list.size()) {
-                        m_type = SingleFullInstance;
-                        // ensures the correct mode is selected
-                        m_mode = Instance;
-                    }
-                    else {
-                        unsigned int modifiers_count = 0;
-                        for (unsigned int i : m_list) {
-                            if ((*m_volumes)[i]->is_modifier)
-                                ++modifiers_count;
-                        }
-
-                        if (modifiers_count == 0)
-                            m_type = MultipleVolume;
-                        else if (modifiers_count == (unsigned int)m_list.size())
-                            m_type = MultipleModifier;
-
-                        requires_disable = true;
-                    }
-                }
-                else if (selected_instances_count > 1 && selected_instances_count * model_volumes_count + sla_volumes_count == (unsigned int)m_list.size()) {
-                    m_type = MultipleFullInstance;
-                    // ensures the correct mode is selected
-                    m_mode = Instance;
-                }
-            }
-            else {
-                unsigned int sels_cntr = 0;
-                for (ObjectIdxsToInstanceIdxsMap::iterator it = m_cache.content.begin(); it != m_cache.content.end(); ++it) {
-                    const ModelObject* model_object = m_model->objects[it->first];
-                    unsigned int volumes_count = (unsigned int)model_object->volumes.size();
-                    unsigned int instances_count = (unsigned int)model_object->instances.size();
-                    sels_cntr += volumes_count * instances_count;
-                }
-                if (sels_cntr + sla_volumes_count == (unsigned int)m_list.size()) {
-                    m_type = MultipleFullObject;
-                    // ensures the correct mode is selected
-                    m_mode = Instance;
-                }
-            }
-        }
-    }
-
-    int object_idx = get_object_idx();
-    int instance_idx = get_instance_idx();
-    for (GLVolume* v : *m_volumes) {
-        v->disabled = requires_disable ? (v->object_idx() != object_idx) || (v->instance_idx() != instance_idx) : false;
-    }
-
-#if ENABLE_SELECTION_DEBUG_OUTPUT
-    std::cout << "Selection: ";
-    std::cout << "mode: ";
-    switch (m_mode)
-    {
-    case Volume:
-    {
-        std::cout << "Volume";
-        break;
-    }
-    case Instance:
-    {
-        std::cout << "Instance";
-        break;
-    }
-    }
-
-    std::cout << " - type: ";
-
-    switch (m_type)
-    {
-    case Invalid:
-    {
-        std::cout << "Invalid" << std::endl;
-        break;
-    }
-    case Empty:
-    {
-        std::cout << "Empty" << std::endl;
-        break;
-    }
-    case WipeTower:
-    {
-        std::cout << "WipeTower" << std::endl;
-        break;
-    }
-    case SingleModifier:
-    {
-        std::cout << "SingleModifier" << std::endl;
-        break;
-    }
-    case MultipleModifier:
-    {
-        std::cout << "MultipleModifier" << std::endl;
-        break;
-    }
-    case SingleVolume:
-    {
-        std::cout << "SingleVolume" << std::endl;
-        break;
-    }
-    case MultipleVolume:
-    {
-        std::cout << "MultipleVolume" << std::endl;
-        break;
-    }
-    case SingleFullObject:
-    {
-        std::cout << "SingleFullObject" << std::endl;
-        break;
-    }
-    case MultipleFullObject:
-    {
-        std::cout << "MultipleFullObject" << std::endl;
-        break;
-    }
-    case SingleFullInstance:
-    {
-        std::cout << "SingleFullInstance" << std::endl;
-        break;
-    }
-    case MultipleFullInstance:
-    {
-        std::cout << "MultipleFullInstance" << std::endl;
-        break;
-    }
-    case Mixed:
-    {
-        std::cout << "Mixed" << std::endl;
-        break;
-    }
-    }
-#endif // ENABLE_SELECTION_DEBUG_OUTPUT
-}
-
-void Selection::set_caches()
-{
-    m_cache.volumes_data.clear();
-    m_cache.sinking_volumes.clear();
-    for (unsigned int i = 0; i < (unsigned int)m_volumes->size(); ++i) {
-        const GLVolume& v = *(*m_volumes)[i];
-        m_cache.volumes_data.emplace(i, VolumeCache(v.get_volume_transformation(), v.get_instance_transformation()));
-        if (v.is_sinking())
-            m_cache.sinking_volumes.push_back(i);
-    }
-    m_cache.dragging_center = get_bounding_box().center();
-}
-
-void Selection::do_add_volume(unsigned int volume_idx)
-{
-    m_list.insert(volume_idx);
-    GLVolume* v = (*m_volumes)[volume_idx];
-    v->selected = true;
-    if (v->hover == GLVolume::HS_Select || v->hover == GLVolume::HS_Deselect)
-        v->hover = GLVolume::HS_Hover;
-}
-
-void Selection::do_add_volumes(const std::vector<unsigned int>& volume_idxs)
-{
-    for (unsigned int i : volume_idxs)
-    {
-        if (i < (unsigned int)m_volumes->size())
-            do_add_volume(i);
-    }
-}
-
-void Selection::do_remove_volume(unsigned int volume_idx)
-{
-    IndicesList::iterator v_it = m_list.find(volume_idx);
-    if (v_it == m_list.end())
-        return;
-
-    m_list.erase(v_it);
-
-    (*m_volumes)[volume_idx]->selected = false;
-}
-
-void Selection::do_remove_instance(unsigned int object_idx, unsigned int instance_idx)
-{
-    for (unsigned int i = 0; i < (unsigned int)m_volumes->size(); ++i) {
-        GLVolume* v = (*m_volumes)[i];
-        if (v->object_idx() == (int)object_idx && v->instance_idx() == (int)instance_idx)
-            do_remove_volume(i);
-    }
-}
-
-void Selection::do_remove_object(unsigned int object_idx)
-{
-    for (unsigned int i = 0; i < (unsigned int)m_volumes->size(); ++i) {
-        GLVolume* v = (*m_volumes)[i];
-        if (v->object_idx() == (int)object_idx)
-            do_remove_volume(i);
-    }
-}
-
-#if !ENABLE_LEGACY_OPENGL_REMOVAL
-void Selection::render_selected_volumes() const
-{
-    float color[3] = { 1.0f, 1.0f, 1.0f };
-    render_bounding_box(get_bounding_box(), color);
-}
-#endif // !ENABLE_LEGACY_OPENGL_REMOVAL
-
-void Selection::render_synchronized_volumes()
-{
-    if (m_mode == Instance)
-        return;
-
-#if !ENABLE_LEGACY_OPENGL_REMOVAL
-    float color[3] = { 1.0f, 1.0f, 0.0f };
-#endif // !ENABLE_LEGACY_OPENGL_REMOVAL
-
-#if ENABLE_WORLD_COORDINATE
-    const ECoordinatesType coordinates_type = wxGetApp().obj_manipul()->get_coordinates_type();
-    BoundingBoxf3 box;
-    Transform3d trafo;
-#endif // ENABLE_WORLD_COORDINATE
-
-    for (unsigned int i : m_list) {
-        const GLVolume& volume = *(*m_volumes)[i];
-        int object_idx = volume.object_idx();
-        int volume_idx = volume.volume_idx();
-        for (unsigned int j = 0; j < (unsigned int)m_volumes->size(); ++j) {
-            if (i == j)
-                continue;
-
-            const GLVolume& v = *(*m_volumes)[j];
-            if (v.object_idx() != object_idx || v.volume_idx() != volume_idx)
-                continue;
-
-#if ENABLE_LEGACY_OPENGL_REMOVAL
-#if ENABLE_WORLD_COORDINATE
-            if (coordinates_type == ECoordinatesType::World) {
-                box = v.transformed_convex_hull_bounding_box();
-                trafo = Transform3d::Identity();
-            }
-            else if (coordinates_type == ECoordinatesType::Local) {
-                box = v.bounding_box();
-                trafo = v.world_matrix();
-            }
-            else {
-                box = v.transformed_convex_hull_bounding_box(v.get_volume_transformation().get_matrix());
-                trafo = v.get_instance_transformation().get_matrix();
-            }
-            render_bounding_box(box, trafo, ColorRGB::YELLOW());
-#else
-            render_bounding_box(v.transformed_convex_hull_bounding_box(), ColorRGB::YELLOW());
-#endif // ENABLE_WORLD_COORDINATE
-#else
-            render_bounding_box(v.transformed_convex_hull_bounding_box(), color);
-#endif // ENABLE_LEGACY_OPENGL_REMOVAL
-        }
-    }
-}
-
-#if ENABLE_LEGACY_OPENGL_REMOVAL
-#if ENABLE_WORLD_COORDINATE
-void Selection::render_bounding_box(const BoundingBoxf3& box, const Transform3d& trafo, const ColorRGB& color)
-#else
-void Selection::render_bounding_box(const BoundingBoxf3& box, const ColorRGB& color)
-#endif // ENABLE_WORLD_COORDINATE
-{
-#else
-void Selection::render_bounding_box(const BoundingBoxf3 & box, float* color) const
-{
-    if (color == nullptr)
-        return;
-
-    const Vec3f b_min = box.min.cast<float>();
-    const Vec3f b_max = box.max.cast<float>();
-    const Vec3f size = 0.2f * box.size().cast<float>();
-
-    glsafe(::glEnable(GL_DEPTH_TEST));
-    glsafe(::glColor3fv(color));
-    glsafe(::glLineWidth(2.0f * m_scale_factor));
-#endif // ENABLE_LEGACY_OPENGL_REMOVAL
-
-#if ENABLE_LEGACY_OPENGL_REMOVAL
-    const BoundingBoxf3& curr_box = m_box.get_bounding_box();
-
-    if (!m_box.is_initialized() || !is_approx(box.min, curr_box.min) || !is_approx(box.max, curr_box.max)) {
-        m_box.reset();
-
-        const Vec3f b_min = box.min.cast<float>();
-        const Vec3f b_max = box.max.cast<float>();
-        const Vec3f size = 0.2f * box.size().cast<float>();
-
-        GLModel::Geometry init_data;
-        init_data.format = { GLModel::Geometry::EPrimitiveType::Lines, GLModel::Geometry::EVertexLayout::P3 };
-        init_data.reserve_vertices(48);
-        init_data.reserve_indices(48);
-
-        // vertices
-        init_data.add_vertex(Vec3f(b_min.x(), b_min.y(), b_min.z()));
-        init_data.add_vertex(Vec3f(b_min.x() + size.x(), b_min.y(), b_min.z()));
-        init_data.add_vertex(Vec3f(b_min.x(), b_min.y(), b_min.z()));
-        init_data.add_vertex(Vec3f(b_min.x(), b_min.y() + size.y(), b_min.z()));
-        init_data.add_vertex(Vec3f(b_min.x(), b_min.y(), b_min.z()));
-        init_data.add_vertex(Vec3f(b_min.x(), b_min.y(), b_min.z() + size.z()));
-
-        init_data.add_vertex(Vec3f(b_max.x(), b_min.y(), b_min.z()));
-        init_data.add_vertex(Vec3f(b_max.x() - size.x(), b_min.y(), b_min.z()));
-        init_data.add_vertex(Vec3f(b_max.x(), b_min.y(), b_min.z()));
-        init_data.add_vertex(Vec3f(b_max.x(), b_min.y() + size.y(), b_min.z()));
-        init_data.add_vertex(Vec3f(b_max.x(), b_min.y(), b_min.z()));
-        init_data.add_vertex(Vec3f(b_max.x(), b_min.y(), b_min.z() + size.z()));
-
-        init_data.add_vertex(Vec3f(b_max.x(), b_max.y(), b_min.z()));
-        init_data.add_vertex(Vec3f(b_max.x() - size.x(), b_max.y(), b_min.z()));
-        init_data.add_vertex(Vec3f(b_max.x(), b_max.y(), b_min.z()));
-        init_data.add_vertex(Vec3f(b_max.x(), b_max.y() - size.y(), b_min.z()));
-        init_data.add_vertex(Vec3f(b_max.x(), b_max.y(), b_min.z()));
-        init_data.add_vertex(Vec3f(b_max.x(), b_max.y(), b_min.z() + size.z()));
-
-        init_data.add_vertex(Vec3f(b_min.x(), b_max.y(), b_min.z()));
-        init_data.add_vertex(Vec3f(b_min.x() + size.x(), b_max.y(), b_min.z()));
-        init_data.add_vertex(Vec3f(b_min.x(), b_max.y(), b_min.z()));
-        init_data.add_vertex(Vec3f(b_min.x(), b_max.y() - size.y(), b_min.z()));
-        init_data.add_vertex(Vec3f(b_min.x(), b_max.y(), b_min.z()));
-        init_data.add_vertex(Vec3f(b_min.x(), b_max.y(), b_min.z() + size.z()));
-
-        init_data.add_vertex(Vec3f(b_min.x(), b_min.y(), b_max.z()));
-        init_data.add_vertex(Vec3f(b_min.x() + size.x(), b_min.y(), b_max.z()));
-        init_data.add_vertex(Vec3f(b_min.x(), b_min.y(), b_max.z()));
-        init_data.add_vertex(Vec3f(b_min.x(), b_min.y() + size.y(), b_max.z()));
-        init_data.add_vertex(Vec3f(b_min.x(), b_min.y(), b_max.z()));
-        init_data.add_vertex(Vec3f(b_min.x(), b_min.y(), b_max.z() - size.z()));
-
-        init_data.add_vertex(Vec3f(b_max.x(), b_min.y(), b_max.z()));
-        init_data.add_vertex(Vec3f(b_max.x() - size.x(), b_min.y(), b_max.z()));
-        init_data.add_vertex(Vec3f(b_max.x(), b_min.y(), b_max.z()));
-        init_data.add_vertex(Vec3f(b_max.x(), b_min.y() + size.y(), b_max.z()));
-        init_data.add_vertex(Vec3f(b_max.x(), b_min.y(), b_max.z()));
-        init_data.add_vertex(Vec3f(b_max.x(), b_min.y(), b_max.z() - size.z()));
-
-        init_data.add_vertex(Vec3f(b_max.x(), b_max.y(), b_max.z()));
-        init_data.add_vertex(Vec3f(b_max.x() - size.x(), b_max.y(), b_max.z()));
-        init_data.add_vertex(Vec3f(b_max.x(), b_max.y(), b_max.z()));
-        init_data.add_vertex(Vec3f(b_max.x(), b_max.y() - size.y(), b_max.z()));
-        init_data.add_vertex(Vec3f(b_max.x(), b_max.y(), b_max.z()));
-        init_data.add_vertex(Vec3f(b_max.x(), b_max.y(), b_max.z() - size.z()));
-
-        init_data.add_vertex(Vec3f(b_min.x(), b_max.y(), b_max.z()));
-        init_data.add_vertex(Vec3f(b_min.x() + size.x(), b_max.y(), b_max.z()));
-        init_data.add_vertex(Vec3f(b_min.x(), b_max.y(), b_max.z()));
-        init_data.add_vertex(Vec3f(b_min.x(), b_max.y() - size.y(), b_max.z()));
-        init_data.add_vertex(Vec3f(b_min.x(), b_max.y(), b_max.z()));
-        init_data.add_vertex(Vec3f(b_min.x(), b_max.y(), b_max.z() - size.z()));
-
-        // indices
-        for (unsigned int i = 0; i < 48; ++i) {
-            init_data.add_index(i);
-        }
-
-        m_box.init_from(std::move(init_data));
-    }
-
-    glsafe(::glEnable(GL_DEPTH_TEST));
-
-    glsafe(::glLineWidth(2.0f * m_scale_factor));
-
-    GLShaderProgram* shader = wxGetApp().get_shader("flat");
-    if (shader == nullptr)
-        return;
-
-#if ENABLE_WORLD_COORDINATE
-#if !ENABLE_GL_SHADERS_ATTRIBUTES
-    glsafe(::glPushMatrix());
-    glsafe(::glMultMatrixd(trafo.data()));
-#endif // !ENABLE_GL_SHADERS_ATTRIBUTES
-#endif // ENABLE_WORLD_COORDINATE
-
-    shader->start_using();
-#if ENABLE_GL_SHADERS_ATTRIBUTES
-    const Camera& camera = wxGetApp().plater()->get_camera();
-#if ENABLE_WORLD_COORDINATE
-    shader->set_uniform("view_model_matrix", camera.get_view_matrix() * trafo);
-#else
-    shader->set_uniform("view_model_matrix", camera.get_view_matrix());
-#endif // ENABLE_WORLD_COORDINATE
-    shader->set_uniform("projection_matrix", camera.get_projection_matrix());
-#endif // ENABLE_GL_SHADERS_ATTRIBUTES
-    m_box.set_color(to_rgba(color));
-    m_box.render();
-    shader->stop_using();
-
-#if ENABLE_WORLD_COORDINATE
-#if !ENABLE_GL_SHADERS_ATTRIBUTES
-    glsafe(::glPopMatrix());
-#endif // !ENABLE_GL_SHADERS_ATTRIBUTES
-#endif // ENABLE_WORLD_COORDINATE
-#else
-    ::glBegin(GL_LINES);
-
-    ::glVertex3f(b_min(0), b_min(1), b_min(2)); ::glVertex3f(b_min(0) + size(0), b_min(1), b_min(2));
-    ::glVertex3f(b_min(0), b_min(1), b_min(2)); ::glVertex3f(b_min(0), b_min(1) + size(1), b_min(2));
-    ::glVertex3f(b_min(0), b_min(1), b_min(2)); ::glVertex3f(b_min(0), b_min(1), b_min(2) + size(2));
-
-    ::glVertex3f(b_max(0), b_min(1), b_min(2)); ::glVertex3f(b_max(0) - size(0), b_min(1), b_min(2));
-    ::glVertex3f(b_max(0), b_min(1), b_min(2)); ::glVertex3f(b_max(0), b_min(1) + size(1), b_min(2));
-    ::glVertex3f(b_max(0), b_min(1), b_min(2)); ::glVertex3f(b_max(0), b_min(1), b_min(2) + size(2));
-
-    ::glVertex3f(b_max(0), b_max(1), b_min(2)); ::glVertex3f(b_max(0) - size(0), b_max(1), b_min(2));
-    ::glVertex3f(b_max(0), b_max(1), b_min(2)); ::glVertex3f(b_max(0), b_max(1) - size(1), b_min(2));
-    ::glVertex3f(b_max(0), b_max(1), b_min(2)); ::glVertex3f(b_max(0), b_max(1), b_min(2) + size(2));
-
-    ::glVertex3f(b_min(0), b_max(1), b_min(2)); ::glVertex3f(b_min(0) + size(0), b_max(1), b_min(2));
-    ::glVertex3f(b_min(0), b_max(1), b_min(2)); ::glVertex3f(b_min(0), b_max(1) - size(1), b_min(2));
-    ::glVertex3f(b_min(0), b_max(1), b_min(2)); ::glVertex3f(b_min(0), b_max(1), b_min(2) + size(2));
-
-    ::glVertex3f(b_min(0), b_min(1), b_max(2)); ::glVertex3f(b_min(0) + size(0), b_min(1), b_max(2));
-    ::glVertex3f(b_min(0), b_min(1), b_max(2)); ::glVertex3f(b_min(0), b_min(1) + size(1), b_max(2));
-    ::glVertex3f(b_min(0), b_min(1), b_max(2)); ::glVertex3f(b_min(0), b_min(1), b_max(2) - size(2));
-
-    ::glVertex3f(b_max(0), b_min(1), b_max(2)); ::glVertex3f(b_max(0) - size(0), b_min(1), b_max(2));
-    ::glVertex3f(b_max(0), b_min(1), b_max(2)); ::glVertex3f(b_max(0), b_min(1) + size(1), b_max(2));
-    ::glVertex3f(b_max(0), b_min(1), b_max(2)); ::glVertex3f(b_max(0), b_min(1), b_max(2) - size(2));
-
-    ::glVertex3f(b_max(0), b_max(1), b_max(2)); ::glVertex3f(b_max(0) - size(0), b_max(1), b_max(2));
-    ::glVertex3f(b_max(0), b_max(1), b_max(2)); ::glVertex3f(b_max(0), b_max(1) - size(1), b_max(2));
-    ::glVertex3f(b_max(0), b_max(1), b_max(2)); ::glVertex3f(b_max(0), b_max(1), b_max(2) - size(2));
-
-    ::glVertex3f(b_min(0), b_max(1), b_max(2)); ::glVertex3f(b_min(0) + size(0), b_max(1), b_max(2));
-    ::glVertex3f(b_min(0), b_max(1), b_max(2)); ::glVertex3f(b_min(0), b_max(1) - size(1), b_max(2));
-    ::glVertex3f(b_min(0), b_max(1), b_max(2)); ::glVertex3f(b_min(0), b_max(1), b_max(2) - size(2));
-
-    glsafe(::glEnd());
-#endif // ENABLE_LEGACY_OPENGL_REMOVAL
-}
-
-static ColorRGBA get_color(Axis axis)
-{
-    return AXES_COLOR[axis];
-}
-
-#if ENABLE_GL_SHADERS_ATTRIBUTES
-void Selection::render_sidebar_position_hints(const std::string& sidebar_field, GLShaderProgram& shader, const Transform3d& matrix)
-#else
-void Selection::render_sidebar_position_hints(const std::string& sidebar_field)
-#endif // ENABLE_GL_SHADERS_ATTRIBUTES
-{
-#if ENABLE_LEGACY_OPENGL_REMOVAL
-#if ENABLE_GL_SHADERS_ATTRIBUTES
-    const Camera& camera = wxGetApp().plater()->get_camera();
-    const Transform3d view_matrix = camera.get_view_matrix() * matrix;
-    shader.set_uniform("projection_matrix", camera.get_projection_matrix());
-#endif // ENABLE_GL_SHADERS_ATTRIBUTES
-
-    if (boost::ends_with(sidebar_field, "x")) {
-#if ENABLE_GL_SHADERS_ATTRIBUTES
-        const Transform3d view_model_matrix = view_matrix * Geometry::assemble_transform(Vec3d::Zero(), -0.5 * PI * Vec3d::UnitZ());
-        shader.set_uniform("view_model_matrix", view_model_matrix);
-        shader.set_uniform("normal_matrix", (Matrix3d)view_model_matrix.matrix().block(0, 0, 3, 3).inverse().transpose());
-#else
-        glsafe(::glRotated(-90.0, 0.0, 0.0, 1.0));
-#endif // ENABLE_GL_SHADERS_ATTRIBUTES
-        m_arrow.set_color(get_color(X));
-        m_arrow.render();
-    }
-    else if (boost::ends_with(sidebar_field, "y")) {
-#if ENABLE_GL_SHADERS_ATTRIBUTES
-        shader.set_uniform("view_model_matrix", view_matrix);
-        shader.set_uniform("normal_matrix", (Matrix3d)view_matrix.matrix().block(0, 0, 3, 3).inverse().transpose());
-#endif // ENABLE_GL_SHADERS_ATTRIBUTES
-        m_arrow.set_color(get_color(Y));
-        m_arrow.render();
-    }
-    else if (boost::ends_with(sidebar_field, "z")) {
-#if ENABLE_GL_SHADERS_ATTRIBUTES
-        const Transform3d view_model_matrix = view_matrix * Geometry::assemble_transform(Vec3d::Zero(), 0.5 * PI * Vec3d::UnitX());
-        shader.set_uniform("view_model_matrix", view_model_matrix);
-        shader.set_uniform("normal_matrix", (Matrix3d)view_model_matrix.matrix().block(0, 0, 3, 3).inverse().transpose());
-#else
-        glsafe(::glRotated(90.0, 1.0, 0.0, 0.0));
-#endif // ENABLE_GL_SHADERS_ATTRIBUTES
-        m_arrow.set_color(get_color(Z));
-        m_arrow.render();
-    }
-#else
-    if (boost::ends_with(sidebar_field, "x")) {
-        glsafe(::glRotated(-90.0, 0.0, 0.0, 1.0));
-        m_arrow.set_color(-1, get_color(X));
-        m_arrow.render();
-    }
-    else if (boost::ends_with(sidebar_field, "y")) {
-        m_arrow.set_color(-1, get_color(Y));
-        m_arrow.render();
-    }
-    else if (boost::ends_with(sidebar_field, "z")) {
-        glsafe(::glRotated(90.0, 1.0, 0.0, 0.0));
-        m_arrow.set_color(-1, get_color(Z));
-        m_arrow.render();
-    }
-#endif // ENABLE_LEGACY_OPENGL_REMOVAL
-}
-
-#if ENABLE_GL_SHADERS_ATTRIBUTES
-void Selection::render_sidebar_rotation_hints(const std::string& sidebar_field, GLShaderProgram& shader, const Transform3d& matrix)
-#else
-void Selection::render_sidebar_rotation_hints(const std::string& sidebar_field)
-#endif // ENABLE_GL_SHADERS_ATTRIBUTES
-{
-#if ENABLE_LEGACY_OPENGL_REMOVAL
-#if ENABLE_GL_SHADERS_ATTRIBUTES
-    auto render_sidebar_rotation_hint = [this](GLShaderProgram& shader, const Transform3d& matrix) {
-        Transform3d view_model_matrix = matrix;
-        shader.set_uniform("view_model_matrix", view_model_matrix);
-        shader.set_uniform("normal_matrix", (Matrix3d)view_model_matrix.matrix().block(0, 0, 3, 3).inverse().transpose());
-        m_curved_arrow.render();
-        view_model_matrix = matrix * Geometry::assemble_transform(Vec3d::Zero(), PI * Vec3d::UnitZ());
-        shader.set_uniform("view_model_matrix", view_model_matrix);
-        shader.set_uniform("normal_matrix", (Matrix3d)view_model_matrix.matrix().block(0, 0, 3, 3).inverse().transpose());
-        m_curved_arrow.render();
-    };
-
-    const Camera& camera = wxGetApp().plater()->get_camera();
-    const Transform3d view_matrix = camera.get_view_matrix() * matrix;
-    shader.set_uniform("projection_matrix", camera.get_projection_matrix());
-#else
-    auto render_sidebar_rotation_hint = [this]() {
-        m_curved_arrow.render();
-        glsafe(::glRotated(180.0, 0.0, 0.0, 1.0));
-        m_curved_arrow.render();
-    };
-#endif // ENABLE_GL_SHADERS_ATTRIBUTES
-
-    if (boost::ends_with(sidebar_field, "x")) {
-#if !ENABLE_GL_SHADERS_ATTRIBUTES
-        glsafe(::glRotated(90.0, 0.0, 1.0, 0.0));
-#endif // !ENABLE_GL_SHADERS_ATTRIBUTES
-        m_curved_arrow.set_color(get_color(X));
-#if ENABLE_GL_SHADERS_ATTRIBUTES
-        render_sidebar_rotation_hint(shader, view_matrix * Geometry::assemble_transform(Vec3d::Zero(), 0.5 * PI * Vec3d::UnitY()));
-#else
-        render_sidebar_rotation_hint();
-#endif // ENABLE_GL_SHADERS_ATTRIBUTES
-    }
-    else if (boost::ends_with(sidebar_field, "y")) {
-#if !ENABLE_GL_SHADERS_ATTRIBUTES
-        glsafe(::glRotated(-90.0, 1.0, 0.0, 0.0));
-#endif // !ENABLE_GL_SHADERS_ATTRIBUTES
-        m_curved_arrow.set_color(get_color(Y));
-#if ENABLE_GL_SHADERS_ATTRIBUTES
-        render_sidebar_rotation_hint(shader, view_matrix * Geometry::assemble_transform(Vec3d::Zero(), -0.5 * PI * Vec3d::UnitX()));
-#else
-        render_sidebar_rotation_hint();
-#endif // ENABLE_GL_SHADERS_ATTRIBUTES
-    }
-    else if (boost::ends_with(sidebar_field, "z")) {
-        m_curved_arrow.set_color(get_color(Z));
-#if ENABLE_GL_SHADERS_ATTRIBUTES
-        render_sidebar_rotation_hint(shader, view_matrix);
-#else
-        render_sidebar_rotation_hint();
-#endif // ENABLE_GL_SHADERS_ATTRIBUTES
-    }
-#else
-    auto render_sidebar_rotation_hint = [this]() {
-        m_curved_arrow.render();
-        glsafe(::glRotated(180.0, 0.0, 0.0, 1.0));
-        m_curved_arrow.render();
-    };
-
-    if (boost::ends_with(sidebar_field, "x")) {
-        glsafe(::glRotated(90.0, 0.0, 1.0, 0.0));
-        m_curved_arrow.set_color(-1, get_color(X));
-        render_sidebar_rotation_hint();
-    }
-    else if (boost::ends_with(sidebar_field, "y")) {
-        glsafe(::glRotated(-90.0, 1.0, 0.0, 0.0));
-        m_curved_arrow.set_color(-1, get_color(Y));
-        render_sidebar_rotation_hint();
-    }
-    else if (boost::ends_with(sidebar_field, "z")) {
-        m_curved_arrow.set_color(-1, get_color(Z));
-        render_sidebar_rotation_hint();
-    }
-#endif // ENABLE_LEGACY_OPENGL_REMOVAL
-}
-
-#if ENABLE_GL_SHADERS_ATTRIBUTES
-void Selection::render_sidebar_scale_hints(const std::string& sidebar_field, GLShaderProgram& shader, const Transform3d& matrix)
-#else
-void Selection::render_sidebar_scale_hints(const std::string& sidebar_field)
-#endif // ENABLE_GL_SHADERS_ATTRIBUTES
-{
-#if ENABLE_WORLD_COORDINATE
-    const bool uniform_scale = wxGetApp().obj_manipul()->get_uniform_scaling();
-#else
-    const bool uniform_scale = requires_uniform_scale() || wxGetApp().obj_manipul()->get_uniform_scaling();
-#endif // ENABLE_WORLD_COORDINATE
-
-#if ENABLE_GL_SHADERS_ATTRIBUTES
-    auto render_sidebar_scale_hint = [this, uniform_scale](Axis axis, GLShaderProgram& shader, const Transform3d& matrix) {
-#else
-    auto render_sidebar_scale_hint = [this, uniform_scale](Axis axis) {
-#endif // ENABLE_GL_SHADERS_ATTRIBUTES
-#if ENABLE_LEGACY_OPENGL_REMOVAL
-        m_arrow.set_color(uniform_scale ? UNIFORM_SCALE_COLOR : get_color(axis));
-#else
-        m_arrow.set_color(-1, uniform_scale ? UNIFORM_SCALE_COLOR : get_color(axis));
-#endif // ENABLE_LEGACY_OPENGL_REMOVAL
-
-#if ENABLE_GL_SHADERS_ATTRIBUTES
-        Transform3d view_model_matrix = matrix * Geometry::assemble_transform(5.0 * Vec3d::UnitY());
-        shader.set_uniform("view_model_matrix", view_model_matrix);
-        shader.set_uniform("normal_matrix", (Matrix3d)view_model_matrix.matrix().block(0, 0, 3, 3).inverse().transpose());
-#else
-        GLShaderProgram* shader = wxGetApp().get_current_shader();
-        if (shader != nullptr)
-            shader->set_uniform("emission_factor", 0.0f);
-
-        glsafe(::glTranslated(0.0, 5.0, 0.0));
-#endif // ENABLE_GL_SHADERS_ATTRIBUTES
-        m_arrow.render();
-
-#if ENABLE_GL_SHADERS_ATTRIBUTES
-        view_model_matrix = matrix * Geometry::assemble_transform(-5.0 * Vec3d::UnitY(), PI * Vec3d::UnitZ());
-        shader.set_uniform("view_model_matrix", view_model_matrix);
-        shader.set_uniform("normal_matrix", (Matrix3d)view_model_matrix.matrix().block(0, 0, 3, 3).inverse().transpose());
-#else
-        glsafe(::glTranslated(0.0, -10.0, 0.0));
-        glsafe(::glRotated(180.0, 0.0, 0.0, 1.0));
-#endif // ENABLE_GL_SHADERS_ATTRIBUTES
-        m_arrow.render();
-    };
-
-#if ENABLE_GL_SHADERS_ATTRIBUTES
-    const Camera& camera = wxGetApp().plater()->get_camera();
-    const Transform3d view_matrix = camera.get_view_matrix() * matrix;
-    shader.set_uniform("projection_matrix", camera.get_projection_matrix());
-#endif // ENABLE_GL_SHADERS_ATTRIBUTES
-
-    if (boost::ends_with(sidebar_field, "x") || uniform_scale) {
-#if ENABLE_GL_SHADERS_ATTRIBUTES
-        render_sidebar_scale_hint(X, shader, view_matrix * Geometry::assemble_transform(Vec3d::Zero(), -0.5 * PI * Vec3d::UnitZ()));
-#else
-        glsafe(::glPushMatrix());
-        glsafe(::glRotated(-90.0, 0.0, 0.0, 1.0));
-        render_sidebar_scale_hint(X);
-        glsafe(::glPopMatrix());
-#endif // ENABLE_GL_SHADERS_ATTRIBUTES
-    }
-
-    if (boost::ends_with(sidebar_field, "y") || uniform_scale) {
-#if ENABLE_GL_SHADERS_ATTRIBUTES
-        render_sidebar_scale_hint(Y, shader, view_matrix);
-#else
-        glsafe(::glPushMatrix());
-        render_sidebar_scale_hint(Y);
-        glsafe(::glPopMatrix());
-#endif // ENABLE_GL_SHADERS_ATTRIBUTES
-    }
-
-    if (boost::ends_with(sidebar_field, "z") || uniform_scale) {
-#if ENABLE_GL_SHADERS_ATTRIBUTES
-        render_sidebar_scale_hint(Z, shader, view_matrix * Geometry::assemble_transform(Vec3d::Zero(), 0.5 * PI * Vec3d::UnitX()));
-#else
-        glsafe(::glPushMatrix());
-        glsafe(::glRotated(90.0, 1.0, 0.0, 0.0));
-        render_sidebar_scale_hint(Z);
-        glsafe(::glPopMatrix());
-#endif // ENABLE_GL_SHADERS_ATTRIBUTES
-    }
-}
-
-#if ENABLE_GL_SHADERS_ATTRIBUTES
-void Selection::render_sidebar_layers_hints(const std::string& sidebar_field, GLShaderProgram& shader)
-#else
-void Selection::render_sidebar_layers_hints(const std::string& sidebar_field)
-#endif // ENABLE_GL_SHADERS_ATTRIBUTES
-{
-    static const float Margin = 10.0f;
-
-    std::string field = sidebar_field;
-
-    // extract max_z
-    std::string::size_type pos = field.rfind("_");
-    if (pos == std::string::npos)
-        return;
-
-    const float max_z = float(string_to_double_decimal_point(field.substr(pos + 1)));
-
-    // extract min_z
-    field = field.substr(0, pos);
-    pos = field.rfind("_");
-    if (pos == std::string::npos)
-        return;
-
-    const float min_z = float(string_to_double_decimal_point(field.substr(pos + 1)));
-
-    // extract type
-    field = field.substr(0, pos);
-    pos = field.rfind("_");
-    if (pos == std::string::npos)
-        return;
-
-    const int type = std::stoi(field.substr(pos + 1));
-
-    const BoundingBoxf3& box = get_bounding_box();
-
-#if !ENABLE_LEGACY_OPENGL_REMOVAL
-    const float min_x = float(box.min.x()) - Margin;
-    const float max_x = float(box.max.x()) + Margin;
-    const float min_y = float(box.min.y()) - Margin;
-    const float max_y = float(box.max.y()) + Margin;
-#endif // !ENABLE_LEGACY_OPENGL_REMOVAL
-
-    // view dependend order of rendering to keep correct transparency
-    const bool camera_on_top = wxGetApp().plater()->get_camera().is_looking_downward();
-    const float z1 = camera_on_top ? min_z : max_z;
-    const float z2 = camera_on_top ? max_z : min_z;
-
-#if ENABLE_LEGACY_OPENGL_REMOVAL
-    const Vec3f p1 = { float(box.min.x()) - Margin, float(box.min.y()) - Margin, z1 };
-    const Vec3f p2 = { float(box.max.x()) + Margin, float(box.max.y()) + Margin, z2 };
-#endif // ENABLE_LEGACY_OPENGL_REMOVAL
-
-    glsafe(::glEnable(GL_DEPTH_TEST));
-    glsafe(::glDisable(GL_CULL_FACE));
-    glsafe(::glEnable(GL_BLEND));
-    glsafe(::glBlendFunc(GL_SRC_ALPHA, GL_ONE_MINUS_SRC_ALPHA));
-
-#if ENABLE_LEGACY_OPENGL_REMOVAL
-    if (!m_planes.models[0].is_initialized() || !is_approx(m_planes.check_points[0], p1)) {
-        m_planes.check_points[0] = p1;
-        m_planes.models[0].reset();
-
-        GLModel::Geometry init_data;
-        init_data.format = { GLModel::Geometry::EPrimitiveType::Triangles, GLModel::Geometry::EVertexLayout::P3 };
-        init_data.reserve_vertices(4);
-        init_data.reserve_indices(6);
-
-        // vertices
-        init_data.add_vertex(Vec3f(p1.x(), p1.y(), z1));
-        init_data.add_vertex(Vec3f(p2.x(), p1.y(), z1));
-        init_data.add_vertex(Vec3f(p2.x(), p2.y(), z1));
-        init_data.add_vertex(Vec3f(p1.x(), p2.y(), z1));
-
-        // indices
-        init_data.add_triangle(0, 1, 2);
-        init_data.add_triangle(2, 3, 0);
-
-        m_planes.models[0].init_from(std::move(init_data));
-    }
-
-    if (!m_planes.models[1].is_initialized() || !is_approx(m_planes.check_points[1], p2)) {
-        m_planes.check_points[1] = p2;
-        m_planes.models[1].reset();
-
-        GLModel::Geometry init_data;
-        init_data.format = { GLModel::Geometry::EPrimitiveType::Triangles, GLModel::Geometry::EVertexLayout::P3 };
-        init_data.reserve_vertices(4);
-        init_data.reserve_indices(6);
-
-        // vertices
-        init_data.add_vertex(Vec3f(p1.x(), p1.y(), z2));
-        init_data.add_vertex(Vec3f(p2.x(), p1.y(), z2));
-        init_data.add_vertex(Vec3f(p2.x(), p2.y(), z2));
-        init_data.add_vertex(Vec3f(p1.x(), p2.y(), z2));
-
-        // indices
-        init_data.add_triangle(0, 1, 2);
-        init_data.add_triangle(2, 3, 0);
-
-        m_planes.models[1].init_from(std::move(init_data));
-    }
-
-#if ENABLE_GL_SHADERS_ATTRIBUTES
-    const Camera& camera = wxGetApp().plater()->get_camera();
-    shader.set_uniform("view_model_matrix", camera.get_view_matrix());
-    shader.set_uniform("projection_matrix", camera.get_projection_matrix());
-#endif // ENABLE_GL_SHADERS_ATTRIBUTES
-
-    m_planes.models[0].set_color((camera_on_top && type == 1) || (!camera_on_top && type == 2) ? SOLID_PLANE_COLOR : TRANSPARENT_PLANE_COLOR);
-    m_planes.models[0].render();
-    m_planes.models[1].set_color((camera_on_top && type == 2) || (!camera_on_top && type == 1) ? SOLID_PLANE_COLOR : TRANSPARENT_PLANE_COLOR);
-    m_planes.models[1].render();
-#else
-    ::glBegin(GL_QUADS);
-    ::glColor4fv((camera_on_top && type == 1) || (!camera_on_top && type == 2) ? SOLID_PLANE_COLOR.data() : TRANSPARENT_PLANE_COLOR.data());
-    ::glVertex3f(min_x, min_y, z1);
-    ::glVertex3f(max_x, min_y, z1);
-    ::glVertex3f(max_x, max_y, z1);
-    ::glVertex3f(min_x, max_y, z1);
-    glsafe(::glEnd());
-
-    ::glBegin(GL_QUADS);
-    ::glColor4fv((camera_on_top && type == 2) || (!camera_on_top && type == 1) ? SOLID_PLANE_COLOR.data() : TRANSPARENT_PLANE_COLOR.data());
-    ::glVertex3f(min_x, min_y, z2);
-    ::glVertex3f(max_x, min_y, z2);
-    ::glVertex3f(max_x, max_y, z2);
-    ::glVertex3f(min_x, max_y, z2);
-    glsafe(::glEnd());
-#endif // ENABLE_LEGACY_OPENGL_REMOVAL
-
-    glsafe(::glEnable(GL_CULL_FACE));
-    glsafe(::glDisable(GL_BLEND));
-}
-
-#ifndef NDEBUG
-static bool is_rotation_xy_synchronized(const Vec3d &rot_xyz_from, const Vec3d &rot_xyz_to)
-{
-    const Eigen::AngleAxisd angle_axis(Geometry::rotation_xyz_diff(rot_xyz_from, rot_xyz_to));
-    const Vec3d  axis = angle_axis.axis();
-    const double angle = angle_axis.angle();
-    if (std::abs(angle) < 1e-8)
-        return true;
-    assert(std::abs(axis.x()) < 1e-8);
-    assert(std::abs(axis.y()) < 1e-8);
-    assert(std::abs(std::abs(axis.z()) - 1.) < 1e-8);
-    return std::abs(axis.x()) < 1e-8 && std::abs(axis.y()) < 1e-8 && std::abs(std::abs(axis.z()) - 1.) < 1e-8;
-}
-
-static void verify_instances_rotation_synchronized(const Model &model, const GLVolumePtrs &volumes)
-{
-    for (int idx_object = 0; idx_object < int(model.objects.size()); ++idx_object) {
-        int idx_volume_first = -1;
-        for (int i = 0; i < (int)volumes.size(); ++i) {
-            if (volumes[i]->object_idx() == idx_object) {
-                idx_volume_first = i;
-                break;
-            }
-        }
-        assert(idx_volume_first != -1); // object without instances?
-        if (idx_volume_first == -1)
-            continue;
-        const Vec3d &rotation0 = volumes[idx_volume_first]->get_instance_rotation();
-        for (int i = idx_volume_first + 1; i < (int)volumes.size(); ++i)
-            if (volumes[i]->object_idx() == idx_object) {
-                const Vec3d &rotation = volumes[i]->get_instance_rotation();
-                assert(is_rotation_xy_synchronized(rotation, rotation0));
-            }
-    }
-}
-#endif /* NDEBUG */
-
-void Selection::synchronize_unselected_instances(SyncRotationType sync_rotation_type)
-{
-    std::set<unsigned int> done;  // prevent processing volumes twice
-    done.insert(m_list.begin(), m_list.end());
-
-    for (unsigned int i : m_list) {
-        if (done.size() == m_volumes->size())
-            break;
-
-        const GLVolume* volume_i = (*m_volumes)[i];
-#if ENABLE_WIPETOWER_OBJECTID_1000_REMOVAL
-        if (volume_i->is_wipe_tower)
-            continue;
-
-        const int object_idx = volume_i->object_idx();
-#else
-        const int object_idx = volume_i->object_idx();
-        if (object_idx >= 1000)
-            continue;
-#endif // ENABLE_WIPETOWER_OBJECTID_1000_REMOVAL
-
-        const int instance_idx = volume_i->instance_idx();
-#if ENABLE_WORLD_COORDINATE
-        const Geometry::Transformation& curr_inst_trafo_i = volume_i->get_instance_transformation();
-        const Vec3d curr_inst_rotation_i = curr_inst_trafo_i.get_rotation();
-        const Vec3d& curr_inst_scaling_factor_i = curr_inst_trafo_i.get_scaling_factor();
-        const Vec3d& curr_inst_mirror_i = curr_inst_trafo_i.get_mirror();
-        const Vec3d old_inst_rotation_i = m_cache.volumes_data[i].get_instance_transform().get_rotation();
-#else
-        const Vec3d& rotation = volume_i->get_instance_rotation();
-        const Vec3d& scaling_factor = volume_i->get_instance_scaling_factor();
-        const Vec3d& mirror = volume_i->get_instance_mirror();
-#endif // ENABLE_WORLD_COORDINATE
-
-        // Process unselected instances.
-        for (unsigned int j = 0; j < (unsigned int)m_volumes->size(); ++j) {
-            if (done.size() == m_volumes->size())
-                break;
-
-            if (done.find(j) != done.end())
-                continue;
-
-            GLVolume* volume_j = (*m_volumes)[j];
-            if (volume_j->object_idx() != object_idx || volume_j->instance_idx() == instance_idx)
-                continue;
-
-#if ENABLE_WORLD_COORDINATE
-            const Vec3d old_inst_rotation_j = m_cache.volumes_data[j].get_instance_transform().get_rotation();
-            assert(is_rotation_xy_synchronized(old_inst_rotation_i, old_inst_rotation_j));
-            const Geometry::Transformation& curr_inst_trafo_j = volume_j->get_instance_transformation();
-            const Vec3d curr_inst_rotation_j = curr_inst_trafo_j.get_rotation();
-            Vec3d new_inst_offset_j = curr_inst_trafo_j.get_offset();
-            Vec3d new_inst_rotation_j = curr_inst_rotation_j;
-#else
-            assert(is_rotation_xy_synchronized(m_cache.volumes_data[i].get_instance_rotation(), m_cache.volumes_data[j].get_instance_rotation()));
-#endif // ENABLE_WORLD_COORDINATE
-
-            switch (sync_rotation_type) {
-            case SyncRotationType::NONE: {
-                // z only rotation -> synch instance z
-                // The X,Y rotations should be synchronized from start to end of the rotation.
-#if ENABLE_WORLD_COORDINATE
-                assert(is_rotation_xy_synchronized(curr_inst_rotation_i, curr_inst_rotation_j));
-                if (wxGetApp().preset_bundle->printers.get_edited_preset().printer_technology() != ptSLA)
-                    new_inst_offset_j.z() = curr_inst_trafo_i.get_offset().z();
-#else
-                assert(is_rotation_xy_synchronized(rotation, volume_j->get_instance_rotation()));
-                if (wxGetApp().preset_bundle->printers.get_edited_preset().printer_technology() != ptSLA)
-                    volume_j->set_instance_offset(Z, volume_i->get_instance_offset().z());
-#endif // ENABLE_WORLD_COORDINATE
-                break;
-            }
-            case SyncRotationType::GENERAL: {
-                // generic rotation -> update instance z with the delta of the rotation.
-#if ENABLE_WORLD_COORDINATE
-                const double z_diff = Geometry::rotation_diff_z(old_inst_rotation_i, old_inst_rotation_j);
-                new_inst_rotation_j = curr_inst_rotation_i + z_diff * Vec3d::UnitZ();
-#else
-                const double z_diff = Geometry::rotation_diff_z(m_cache.volumes_data[i].get_instance_rotation(), m_cache.volumes_data[j].get_instance_rotation());
-                volume_j->set_instance_rotation({ rotation.x(), rotation.y(), rotation.z() + z_diff });
-#endif // ENABLE_WORLD_COORDINATE
-                break;
-            }
-#if ENABLE_WORLD_COORDINATE
-            case SyncRotationType::FULL: {
-                // generic rotation -> update instance z with the delta of the rotation.
-                const Eigen::AngleAxisd angle_axis(Geometry::rotation_xyz_diff(curr_inst_rotation_i, old_inst_rotation_j));
-                const Vec3d& axis = angle_axis.axis();
-                const double z_diff = (std::abs(axis.x()) > EPSILON || std::abs(axis.y()) > EPSILON) ?
-                    angle_axis.angle() * axis.z() : Geometry::rotation_diff_z(curr_inst_rotation_i, old_inst_rotation_j);
-
-                new_inst_rotation_j = curr_inst_rotation_i + z_diff * Vec3d::UnitZ();
-                break;
-            }
-#endif // ENABLE_WORLD_COORDINATE
-            }
-
-#if ENABLE_WORLD_COORDINATE
-            volume_j->set_instance_transformation(Geometry::assemble_transform(new_inst_offset_j, new_inst_rotation_j,
-                curr_inst_scaling_factor_i, curr_inst_mirror_i));
-#else
-            volume_j->set_instance_scaling_factor(scaling_factor);
-            volume_j->set_instance_mirror(mirror);
-#endif // ENABLE_WORLD_COORDINATE
-
-            done.insert(j);
-        }
-    }
-
-#ifndef NDEBUG
-    verify_instances_rotation_synchronized(*m_model, *m_volumes);
-#endif /* NDEBUG */
-}
-
-void Selection::synchronize_unselected_volumes()
-{
-    for (unsigned int i : m_list) {
-        const GLVolume* volume = (*m_volumes)[i];
-#if ENABLE_WIPETOWER_OBJECTID_1000_REMOVAL
-        if (volume->is_wipe_tower)
-            continue;
-
-        const int object_idx = volume->object_idx();
-#else
-        const int object_idx = volume->object_idx();
-        if (object_idx >= 1000)
-            continue;
-#endif // ENABLE_WIPETOWER_OBJECTID_1000_REMOVAL
-
-        const int volume_idx = volume->volume_idx();
-#if ENABLE_WORLD_COORDINATE
-        const Geometry::Transformation& trafo = volume->get_volume_transformation();
-#else
-        const Vec3d& offset = volume->get_volume_offset();
-        const Vec3d& rotation = volume->get_volume_rotation();
-        const Vec3d& scaling_factor = volume->get_volume_scaling_factor();
-        const Vec3d& mirror = volume->get_volume_mirror();
-#endif // ENABLE_WORLD_COORDINATE
-
-        // Process unselected volumes.
-        for (unsigned int j = 0; j < (unsigned int)m_volumes->size(); ++j) {
-            if (j == i)
-                continue;
-
-            GLVolume* v = (*m_volumes)[j];
-            if (v->object_idx() != object_idx || v->volume_idx() != volume_idx)
-                continue;
-
-#if ENABLE_WORLD_COORDINATE
-            v->set_volume_transformation(trafo);
-#else
-            v->set_volume_offset(offset);
-            v->set_volume_rotation(rotation);
-            v->set_volume_scaling_factor(scaling_factor);
-            v->set_volume_mirror(mirror);
-#endif // ENABLE_WORLD_COORDINATE
-        }
-    }
-}
-
-void Selection::ensure_on_bed()
-{
-    typedef std::map<std::pair<int, int>, double> InstancesToZMap;
-    InstancesToZMap instances_min_z;
-
-    for (size_t i = 0; i < m_volumes->size(); ++i) {
-        GLVolume* volume = (*m_volumes)[i];
-        if (!volume->is_wipe_tower && !volume->is_modifier && 
-            std::find(m_cache.sinking_volumes.begin(), m_cache.sinking_volumes.end(), i) == m_cache.sinking_volumes.end()) {
-            const double min_z = volume->transformed_convex_hull_bounding_box().min.z();
-            std::pair<int, int> instance = std::make_pair(volume->object_idx(), volume->instance_idx());
-            InstancesToZMap::iterator it = instances_min_z.find(instance);
-            if (it == instances_min_z.end())
-                it = instances_min_z.insert(InstancesToZMap::value_type(instance, DBL_MAX)).first;
-
-            it->second = std::min(it->second, min_z);
-        }
-    }
-
-    for (GLVolume* volume : *m_volumes) {
-        std::pair<int, int> instance = std::make_pair(volume->object_idx(), volume->instance_idx());
-        InstancesToZMap::iterator it = instances_min_z.find(instance);
-        if (it != instances_min_z.end())
-            volume->set_instance_offset(Z, volume->get_instance_offset(Z) - it->second);
-    }
-}
-
-void Selection::ensure_not_below_bed()
-{
-    typedef std::map<std::pair<int, int>, double> InstancesToZMap;
-    InstancesToZMap instances_max_z;
-
-    for (size_t i = 0; i < m_volumes->size(); ++i) {
-        GLVolume* volume = (*m_volumes)[i];
-        if (!volume->is_wipe_tower && !volume->is_modifier) {
-            const double max_z = volume->transformed_convex_hull_bounding_box().max.z();
-            const std::pair<int, int> instance = std::make_pair(volume->object_idx(), volume->instance_idx());
-            InstancesToZMap::iterator it = instances_max_z.find(instance);
-            if (it == instances_max_z.end())
-                it = instances_max_z.insert({ instance, -DBL_MAX }).first;
-
-            it->second = std::max(it->second, max_z);
-        }
-    }
-
-    if (is_any_volume()) {
-        for (unsigned int i : m_list) {
-            GLVolume& volume = *(*m_volumes)[i];
-            const std::pair<int, int> instance = std::make_pair(volume.object_idx(), volume.instance_idx());
-            InstancesToZMap::const_iterator it = instances_max_z.find(instance);
-            const double z_shift = SINKING_MIN_Z_THRESHOLD - it->second;
-            if (it != instances_max_z.end() && z_shift > 0.0)
-                volume.set_volume_offset(Z, volume.get_volume_offset(Z) + z_shift);
-        }
-    }
-    else {
-        for (GLVolume* volume : *m_volumes) {
-            const std::pair<int, int> instance = std::make_pair(volume->object_idx(), volume->instance_idx());
-            InstancesToZMap::const_iterator it = instances_max_z.find(instance);
-            if (it != instances_max_z.end() && it->second < SINKING_MIN_Z_THRESHOLD)
-                volume->set_instance_offset(Z, volume->get_instance_offset(Z) + SINKING_MIN_Z_THRESHOLD - it->second);
-        }
-    }
-}
-
-bool Selection::is_from_fully_selected_instance(unsigned int volume_idx) const
-{
-    struct SameInstance
-    {
-        int obj_idx;
-        int inst_idx;
-        GLVolumePtrs& volumes;
-
-        SameInstance(int obj_idx, int inst_idx, GLVolumePtrs& volumes) : obj_idx(obj_idx), inst_idx(inst_idx), volumes(volumes) {}
-        bool operator () (unsigned int i) { return (volumes[i]->volume_idx() >= 0) && (volumes[i]->object_idx() == obj_idx) && (volumes[i]->instance_idx() == inst_idx); }
-    };
-
-    if ((unsigned int)m_volumes->size() <= volume_idx)
-        return false;
-
-    GLVolume* volume = (*m_volumes)[volume_idx];
-    int object_idx = volume->object_idx();
-    if ((int)m_model->objects.size() <= object_idx)
-        return false;
-
-    unsigned int count = (unsigned int)std::count_if(m_list.begin(), m_list.end(), SameInstance(object_idx, volume->instance_idx(), *m_volumes));
-    return count == (unsigned int)m_model->objects[object_idx]->volumes.size();
-}
-
-void Selection::paste_volumes_from_clipboard()
-{
-#ifdef _DEBUG
-    check_model_ids_validity(*m_model);
-#endif /* _DEBUG */
-
-    int dst_obj_idx = get_object_idx();
-    if ((dst_obj_idx < 0) || ((int)m_model->objects.size() <= dst_obj_idx))
-        return;
-
-    ModelObject* dst_object = m_model->objects[dst_obj_idx];
-
-    int dst_inst_idx = get_instance_idx();
-    if ((dst_inst_idx < 0) || ((int)dst_object->instances.size() <= dst_inst_idx))
-        return;
-
-    ModelObject* src_object = m_clipboard.get_object(0);
-    if (src_object != nullptr)
-    {
-        ModelInstance* dst_instance = dst_object->instances[dst_inst_idx];
-        BoundingBoxf3 dst_instance_bb = dst_object->instance_bounding_box(dst_inst_idx);
-#if ENABLE_WORLD_COORDINATE
-        Transform3d src_matrix = src_object->instances[0]->get_transformation().get_matrix_no_offset();
-        Transform3d dst_matrix = dst_instance->get_transformation().get_matrix_no_offset();
-#else
-        Transform3d src_matrix = src_object->instances[0]->get_transformation().get_matrix(true);
-        Transform3d dst_matrix = dst_instance->get_transformation().get_matrix(true);
-#endif // ENABLE_WORLD_COORDINATE
-        bool from_same_object = (src_object->input_file == dst_object->input_file) && src_matrix.isApprox(dst_matrix);
-
-        // used to keep relative position of multivolume selections when pasting from another object
-        BoundingBoxf3 total_bb;
-
-        ModelVolumePtrs volumes;
-        for (ModelVolume* src_volume : src_object->volumes)
-        {
-            ModelVolume* dst_volume = dst_object->add_volume(*src_volume);
-            dst_volume->set_new_unique_id();
-            if (from_same_object)
-            {
-//                // if the volume comes from the same object, apply the offset in world system
-//                double offset = wxGetApp().plater()->canvas3D()->get_size_proportional_to_max_bed_size(0.05);
-//                dst_volume->translate(dst_matrix.inverse() * Vec3d(offset, offset, 0.0));
-            }
-            else
-            {
-                // if the volume comes from another object, apply the offset as done when adding modifiers
-                // see ObjectList::load_generic_subobject()
-                total_bb.merge(dst_volume->mesh().bounding_box().transformed(src_volume->get_matrix()));
-            }
-
-            volumes.push_back(dst_volume);
-#ifdef _DEBUG
-		    check_model_ids_validity(*m_model);
-#endif /* _DEBUG */
-        }
-
-        // keeps relative position of multivolume selections
-        if (!from_same_object)
-        {
-            for (ModelVolume* v : volumes)
-            {
-                v->set_offset((v->get_offset() - total_bb.center()) + dst_matrix.inverse() * (Vec3d(dst_instance_bb.max(0), dst_instance_bb.min(1), dst_instance_bb.min(2)) + 0.5 * total_bb.size() - dst_instance->get_transformation().get_offset()));
-            }
-        }
-
-        wxGetApp().obj_list()->paste_volumes_into_list(dst_obj_idx, volumes);
-    }
-
-#ifdef _DEBUG
-    check_model_ids_validity(*m_model);
-#endif /* _DEBUG */
-}
-
-void Selection::paste_objects_from_clipboard()
-{
-#ifdef _DEBUG
-    check_model_ids_validity(*m_model);
-#endif /* _DEBUG */
-
-    std::vector<size_t> object_idxs;
-    const ModelObjectPtrs& src_objects = m_clipboard.get_objects();
-    for (const ModelObject* src_object : src_objects)
-    {
-        ModelObject* dst_object = m_model->add_object(*src_object);
-        double offset = wxGetApp().plater()->canvas3D()->get_size_proportional_to_max_bed_size(0.05);
-        Vec3d displacement(offset, offset, 0.0);
-        for (ModelInstance* inst : dst_object->instances)
-        {
-            inst->set_offset(inst->get_offset() + displacement);
-        }
-
-        object_idxs.push_back(m_model->objects.size() - 1);
-#ifdef _DEBUG
-	    check_model_ids_validity(*m_model);
-#endif /* _DEBUG */
-    }
-
-    wxGetApp().obj_list()->paste_objects_into_list(object_idxs);
-
-#ifdef _DEBUG
-    check_model_ids_validity(*m_model);
-#endif /* _DEBUG */
-}
-
-#if ENABLE_WORLD_COORDINATE
-void Selection::transform_volume_relative(GLVolume& volume, const VolumeCache& volume_data, TransformationType transformation_type,
-    const Transform3d& transform)
-{
-    const Geometry::Transformation& inst_trafo = volume_data.get_instance_transform();
-    const Geometry::Transformation& volume_trafo = volume_data.get_volume_transform();
-    if (transformation_type.world()) {
-        const Transform3d inst_matrix_no_offset = inst_trafo.get_matrix_no_offset();
-        const Transform3d new_volume_matrix = inst_matrix_no_offset.inverse() * transform * inst_matrix_no_offset;
-        volume.set_volume_transformation(volume_trafo.get_offset_matrix() * new_volume_matrix * volume_trafo.get_matrix_no_offset());
-    }
-    else if (transformation_type.instance())
-        volume.set_volume_transformation(volume_trafo.get_offset_matrix() * transform * volume_trafo.get_matrix_no_offset());
-    else if (transformation_type.local()) {
-        const Geometry::Transformation trafo(transform);
-        volume.set_volume_transformation(trafo.get_offset_matrix() * volume_trafo.get_matrix() * trafo.get_matrix_no_offset());
-    }
-    else
-        assert(false);
-}
-#endif // ENABLE_WORLD_COORDINATE
-
-} // namespace GUI
-} // namespace Slic3r
-=======
-#include "libslic3r/libslic3r.h"
-#include "Selection.hpp"
-
-#include "3DScene.hpp"
-#include "GLCanvas3D.hpp"
-#include "GUI_App.hpp"
-#include "GUI.hpp"
-#include "GUI_ObjectManipulation.hpp"
-#include "GUI_ObjectList.hpp"
-#include "Camera.hpp"
-#include "Plater.hpp"
-#if ENABLE_WORLD_COORDINATE
-#include "MsgDialog.hpp"
-#endif // ENABLE_WORLD_COORDINATE
-
-#include "Gizmos/GLGizmoBase.hpp"
-
-#include "slic3r/Utils/UndoRedo.hpp"
-
-#include "libslic3r/LocalesUtils.hpp"
-#include "libslic3r/Model.hpp"
-#include "libslic3r/PresetBundle.hpp"
-#include "libslic3r/BuildVolume.hpp"
-
-#include <GL/glew.h>
-
-#include <boost/algorithm/string/predicate.hpp>
-#include <boost/log/trivial.hpp>
-
-static const Slic3r::ColorRGBA UNIFORM_SCALE_COLOR     = Slic3r::ColorRGBA::ORANGE();
-static const Slic3r::ColorRGBA SOLID_PLANE_COLOR       = Slic3r::ColorRGBA::ORANGE();
-static const Slic3r::ColorRGBA TRANSPARENT_PLANE_COLOR = { 0.8f, 0.8f, 0.8f, 0.5f };
-
-namespace Slic3r {
-namespace GUI {
-
-Selection::VolumeCache::TransformCache::TransformCache(const Geometry::Transformation& transform)
-    : position(transform.get_offset())
-    , rotation(transform.get_rotation())
-    , scaling_factor(transform.get_scaling_factor())
-    , mirror(transform.get_mirror())
-    , full_matrix(transform.get_matrix())
-#if ENABLE_WORLD_COORDINATE
-    , transform(transform)
-    , rotation_matrix(transform.get_rotation_matrix())
-    , scale_matrix(transform.get_scaling_factor_matrix())
-    , mirror_matrix(transform.get_mirror_matrix())
-#endif // ENABLE_WORLD_COORDINATE
-{
-#if !ENABLE_WORLD_COORDINATE
-    rotation_matrix = Geometry::assemble_transform(Vec3d::Zero(), rotation);
-    scale_matrix    = Geometry::assemble_transform(Vec3d::Zero(), Vec3d::Zero(), scaling_factor);
-    mirror_matrix   = Geometry::assemble_transform(Vec3d::Zero(), Vec3d::Zero(), Vec3d::Ones(), mirror);
-#endif // !ENABLE_WORLD_COORDINATE
-}
-
-Selection::VolumeCache::VolumeCache(const Geometry::Transformation& volume_transform, const Geometry::Transformation& instance_transform)
-    : m_volume(volume_transform)
-    , m_instance(instance_transform)
-{
-}
-
-bool Selection::Clipboard::is_sla_compliant() const
-{
-    if (m_mode == Selection::Volume)
-        return false;
-
-    for (const ModelObject* o : m_model->objects) {
-        if (o->is_multiparts())
-            return false;
-
-        for (const ModelVolume* v : o->volumes) {
-            if (v->is_modifier())
-                return false;
-        }
-    }
-
-    return true;
-}
-
-Selection::Clipboard::Clipboard()
-{
-    m_model.reset(new Model);
-}
-
-void Selection::Clipboard::reset()
-{
-    m_model->clear_objects();
-}
-
-bool Selection::Clipboard::is_empty() const
-{
-    return m_model->objects.empty();
-}
-
-ModelObject* Selection::Clipboard::add_object()
-{
-    return m_model->add_object();
-}
-
-ModelObject* Selection::Clipboard::get_object(unsigned int id)
-{
-    return (id < (unsigned int)m_model->objects.size()) ? m_model->objects[id] : nullptr;
-}
-
-const ModelObjectPtrs& Selection::Clipboard::get_objects() const
-{
-    return m_model->objects;
-}
-
-Selection::Selection()
-    : m_volumes(nullptr)
-    , m_model(nullptr)
-    , m_enabled(false)
-    , m_mode(Instance)
-    , m_type(Empty)
-    , m_valid(false)
-    , m_scale_factor(1.0f)
-{
-    this->set_bounding_boxes_dirty();
-#if ENABLE_WORLD_COORDINATE
-    m_axes.set_stem_radius(0.15f);
-    m_axes.set_stem_length(3.0f);
-    m_axes.set_tip_radius(0.45f);
-    m_axes.set_tip_length(1.5f);
-#endif // ENABLE_WORLD_COORDINATE
-}
-
-
-void Selection::set_volumes(GLVolumePtrs* volumes)
-{
-    m_volumes = volumes;
-    update_valid();
-}
-
-// Init shall be called from the OpenGL render function, so that the OpenGL context is initialized!
-bool Selection::init()
-{
-    m_arrow.init_from(straight_arrow(10.0f, 5.0f, 5.0f, 10.0f, 1.0f));
-    m_curved_arrow.init_from(circular_arrow(16, 10.0f, 5.0f, 10.0f, 5.0f, 1.0f));
-#if ENABLE_RENDER_SELECTION_CENTER
-    m_vbo_sphere.init_from(its_make_sphere(0.75, PI / 12.0));
-#endif // ENABLE_RENDER_SELECTION_CENTER
-
-    return true;
-}
-
-void Selection::set_model(Model* model)
-{
-    m_model = model;
-    update_valid();
-}
-
-void Selection::add(unsigned int volume_idx, bool as_single_selection, bool check_for_already_contained)
-{
-    if (!m_valid || (unsigned int)m_volumes->size() <= volume_idx)
-        return;
-
-    const GLVolume* volume = (*m_volumes)[volume_idx];
-    // wipe tower is already selected
-    if (is_wipe_tower() && volume->is_wipe_tower)
-        return;
-
-    bool keep_instance_mode = (m_mode == Instance) && !as_single_selection;
-    bool already_contained = check_for_already_contained && contains_volume(volume_idx);
-
-    // resets the current list if needed
-    bool needs_reset = as_single_selection && !already_contained;
-    needs_reset |= volume->is_wipe_tower;
-    needs_reset |= is_wipe_tower() && !volume->is_wipe_tower;
-    needs_reset |= as_single_selection && !is_any_modifier() && volume->is_modifier;
-    needs_reset |= is_any_modifier() && !volume->is_modifier;
-
-    if (!already_contained || needs_reset) {
-        wxGetApp().plater()->take_snapshot(_L("Selection-Add"), UndoRedo::SnapshotType::Selection);
-
-        if (needs_reset)
-            clear();
-
-        if (!keep_instance_mode)
-            m_mode = volume->is_modifier ? Volume : Instance;
-    }
-    else
-      // keep current mode
-      return;
-
-    switch (m_mode)
-    {
-    case Volume:
-    {
-        if (volume->volume_idx() >= 0 && (is_empty() || volume->instance_idx() == get_instance_idx()))
-            do_add_volume(volume_idx);
-
-        break;
-    }
-    case Instance:
-    {
-        Plater::SuppressSnapshots suppress(wxGetApp().plater());
-        add_instance(volume->object_idx(), volume->instance_idx(), as_single_selection);
-        break;
-    }
-    }
-
-    update_type();
-    this->set_bounding_boxes_dirty();
-}
-
-void Selection::remove(unsigned int volume_idx)
-{
-    if (!m_valid || (unsigned int)m_volumes->size() <= volume_idx)
-        return;
-
-    if (!contains_volume(volume_idx))
-        return;
-
-    wxGetApp().plater()->take_snapshot(_L("Selection-Remove"), UndoRedo::SnapshotType::Selection);
-
-    GLVolume* volume = (*m_volumes)[volume_idx];
-
-    switch (m_mode)
-    {
-    case Volume:
-    {
-        do_remove_volume(volume_idx);
-        break;
-    }
-    case Instance:
-    {
-        do_remove_instance(volume->object_idx(), volume->instance_idx());
-        break;
-    }
-    }
-
-    update_type();
-    this->set_bounding_boxes_dirty();
-}
-
-void Selection::add_object(unsigned int object_idx, bool as_single_selection)
-{
-    if (!m_valid)
-        return;
-
-    std::vector<unsigned int> volume_idxs = get_volume_idxs_from_object(object_idx);
-    if ((!as_single_selection && contains_all_volumes(volume_idxs)) ||
-        (as_single_selection && matches(volume_idxs)))
-        return;
-
-    wxGetApp().plater()->take_snapshot(_L("Selection-Add Object"), UndoRedo::SnapshotType::Selection);
-
-    // resets the current list if needed
-    if (as_single_selection)
-        clear();
-
-    m_mode = Instance;
-
-    do_add_volumes(volume_idxs);
-
-    update_type();
-    this->set_bounding_boxes_dirty();
-}
-
-void Selection::remove_object(unsigned int object_idx)
-{
-    if (!m_valid)
-        return;
-
-    wxGetApp().plater()->take_snapshot(_L("Selection-Remove Object"), UndoRedo::SnapshotType::Selection);
-
-    do_remove_object(object_idx);
-
-    update_type();
-    this->set_bounding_boxes_dirty();
-}
-
-void Selection::add_instance(unsigned int object_idx, unsigned int instance_idx, bool as_single_selection)
-{
-    if (!m_valid)
-        return;
-
-    const std::vector<unsigned int> volume_idxs = get_volume_idxs_from_instance(object_idx, instance_idx);
-    if ((!as_single_selection && contains_all_volumes(volume_idxs)) ||
-        (as_single_selection && matches(volume_idxs)))
-        return;
-
-    wxGetApp().plater()->take_snapshot(_L("Selection-Add Instance"), UndoRedo::SnapshotType::Selection);
-
-    // resets the current list if needed
-    if (as_single_selection)
-        clear();
-
-    m_mode = Instance;
-
-    do_add_volumes(volume_idxs);
-
-    update_type();
-    this->set_bounding_boxes_dirty();
-}
-
-void Selection::remove_instance(unsigned int object_idx, unsigned int instance_idx)
-{
-    if (!m_valid)
-        return;
-
-    wxGetApp().plater()->take_snapshot(_L("Selection-Remove Instance"), UndoRedo::SnapshotType::Selection);
-
-    do_remove_instance(object_idx, instance_idx);
-
-    update_type();
-    this->set_bounding_boxes_dirty();
-}
-
-void Selection::add_volume(unsigned int object_idx, unsigned int volume_idx, int instance_idx, bool as_single_selection)
-{
-    if (!m_valid)
-        return;
-
-    std::vector<unsigned int> volume_idxs = get_volume_idxs_from_volume(object_idx, instance_idx, volume_idx);
-    if ((!as_single_selection && contains_all_volumes(volume_idxs)) ||
-        (as_single_selection && matches(volume_idxs)))
-        return;
-
-    // resets the current list if needed
-    if (as_single_selection)
-        clear();
-
-    m_mode = Volume;
-
-    do_add_volumes(volume_idxs);
-
-    update_type();
-    this->set_bounding_boxes_dirty();
-}
-
-void Selection::remove_volume(unsigned int object_idx, unsigned int volume_idx)
-{
-    if (!m_valid)
-        return;
-
-    for (unsigned int i = 0; i < (unsigned int)m_volumes->size(); ++i) {
-        GLVolume* v = (*m_volumes)[i];
-        if (v->object_idx() == (int)object_idx && v->volume_idx() == (int)volume_idx)
-            do_remove_volume(i);
-    }
-
-    update_type();
-    this->set_bounding_boxes_dirty();
-}
-
-void Selection::add_volumes(EMode mode, const std::vector<unsigned int>& volume_idxs, bool as_single_selection)
-{
-    if (!m_valid)
-        return;
-
-    if ((!as_single_selection && contains_all_volumes(volume_idxs)) ||
-        (as_single_selection && matches(volume_idxs)))
-        return;
-
-    // resets the current list if needed
-    if (as_single_selection)
-        clear();
-
-    m_mode = mode;
-    for (unsigned int i : volume_idxs) {
-        if (i < (unsigned int)m_volumes->size())
-            do_add_volume(i);
-    }
-
-    update_type();
-    this->set_bounding_boxes_dirty();
-}
-
-void Selection::remove_volumes(EMode mode, const std::vector<unsigned int>& volume_idxs)
-{
-    if (!m_valid)
-        return;
-
-    m_mode = mode;
-    for (unsigned int i : volume_idxs) {
-        if (i < (unsigned int)m_volumes->size())
-            do_remove_volume(i);
-    }
-
-    update_type();
-    this->set_bounding_boxes_dirty();
-}
-
-void Selection::add_all()
-{
-    if (!m_valid)
-        return;
-
-    unsigned int count = 0;
-    for (unsigned int i = 0; i < (unsigned int)m_volumes->size(); ++i) {
-        if (!(*m_volumes)[i]->is_wipe_tower)
-            ++count;
-    }
-
-    if ((unsigned int)m_list.size() == count)
-        return;
-    
-    wxGetApp().plater()->take_snapshot(_(L("Selection-Add All")), UndoRedo::SnapshotType::Selection);
-
-    m_mode = Instance;
-    clear();
-
-    for (unsigned int i = 0; i < (unsigned int)m_volumes->size(); ++i) {
-        if (!(*m_volumes)[i]->is_wipe_tower)
-            do_add_volume(i);
-    }
-
-    update_type();
-    this->set_bounding_boxes_dirty();
-}
-
-void Selection::remove_all()
-{
-    if (!m_valid)
-        return;
-
-    if (is_empty())
-        return;
-  
-// Not taking the snapshot with non-empty Redo stack will likely be more confusing than losing the Redo stack.
-// Let's wait for user feedback.
-//    if (!wxGetApp().plater()->can_redo())
-        wxGetApp().plater()->take_snapshot(_L("Selection-Remove All"), UndoRedo::SnapshotType::Selection);
-
-    m_mode = Instance;
-    clear();
-}
-
-void Selection::set_deserialized(EMode mode, const std::vector<std::pair<size_t, size_t>> &volumes_and_instances)
-{
-    if (! m_valid)
-        return;
-
-    m_mode = mode;
-    for (unsigned int i : m_list)
-        (*m_volumes)[i]->selected = false;
-    m_list.clear();
-    for (unsigned int i = 0; i < (unsigned int)m_volumes->size(); ++ i)
-		if (std::binary_search(volumes_and_instances.begin(), volumes_and_instances.end(), (*m_volumes)[i]->geometry_id))
-			do_add_volume(i);
-    update_type();
-    set_bounding_boxes_dirty();
-}
-
-void Selection::clear()
-{
-    if (!m_valid)
-        return;
-
-    if (m_list.empty())
-        return;
-
-    // ensure that the volumes get the proper color before next call to render (expecially needed for transparent volumes)
-    for (unsigned int i : m_list) {
-        GLVolume& volume = *(*m_volumes)[i];
-        volume.selected = false;
-        volume.set_render_color(volume.color.is_transparent());
-    }
-
-    m_list.clear();
-
-    update_type();
-    set_bounding_boxes_dirty();
-
-    // this happens while the application is closing
-    if (wxGetApp().obj_manipul() == nullptr)
-        return;
-
-    // resets the cache in the sidebar
-    wxGetApp().obj_manipul()->reset_cache();
-
-    // #et_FIXME fake KillFocus from sidebar
-    wxGetApp().plater()->canvas3D()->handle_sidebar_focus_event("", false);
-}
-
-// Update the selection based on the new instance IDs.
-void Selection::instances_changed(const std::vector<size_t> &instance_ids_selected)
-{
-    assert(m_valid);
-    assert(m_mode == Instance);
-    m_list.clear();
-    for (unsigned int volume_idx = 0; volume_idx < (unsigned int)m_volumes->size(); ++ volume_idx) {
-        const GLVolume *volume = (*m_volumes)[volume_idx];
-        auto it = std::lower_bound(instance_ids_selected.begin(), instance_ids_selected.end(), volume->geometry_id.second);
-		if (it != instance_ids_selected.end() && *it == volume->geometry_id.second)
-            this->do_add_volume(volume_idx);
-    }
-    update_type();
-    this->set_bounding_boxes_dirty();
-}
-
-// Update the selection based on the map from old indices to new indices after m_volumes changed.
-// If the current selection is by instance, this call may select newly added volumes, if they belong to already selected instances.
-void Selection::volumes_changed(const std::vector<size_t> &map_volume_old_to_new)
-{
-    assert(m_valid);
-    assert(m_mode == Volume);
-    IndicesList list_new;
-    for (unsigned int idx : m_list)
-        if (map_volume_old_to_new[idx] != size_t(-1)) {
-            unsigned int new_idx = (unsigned int)map_volume_old_to_new[idx];
-            (*m_volumes)[new_idx]->selected = true;
-            list_new.insert(new_idx);
-        }
-    m_list = std::move(list_new);
-    update_type();
-    this->set_bounding_boxes_dirty();
-}
-
-bool Selection::is_single_full_instance() const
-{
-    if (m_type == SingleFullInstance)
-        return true;
-
-    if (m_type == SingleFullObject)
-        return get_instance_idx() != -1;
-
-    if (m_list.empty() || m_volumes->empty())
-        return false;
-
-    int object_idx = m_valid ? get_object_idx() : -1;
-    if (object_idx < 0 || (int)m_model->objects.size() <= object_idx)
-        return false;
-
-    int instance_idx = (*m_volumes)[*m_list.begin()]->instance_idx();
-
-    std::set<int> volumes_idxs;
-    for (unsigned int i : m_list) {
-        const GLVolume* v = (*m_volumes)[i];
-        if (object_idx != v->object_idx() || instance_idx != v->instance_idx())
-            return false;
-
-        int volume_idx = v->volume_idx();
-        if (volume_idx >= 0)
-            volumes_idxs.insert(volume_idx);
-    }
-
-    return m_model->objects[object_idx]->volumes.size() == volumes_idxs.size();
-}
-
-bool Selection::is_from_single_object() const
-{
-    const int idx = get_object_idx();
-#if ENABLE_WIPETOWER_OBJECTID_1000_REMOVAL
-    return 0 <= idx && idx < int(m_model->objects.size());
-#else
-    return 0 <= idx && idx < 1000;
-#endif // ENABLE_WIPETOWER_OBJECTID_1000_REMOVAL
-}
-
-bool Selection::is_sla_compliant() const
-{
-    if (m_mode == Volume)
-        return false;
-
-    for (unsigned int i : m_list) {
-        if ((*m_volumes)[i]->is_modifier)
-            return false;
-    }
-
-    return true;
-}
-
-bool Selection::contains_all_volumes(const std::vector<unsigned int>& volume_idxs) const
-{
-    for (unsigned int i : volume_idxs) {
-        if (m_list.find(i) == m_list.end())
-            return false;
-    }
-
-    return true;
-}
-
-bool Selection::contains_any_volume(const std::vector<unsigned int>& volume_idxs) const
-{
-    for (unsigned int i : volume_idxs) {
-        if (m_list.find(i) != m_list.end())
-            return true;
-    }
-
-    return false;
-}
-
-bool Selection::matches(const std::vector<unsigned int>& volume_idxs) const
-{
-    unsigned int count = 0;
-
-    for (unsigned int i : volume_idxs) {
-        if (m_list.find(i) != m_list.end())
-            ++count;
-        else
-            return false;
-    }
-
-    return count == (unsigned int)m_list.size();
-}
-
-#if !ENABLE_WORLD_COORDINATE
-bool Selection::requires_uniform_scale() const
-{
-    if (is_single_full_instance() || is_single_modifier() || is_single_volume())
-        return false;
-
-    return true;
-}
-#endif // !ENABLE_WORLD_COORDINATE
-
-int Selection::get_object_idx() const
-{
-    return (m_cache.content.size() == 1) ? m_cache.content.begin()->first : -1;
-}
-
-int Selection::get_instance_idx() const
-{
-    if (m_cache.content.size() == 1) {
-        const InstanceIdxsList& idxs = m_cache.content.begin()->second;
-        if (idxs.size() == 1)
-            return *idxs.begin();
-    }
-
-    return -1;
-}
-
-const Selection::InstanceIdxsList& Selection::get_instance_idxs() const
-{
-    assert(m_cache.content.size() == 1);
-    return m_cache.content.begin()->second;
-}
-
-const GLVolume* Selection::get_volume(unsigned int volume_idx) const
-{
-    return (m_valid && (volume_idx < (unsigned int)m_volumes->size())) ? (*m_volumes)[volume_idx] : nullptr;
-}
-
-const BoundingBoxf3& Selection::get_bounding_box() const
-{
-    if (!m_bounding_box.has_value()) {
-        std::optional<BoundingBoxf3>* bbox = const_cast<std::optional<BoundingBoxf3>*>(&m_bounding_box);
-        *bbox = BoundingBoxf3();
-        if (m_valid) {
-            for (unsigned int i : m_list) {
-                (*bbox)->merge((*m_volumes)[i]->transformed_convex_hull_bounding_box());
-            }
-        }
-    }
-    return *m_bounding_box;
-}
-
-const BoundingBoxf3& Selection::get_unscaled_instance_bounding_box() const
-{
-    assert(is_single_full_instance());
-
-    if (!m_unscaled_instance_bounding_box.has_value()) {
-        std::optional<BoundingBoxf3>* bbox = const_cast<std::optional<BoundingBoxf3>*>(&m_unscaled_instance_bounding_box);
-        *bbox = BoundingBoxf3();
-        if (m_valid) {
-            for (unsigned int i : m_list) {
-                const GLVolume& volume = *(*m_volumes)[i];
-                if (volume.is_modifier)
-                    continue;
-#if ENABLE_WORLD_COORDINATE
-                Transform3d trafo = volume.get_instance_transformation().get_matrix_no_scaling_factor() * volume.get_volume_transformation().get_matrix();
-#else
-                Transform3d trafo = volume.get_instance_transformation().get_matrix(false, false, true, false) * volume.get_volume_transformation().get_matrix();
-#endif // ENABLE_WORLD_COORDINATE
-                trafo.translation().z() += volume.get_sla_shift_z();
-                (*bbox)->merge(volume.transformed_convex_hull_bounding_box(trafo));
-            }
-        }
-    }
-    return *m_unscaled_instance_bounding_box;
-}
-
-const BoundingBoxf3& Selection::get_scaled_instance_bounding_box() const
-{
-    assert(is_single_full_instance());
-
-    if (!m_scaled_instance_bounding_box.has_value()) {
-        std::optional<BoundingBoxf3>* bbox = const_cast<std::optional<BoundingBoxf3>*>(&m_scaled_instance_bounding_box);
-        *bbox = BoundingBoxf3();
-        if (m_valid) {
-            for (unsigned int i : m_list) {
-                const GLVolume& volume = *(*m_volumes)[i];
-                if (volume.is_modifier)
-                    continue;
-                Transform3d trafo = volume.get_instance_transformation().get_matrix() * volume.get_volume_transformation().get_matrix();
-                trafo.translation().z() += volume.get_sla_shift_z();
-                (*bbox)->merge(volume.transformed_convex_hull_bounding_box(trafo));
-            }
-        }
-    }
-    return *m_scaled_instance_bounding_box;
-}
-
-#if ENABLE_WORLD_COORDINATE
-const BoundingBoxf3& Selection::get_full_unscaled_instance_bounding_box() const
-{
-    assert(is_single_full_instance());
-
-    if (!m_full_unscaled_instance_bounding_box.has_value()) {
-        std::optional<BoundingBoxf3>* bbox = const_cast<std::optional<BoundingBoxf3>*>(&m_full_unscaled_instance_bounding_box);
-        *bbox = BoundingBoxf3();
-        if (m_valid) {
-            for (unsigned int i : m_list) {
-                const GLVolume& volume = *(*m_volumes)[i];
-                Transform3d trafo = volume.get_instance_transformation().get_matrix_no_scaling_factor() * volume.get_volume_transformation().get_matrix();
-                trafo.translation().z() += volume.get_sla_shift_z();
-                (*bbox)->merge(volume.transformed_convex_hull_bounding_box(trafo));
-            }
-        }
-    }
-    return *m_full_unscaled_instance_bounding_box;
-}
-
-const BoundingBoxf3& Selection::get_full_scaled_instance_bounding_box() const
-{
-    assert(is_single_full_instance());
-
-    if (!m_full_scaled_instance_bounding_box.has_value()) {
-        std::optional<BoundingBoxf3>* bbox = const_cast<std::optional<BoundingBoxf3>*>(&m_full_scaled_instance_bounding_box);
-        *bbox = BoundingBoxf3();
-        if (m_valid) {
-            for (unsigned int i : m_list) {
-                const GLVolume& volume = *(*m_volumes)[i];
-                Transform3d trafo = volume.get_instance_transformation().get_matrix() * volume.get_volume_transformation().get_matrix();
-                trafo.translation().z() += volume.get_sla_shift_z();
-                (*bbox)->merge(volume.transformed_convex_hull_bounding_box(trafo));
-            }
-        }
-    }
-    return *m_full_scaled_instance_bounding_box;
-}
-
-const BoundingBoxf3& Selection::get_full_unscaled_instance_local_bounding_box() const
-{
-    assert(is_single_full_instance());
-
-    if (!m_full_unscaled_instance_local_bounding_box.has_value()) {
-        std::optional<BoundingBoxf3>* bbox = const_cast<std::optional<BoundingBoxf3>*>(&m_full_unscaled_instance_local_bounding_box);
-        *bbox = BoundingBoxf3();
-        if (m_valid) {
-            for (unsigned int i : m_list) {
-                const GLVolume& volume = *(*m_volumes)[i];
-                Transform3d trafo = volume.get_volume_transformation().get_matrix();
-                trafo.translation().z() += volume.get_sla_shift_z();
-                (*bbox)->merge(volume.transformed_convex_hull_bounding_box(trafo));
-            }
-        }
-    }
-    return *m_full_unscaled_instance_local_bounding_box;
-}
-#endif // ENABLE_WORLD_COORDINATE
-
-void Selection::setup_cache()
-{
-    if (!m_valid)
-        return;
-
-    set_caches();
-}
-
-#if ENABLE_WORLD_COORDINATE
-void Selection::translate(const Vec3d& displacement, TransformationType transformation_type)
-{
-    if (!m_valid)
-        return;
-
-    assert(transformation_type.relative());
-
-    for (unsigned int i : m_list) {
-        GLVolume& v = *(*m_volumes)[i];
-        const VolumeCache& volume_data = m_cache.volumes_data[i];
-        if (m_mode == Instance && !is_wipe_tower()) {
-            assert(is_from_fully_selected_instance(i));
-            if (transformation_type.world())
-                v.set_instance_transformation(Geometry::translation_transform(displacement) * volume_data.get_instance_full_matrix());
-            else if (transformation_type.local()) {
-                const Vec3d world_displacement = volume_data.get_instance_rotation_matrix() * displacement;
-                v.set_instance_transformation(Geometry::translation_transform(world_displacement) * volume_data.get_instance_full_matrix());
-            }
-            else
-                assert(false);
-        }
-        else {
-            const Vec3d offset = transformation_type.local() ? 
-                (Vec3d)(volume_data.get_volume_transform().get_rotation_matrix() * displacement) : displacement;
-            transform_volume_relative(v, volume_data, transformation_type, Geometry::translation_transform(offset));
-        }
-    }
-
-#if !DISABLE_INSTANCES_SYNCH
-    if (m_mode == Instance)
-        synchronize_unselected_instances(SyncRotationType::NONE);
-    else if (m_mode == Volume)
-        synchronize_unselected_volumes();
-#endif // !DISABLE_INSTANCES_SYNCH
-
-    ensure_not_below_bed();
-    set_bounding_boxes_dirty();
-    wxGetApp().plater()->canvas3D()->requires_check_outside_state();
-}
-#else
-void Selection::translate(const Vec3d& displacement, bool local)
-{
-    if (!m_valid)
-        return;
-
-    EMode translation_type = m_mode;
-
-    for (unsigned int i : m_list) {
-        GLVolume& v = *(*m_volumes)[i];
-        if (m_mode == Volume || v.is_wipe_tower) {
-            if (local)
-                v.set_volume_offset(m_cache.volumes_data[i].get_volume_position() + displacement);
-            else {
-                const Vec3d local_displacement = (m_cache.volumes_data[i].get_instance_rotation_matrix() * m_cache.volumes_data[i].get_instance_scale_matrix() * m_cache.volumes_data[i].get_instance_mirror_matrix()).inverse() * displacement;
-                v.set_volume_offset(m_cache.volumes_data[i].get_volume_position() + local_displacement);
-            }
-        }
-        else if (m_mode == Instance) {
-            if (is_from_fully_selected_instance(i))
-                v.set_instance_offset(m_cache.volumes_data[i].get_instance_position() + displacement);
-            else {
-                const Vec3d local_displacement = (m_cache.volumes_data[i].get_instance_rotation_matrix() * m_cache.volumes_data[i].get_instance_scale_matrix() * m_cache.volumes_data[i].get_instance_mirror_matrix()).inverse() * displacement;
-                v.set_volume_offset(m_cache.volumes_data[i].get_volume_position() + local_displacement);
-                translation_type = Volume;
-            }
-        }
-    }
-
-#if !DISABLE_INSTANCES_SYNCH
-    if (translation_type == Instance)
-        synchronize_unselected_instances(SyncRotationType::NONE);
-    else if (translation_type == Volume)
-        synchronize_unselected_volumes();
-#endif // !DISABLE_INSTANCES_SYNCH
-
-    ensure_not_below_bed();
-    set_bounding_boxes_dirty();
-    wxGetApp().plater()->canvas3D()->requires_check_outside_state();
-}
-#endif // ENABLE_WORLD_COORDINATE
-
-// Rotate an object around one of the axes. Only one rotation component is expected to be changing.
-#if ENABLE_WORLD_COORDINATE
-void Selection::rotate(const Vec3d& rotation, TransformationType transformation_type)
-{
-    if (!m_valid)
-        return;
-
-    assert(transformation_type.relative() || (transformation_type.absolute() && transformation_type.local()));
-
-    const Transform3d rotation_matrix = Geometry::rotation_transform(rotation);
-
-    for (unsigned int i : m_list) {
-        GLVolume& v = *(*m_volumes)[i];
-        const VolumeCache& volume_data = m_cache.volumes_data[i];
-        const Geometry::Transformation& inst_trafo = volume_data.get_instance_transform();
-        if (m_mode == Instance && !is_wipe_tower()) {
-            assert(is_from_fully_selected_instance(i));
-            Transform3d new_rotation_matrix = Transform3d::Identity();
-            if (transformation_type.absolute())
-                new_rotation_matrix = rotation_matrix;
-            else {
-                if (transformation_type.world())
-                    new_rotation_matrix = rotation_matrix * inst_trafo.get_rotation_matrix();
-                else if (transformation_type.local())
-                    new_rotation_matrix = inst_trafo.get_rotation_matrix() * rotation_matrix;
-                else
-                    assert(false);
-            }
-
-            const Vec3d new_offset = transformation_type.independent() ? inst_trafo.get_offset() :
-                m_cache.dragging_center + new_rotation_matrix * inst_trafo.get_rotation_matrix().inverse() *
-                (inst_trafo.get_offset() - m_cache.dragging_center);
-            v.set_instance_transformation(Geometry::assemble_transform(Geometry::translation_transform(new_offset), new_rotation_matrix,
-                inst_trafo.get_scaling_factor_matrix(), inst_trafo.get_mirror_matrix()));
-        }
-        else {
-            if (transformation_type.absolute()) {
-                const Geometry::Transformation& volume_trafo = volume_data.get_volume_transform();
-                v.set_volume_transformation(Geometry::assemble_transform(volume_trafo.get_offset_matrix(), Geometry::rotation_transform(rotation),
-                    volume_trafo.get_scaling_factor_matrix(), volume_trafo.get_mirror_matrix()));
-            }
-            else
-                transform_volume_relative(v, volume_data, transformation_type, Geometry::rotation_transform(rotation));
-        }
-    }
-
-#if !DISABLE_INSTANCES_SYNCH
-    if (m_mode == Instance) {
-        int rot_axis_max = 0;
-        rotation.cwiseAbs().maxCoeff(&rot_axis_max);
-        SyncRotationType synch;
-        if (transformation_type.world() && rot_axis_max == 2)
-            synch = SyncRotationType::NONE;
-        else if (transformation_type.local())
-            synch = SyncRotationType::FULL;
-        else
-            synch = SyncRotationType::GENERAL;
-        synchronize_unselected_instances(synch);
-    }
-    else if (m_mode == Volume)
-        synchronize_unselected_volumes();
-#endif // !DISABLE_INSTANCES_SYNCH
-
-    set_bounding_boxes_dirty();
-    wxGetApp().plater()->canvas3D()->requires_check_outside_state();
-}
-#else
-void Selection::rotate(const Vec3d& rotation, TransformationType transformation_type)
-{
-    if (!m_valid)
-        return;
-
-    // Only relative rotation values are allowed in the world coordinate system.
-    assert(!transformation_type.world() || transformation_type.relative());
-
-    if (!is_wipe_tower()) {
-        int rot_axis_max = 0;
-        if (rotation.isApprox(Vec3d::Zero())) {
-            for (unsigned int i : m_list) {
-                GLVolume &v = *(*m_volumes)[i];
-                if (m_mode == Instance) {
-                    v.set_instance_rotation(m_cache.volumes_data[i].get_instance_rotation());
-                    v.set_instance_offset(m_cache.volumes_data[i].get_instance_position());
-                }
-                else if (m_mode == Volume) {
-                    v.set_volume_rotation(m_cache.volumes_data[i].get_volume_rotation());
-                    v.set_volume_offset(m_cache.volumes_data[i].get_volume_position());
-                }
-            }
-        }
-        else { // this is not the wipe tower
-            //FIXME this does not work for absolute rotations (transformation_type.absolute() is true)
-            rotation.cwiseAbs().maxCoeff(&rot_axis_max);
-
-//            if ( single instance or single volume )
-                // Rotate around center , if only a single object or volume
-//                transformation_type.set_independent();
-
-            // For generic rotation, we want to rotate the first volume in selection, and then to synchronize the other volumes with it.
-            std::vector<int> object_instance_first(m_model->objects.size(), -1);
-            auto rotate_instance = [this, &rotation, &object_instance_first, rot_axis_max, transformation_type](GLVolume &volume, int i) {
-                const int first_volume_idx = object_instance_first[volume.object_idx()];
-                if (rot_axis_max != 2 && first_volume_idx != -1) {
-                    // Generic rotation, but no rotation around the Z axis.
-                    // Always do a local rotation (do not consider the selection to be a rigid body).
-                    assert(is_approx(rotation.z(), 0.0));
-                    const GLVolume &first_volume = *(*m_volumes)[first_volume_idx];
-                    const Vec3d    &rotation = first_volume.get_instance_rotation();
-                    const double z_diff = Geometry::rotation_diff_z(m_cache.volumes_data[first_volume_idx].get_instance_rotation(), m_cache.volumes_data[i].get_instance_rotation());
-                    volume.set_instance_rotation(Vec3d(rotation.x(), rotation.y(), rotation.z() + z_diff));
-                }
-                else {
-                    // extracts rotations from the composed transformation
-                    const Vec3d new_rotation = transformation_type.world() ?
-                        Geometry::extract_euler_angles(Geometry::assemble_transform(Vec3d::Zero(), rotation) * m_cache.volumes_data[i].get_instance_rotation_matrix()) :
-                        transformation_type.absolute() ? rotation : rotation + m_cache.volumes_data[i].get_instance_rotation();
-                    if (rot_axis_max == 2 && transformation_type.joint()) {
-                        // Only allow rotation of multiple instances as a single rigid body when rotating around the Z axis.
-                        const double z_diff = Geometry::rotation_diff_z(m_cache.volumes_data[i].get_instance_rotation(), new_rotation);
-                        volume.set_instance_offset(m_cache.dragging_center + Eigen::AngleAxisd(z_diff, Vec3d::UnitZ()) * (m_cache.volumes_data[i].get_instance_position() - m_cache.dragging_center));
-                    }
-                    volume.set_instance_rotation(new_rotation);
-                    object_instance_first[volume.object_idx()] = i;
-                }
-            };
-
-            for (unsigned int i : m_list) {
-                GLVolume &v = *(*m_volumes)[i];
-                if (is_single_full_instance())
-                    rotate_instance(v, i);
-                else if (is_single_volume() || is_single_modifier()) {
-                    if (transformation_type.independent())
-                        v.set_volume_rotation(m_cache.volumes_data[i].get_volume_rotation() + rotation);
-                    else {
-                        const Transform3d m = Geometry::assemble_transform(Vec3d::Zero(), rotation);
-                        const Vec3d new_rotation = Geometry::extract_euler_angles(m * m_cache.volumes_data[i].get_volume_rotation_matrix());
-                        v.set_volume_rotation(new_rotation);
-                    }
-                }
-                else {
-                    if (m_mode == Instance)
-                        rotate_instance(v, i);
-                    else if (m_mode == Volume) {
-                        // extracts rotations from the composed transformation
-                        const Transform3d m = Geometry::assemble_transform(Vec3d::Zero(), rotation);
-                        const Vec3d new_rotation = Geometry::extract_euler_angles(m * m_cache.volumes_data[i].get_volume_rotation_matrix());
-                        if (transformation_type.joint()) {
-                            const Vec3d local_pivot = m_cache.volumes_data[i].get_instance_full_matrix().inverse() * m_cache.dragging_center;
-                            const Vec3d offset = m * (m_cache.volumes_data[i].get_volume_position() - local_pivot);
-                            v.set_volume_offset(local_pivot + offset);
-                        }
-                        v.set_volume_rotation(new_rotation);
-                    }
-                }
-            }
-        }
-
-#if !DISABLE_INSTANCES_SYNCH
-        if (m_mode == Instance)
-            synchronize_unselected_instances((rot_axis_max == 2) ? SyncRotationType::NONE : SyncRotationType::GENERAL);
-        else if (m_mode == Volume)
-            synchronize_unselected_volumes();
-#endif // !DISABLE_INSTANCES_SYNCH
-    }
-    else { // it's the wipe tower that's selected and being rotated
-        GLVolume& volume = *((*m_volumes)[*m_list.begin()]); // the wipe tower is always alone in the selection
-
-        // make sure the wipe tower rotates around its center, not origin
-        // we can assume that only Z rotation changes
-        const Vec3d center_local = volume.transformed_bounding_box().center() - volume.get_volume_offset();
-        const Vec3d center_local_new = Eigen::AngleAxisd(rotation.z()-volume.get_volume_rotation().z(), Vec3d::UnitZ()) * center_local;
-        volume.set_volume_rotation(rotation);
-        volume.set_volume_offset(volume.get_volume_offset() + center_local - center_local_new);
-    }
-
-    set_bounding_boxes_dirty();
-    wxGetApp().plater()->canvas3D()->requires_check_outside_state();
-}
-#endif // ENABLE_WORLD_COORDINATE
-
-void Selection::flattening_rotate(const Vec3d& normal)
-{
-    // We get the normal in untransformed coordinates. We must transform it using the instance matrix, find out
-    // how to rotate the instance so it faces downwards and do the rotation. All that for all selected instances.
-    // The function assumes that is_from_single_object() holds.
-    assert(Slic3r::is_approx(normal.norm(), 1.));
-
-    if (!m_valid)
-        return;
-
-    for (unsigned int i : m_list) {
-        GLVolume& v = *(*m_volumes)[i];
-        // Normal transformed from the object coordinate space to the world coordinate space.
-#if ENABLE_WORLD_COORDINATE
-        const Geometry::Transformation& old_inst_trafo = v.get_instance_transformation();
-        const Vec3d tnormal = old_inst_trafo.get_matrix().matrix().block(0, 0, 3, 3).inverse().transpose() * normal;
-        // Additional rotation to align tnormal with the down vector in the world coordinate space.
-        const Transform3d rotation_matrix = Transform3d(Eigen::Quaterniond().setFromTwoVectors(tnormal, -Vec3d::UnitZ()));
-        v.set_instance_transformation(old_inst_trafo.get_offset_matrix() * rotation_matrix * old_inst_trafo.get_matrix_no_offset());
-#else
-        const auto& voldata = m_cache.volumes_data[i];
-        Vec3d tnormal = (Geometry::assemble_transform(
-            Vec3d::Zero(), voldata.get_instance_rotation(), 
-            voldata.get_instance_scaling_factor().cwiseInverse(), voldata.get_instance_mirror()) * normal).normalized();
-        // Additional rotation to align tnormal with the down vector in the world coordinate space.
-        auto  extra_rotation = Eigen::Quaterniond().setFromTwoVectors(tnormal, -Vec3d::UnitZ());
-        v.set_instance_rotation(Geometry::extract_euler_angles(extra_rotation.toRotationMatrix() * m_cache.volumes_data[i].get_instance_rotation_matrix()));
-#endif // ENABLE_WORLD_COORDINATE
-    }
-
-#if !DISABLE_INSTANCES_SYNCH
-    // Apply the same transformation also to other instances,
-    // but respect their possibly diffrent z-rotation.
-    if (m_mode == Instance)
-        synchronize_unselected_instances(SyncRotationType::GENERAL);
-#endif // !DISABLE_INSTANCES_SYNCH
-
-    this->set_bounding_boxes_dirty();
-}
-
-#if ENABLE_WORLD_COORDINATE
-void Selection::scale(const Vec3d& scale, TransformationType transformation_type)
-{
-    scale_and_translate(scale, Vec3d::Zero(), transformation_type);
-}
-#else
-void Selection::scale(const Vec3d& scale, TransformationType transformation_type)
-{
-    if (!m_valid)
-        return;
-
-    for (unsigned int i : m_list) {
-        GLVolume &v = *(*m_volumes)[i];
-        if (is_single_full_instance()) {
-            if (transformation_type.relative()) {
-                const Transform3d m = Geometry::assemble_transform(Vec3d::Zero(), Vec3d::Zero(), scale);
-                const Eigen::Matrix<double, 3, 3, Eigen::DontAlign> new_matrix = (m * m_cache.volumes_data[i].get_instance_scale_matrix()).matrix().block(0, 0, 3, 3);
-                // extracts scaling factors from the composed transformation
-                const Vec3d new_scale(new_matrix.col(0).norm(), new_matrix.col(1).norm(), new_matrix.col(2).norm());
-                if (transformation_type.joint())
-                    v.set_instance_offset(m_cache.dragging_center + m * (m_cache.volumes_data[i].get_instance_position() - m_cache.dragging_center));
-
-                v.set_instance_scaling_factor(new_scale);
-            }
-            else {
-                if (transformation_type.world() && (std::abs(scale.x() - scale.y()) > EPSILON || std::abs(scale.x() - scale.z()) > EPSILON)) {
-                    // Non-uniform scaling. Transform the scaling factors into the local coordinate system.
-                    // This is only possible, if the instance rotation is mulitples of ninety degrees.
-                    assert(Geometry::is_rotation_ninety_degrees(v.get_instance_rotation()));
-                    v.set_instance_scaling_factor((v.get_instance_transformation().get_matrix(true, false, true, true).matrix().block<3, 3>(0, 0).transpose() * scale).cwiseAbs());
-                }
-                else
-                    v.set_instance_scaling_factor(scale);
-            }
-        }
-        else if (is_single_volume() || is_single_modifier())
-            v.set_volume_scaling_factor(scale);
-        else {
-            const Transform3d m = Geometry::assemble_transform(Vec3d::Zero(), Vec3d::Zero(), scale);
-            if (m_mode == Instance) {
-                const Eigen::Matrix<double, 3, 3, Eigen::DontAlign> new_matrix = (m * m_cache.volumes_data[i].get_instance_scale_matrix()).matrix().block(0, 0, 3, 3);
-                // extracts scaling factors from the composed transformation
-                const Vec3d new_scale(new_matrix.col(0).norm(), new_matrix.col(1).norm(), new_matrix.col(2).norm());
-                if (transformation_type.joint())
-                    v.set_instance_offset(m_cache.dragging_center + m * (m_cache.volumes_data[i].get_instance_position() - m_cache.dragging_center));
-
-                v.set_instance_scaling_factor(new_scale);
-            }
-            else if (m_mode == Volume) {
-                const Eigen::Matrix<double, 3, 3, Eigen::DontAlign> new_matrix = (m * m_cache.volumes_data[i].get_volume_scale_matrix()).matrix().block(0, 0, 3, 3);
-                // extracts scaling factors from the composed transformation
-                const Vec3d new_scale(new_matrix.col(0).norm(), new_matrix.col(1).norm(), new_matrix.col(2).norm());
-                if (transformation_type.joint()) {
-                    const Vec3d offset = m * (m_cache.volumes_data[i].get_volume_position() + m_cache.volumes_data[i].get_instance_position() - m_cache.dragging_center);
-                    v.set_volume_offset(m_cache.dragging_center - m_cache.volumes_data[i].get_instance_position() + offset);
-                }
-                v.set_volume_scaling_factor(new_scale);
-            }
-        }
-    }
-
-#if !DISABLE_INSTANCES_SYNCH
-    if (m_mode == Instance)
-        synchronize_unselected_instances(SyncRotationType::NONE);
-    else if (m_mode == Volume)
-        synchronize_unselected_volumes();
-#endif // !DISABLE_INSTANCES_SYNCH
-
-    ensure_on_bed();
-    set_bounding_boxes_dirty();
-    wxGetApp().plater()->canvas3D()->requires_check_outside_state();
-}
-#endif // ENABLE_WORLD_COORDINATE
-
-void Selection::scale_to_fit_print_volume(const BuildVolume& volume)
-{
-    auto fit = [this](double s, Vec3d offset) {
-        if (s <= 0.0 || s == 1.0)
-            return;
-
-        wxGetApp().plater()->take_snapshot(_L("Scale To Fit"));
-
-        TransformationType type;
-        type.set_world();
-        type.set_relative();
-        type.set_joint();
-
-        // apply scale
-        setup_cache();
-        scale(s * Vec3d::Ones(), type);
-        wxGetApp().plater()->canvas3D()->do_scale(""); // avoid storing another snapshot
-
-        // center selection on print bed
-        setup_cache();
-        offset.z() = -get_bounding_box().min.z();
-#if ENABLE_WORLD_COORDINATE
-        TransformationType trafo_type;
-        trafo_type.set_relative();
-        translate(offset, trafo_type);
-#else
-        translate(offset);
-#endif // ENABLE_WORLD_COORDINATE
-        wxGetApp().plater()->canvas3D()->do_move(""); // avoid storing another snapshot
-
-        wxGetApp().obj_manipul()->set_dirty();
-    };
-
-    auto fit_rectangle = [this, fit](const BuildVolume& volume) {
-        const BoundingBoxf3 print_volume = volume.bounding_volume();
-        const Vec3d print_volume_size = print_volume.size();
-
-        // adds 1/100th of a mm on all sides to avoid false out of print volume detections due to floating-point roundings
-        const Vec3d box_size = get_bounding_box().size() + 0.02 * Vec3d::Ones();
-
-        const double sx = (box_size.x() != 0.0) ? print_volume_size.x() / box_size.x() : 0.0;
-        const double sy = (box_size.y() != 0.0) ? print_volume_size.y() / box_size.y() : 0.0;
-        const double sz = (box_size.z() != 0.0) ? print_volume_size.z() / box_size.z() : 0.0;
-
-        if (sx != 0.0 && sy != 0.0 && sz != 0.0)
-            fit(std::min(sx, std::min(sy, sz)), print_volume.center() - get_bounding_box().center());
-    };
-
-    auto fit_circle = [this, fit](const BuildVolume& volume) {
-        const Geometry::Circled& print_circle = volume.circle();
-        double print_circle_radius = unscale<double>(print_circle.radius);
-
-        if (print_circle_radius == 0.0)
-            return;
-
-        Points points;
-        double max_z = 0.0;
-        for (unsigned int i : m_list) {
-            const GLVolume& v = *(*m_volumes)[i];
-            TriangleMesh hull_3d = *v.convex_hull();
-            hull_3d.transform(v.world_matrix());
-            max_z = std::max(max_z, hull_3d.bounding_box().size().z());
-            const Polygon hull_2d = hull_3d.convex_hull();
-            points.insert(points.end(), hull_2d.begin(), hull_2d.end());
-        }
-
-        if (points.empty())
-            return;
-
-        const Geometry::Circled circle = Geometry::smallest_enclosing_circle_welzl(points);
-        // adds 1/100th of a mm on all sides to avoid false out of print volume detections due to floating-point roundings
-        const double circle_radius = unscale<double>(circle.radius) + 0.01;
-
-        if (circle_radius == 0.0 || max_z == 0.0)
-            return;
-
-        const double s = std::min(print_circle_radius / circle_radius, volume.max_print_height() / max_z);
-        const Vec3d sel_center = get_bounding_box().center();
-        const Vec3d offset = s * (Vec3d(unscale<double>(circle.center.x()), unscale<double>(circle.center.y()), 0.5 * max_z) - sel_center);
-        const Vec3d print_center = { unscale<double>(print_circle.center.x()), unscale<double>(print_circle.center.y()), 0.5 * volume.max_print_height() };
-        fit(s, print_center - (sel_center + offset));
-    };
-
-    if (is_empty() || m_mode == Volume)
-        return;
-
-    switch (volume.type())
-    {
-    case BuildVolume::Type::Rectangle: { fit_rectangle(volume); break; }
-    case BuildVolume::Type::Circle:    { fit_circle(volume); break; }
-    default: { break; }
-    }
-}
-
-void Selection::mirror(Axis axis)
-{
-    if (!m_valid)
-        return;
-
-    for (unsigned int i : m_list) {
-        GLVolume& v = *(*m_volumes)[i];
-        if (is_single_full_instance())
-            v.set_instance_mirror(axis, -v.get_instance_mirror(axis));
-        else if (m_mode == Volume)
-            v.set_volume_mirror(axis, -v.get_volume_mirror(axis));
-    }
-
-#if !DISABLE_INSTANCES_SYNCH
-    if (m_mode == Instance)
-        synchronize_unselected_instances(SyncRotationType::NONE);
-    else if (m_mode == Volume)
-        synchronize_unselected_volumes();
-#endif // !DISABLE_INSTANCES_SYNCH
-
-    set_bounding_boxes_dirty();
-}
-
-#if ENABLE_WORLD_COORDINATE
-void Selection::scale_and_translate(const Vec3d& scale, const Vec3d& translation, TransformationType transformation_type)
-{
-    if (!m_valid)
-        return;
-
-    Vec3d relative_scale = scale;
-
-    for (unsigned int i : m_list) {
-        GLVolume& v = *(*m_volumes)[i];
-        const VolumeCache& volume_data = m_cache.volumes_data[i];
-        const Geometry::Transformation& inst_trafo = volume_data.get_instance_transform();
-
-        if (transformation_type.absolute()) {
-            // convert from absolute scaling to relative scaling
-            BoundingBoxf3 original_box;
-            if (m_mode == Instance) {
-                assert(is_from_fully_selected_instance(i));
-                if (transformation_type.world())
-                    original_box = get_full_unscaled_instance_bounding_box();
-                else
-                    original_box = get_full_unscaled_instance_local_bounding_box();
-            }
-            else {
-                if (transformation_type.world())
-                    original_box = v.transformed_convex_hull_bounding_box((volume_data.get_instance_transform() *
-                        volume_data.get_volume_transform()).get_matrix_no_scaling_factor());
-                else if (transformation_type.instance())
-                    original_box = v.transformed_convex_hull_bounding_box(volume_data.get_volume_transform().get_matrix_no_scaling_factor());
-                else
-                    original_box = v.bounding_box();
-            }
-
-            relative_scale = original_box.size().cwiseProduct(scale).cwiseQuotient(m_box.get_bounding_box().size());
-        }
-
-        if (m_mode == Instance) {
-            assert(is_from_fully_selected_instance(i));
-            if (transformation_type.world()) {
-                const Transform3d scale_matrix = Geometry::scale_transform(relative_scale);
-                const Transform3d offset_matrix = (transformation_type.joint() && translation.isApprox(Vec3d::Zero())) ?
-                    // non-constrained scaling - add offset to scale around selection center
-                    Geometry::translation_transform(m_cache.dragging_center + scale_matrix * (inst_trafo.get_offset() - m_cache.dragging_center)) :
-                    // constrained scaling - add offset to keep constraint
-                    Geometry::translation_transform(translation) * inst_trafo.get_offset_matrix();
-                v.set_instance_transformation(offset_matrix * scale_matrix * inst_trafo.get_matrix_no_offset());
-            }
-            else if (transformation_type.local()) {
-                const Transform3d scale_matrix = Geometry::scale_transform(relative_scale);
-                Vec3d offset;
-                if (transformation_type.joint() && translation.isApprox(Vec3d::Zero())) {
-                    // non-constrained scaling - add offset to scale around selection center
-                    offset = inst_trafo.get_matrix_no_offset().inverse() * (inst_trafo.get_offset() - m_cache.dragging_center);
-                    offset = inst_trafo.get_matrix_no_offset() * (scale_matrix * offset - offset);
-                }
-                else
-                    // constrained scaling - add offset to keep constraint
-                    offset = translation;
-
-                v.set_instance_transformation(Geometry::translation_transform(offset) * inst_trafo.get_matrix() * scale_matrix);
-            }
-            else
-                assert(false);
-        }
-        else
-            transform_volume_relative(v, volume_data, transformation_type, Geometry::translation_transform(translation) * Geometry::scale_transform(relative_scale));
-    }
-
-#if !DISABLE_INSTANCES_SYNCH
-    if (m_mode == Instance)
-        synchronize_unselected_instances(SyncRotationType::NONE);
-    else if (m_mode == Volume)
-        synchronize_unselected_volumes();
-#endif // !DISABLE_INSTANCES_SYNCH
-
-    ensure_on_bed();
-    set_bounding_boxes_dirty();
-    wxGetApp().plater()->canvas3D()->requires_check_outside_state();
-}
-
-void Selection::reset_skew()
-{
-    if (!m_valid)
-        return;
-
-    for (unsigned int i : m_list) {
-        GLVolume& v = *(*m_volumes)[i];
-        const VolumeCache& volume_data = m_cache.volumes_data[i];
-        Geometry::Transformation inst_trafo = volume_data.get_instance_transform();
-        Geometry::Transformation vol_trafo = volume_data.get_volume_transform();
-        Geometry::Transformation world_trafo = inst_trafo * vol_trafo;
-        if (world_trafo.has_skew()) {
-            if (!inst_trafo.has_skew() && !vol_trafo.has_skew()) {
-                // <W> = [I][V]
-                world_trafo.reset_offset();
-                world_trafo.reset_skew();
-                v.set_volume_transformation(vol_trafo.get_offset_matrix() * inst_trafo.get_matrix_no_offset().inverse() * world_trafo.get_matrix());
-            }
-            else {
-                // <W> = <I><V>
-                // <W> = <I>[V]
-                // <W> = [I]<V>
-                if (inst_trafo.has_skew()) {
-                    inst_trafo.reset_skew();
-                    v.set_instance_transformation(inst_trafo);
-                }
-                if (vol_trafo.has_skew()) {
-                    vol_trafo.reset_skew();
-                    v.set_volume_transformation(vol_trafo);
-                }
-            }
-        }
-        else {
-            // [W] = [I][V]
-            // [W] = <I><V>
-            if (inst_trafo.has_skew()) {
-                inst_trafo.reset_skew();
-                v.set_instance_transformation(inst_trafo);
-            }
-            if (vol_trafo.has_skew()) {
-                vol_trafo.reset_skew();
-                v.set_volume_transformation(vol_trafo);
-            }
-        }
-    }
-
-    ensure_on_bed();
-    set_bounding_boxes_dirty();
-    wxGetApp().plater()->canvas3D()->requires_check_outside_state();
-}
-#else
-void Selection::translate(unsigned int object_idx, const Vec3d& displacement)
-{
-    if (!m_valid)
-        return;
-
-    for (unsigned int i : m_list) {
-        GLVolume& v = *(*m_volumes)[i];
-        if (v.object_idx() == (int)object_idx)
-            v.set_instance_offset(v.get_instance_offset() + displacement);
-    }
-
-    std::set<unsigned int> done;  // prevent processing volumes twice
-    done.insert(m_list.begin(), m_list.end());
-
-    for (unsigned int i : m_list) {
-        if (done.size() == m_volumes->size())
-            break;
-
-#if ENABLE_WIPETOWER_OBJECTID_1000_REMOVAL
-        if ((*m_volumes)[i]->is_wipe_tower)
-            continue;
-
-        int object_idx = (*m_volumes)[i]->object_idx();
-#else
-        int object_idx = (*m_volumes)[i]->object_idx();
-        if (object_idx >= 1000)
-            continue;
-#endif // ENABLE_WIPETOWER_OBJECTID_1000_REMOVAL
-
-        // Process unselected volumes of the object.
-        for (unsigned int j = 0; j < (unsigned int)m_volumes->size(); ++j) {
-            if (done.size() == m_volumes->size())
-                break;
-
-            if (done.find(j) != done.end())
-                continue;
-
-            GLVolume& v = *(*m_volumes)[j];
-            if (v.object_idx() != object_idx)
-                continue;
-
-            v.set_instance_offset(v.get_instance_offset() + displacement);
-            done.insert(j);
-        }
-    }
-
-    this->set_bounding_boxes_dirty();
-}
-#endif // ENABLE_WORLD_COORDINATE
-
-void Selection::translate(unsigned int object_idx, unsigned int instance_idx, const Vec3d& displacement)
-{
-    if (!m_valid)
-        return;
-
-    for (unsigned int i : m_list) {
-        GLVolume& v = *(*m_volumes)[i];
-        if (v.object_idx() == (int)object_idx && v.instance_idx() == (int)instance_idx)
-#if ENABLE_WORLD_COORDINATE
-            v.set_instance_transformation(Geometry::translation_transform(displacement) * v.get_instance_transformation().get_matrix());
-#else
-            v.set_instance_offset(v.get_instance_offset() + displacement);
-#endif // ENABLE_WORLD_COORDINATE
-    }
-
-    std::set<unsigned int> done;  // prevent processing volumes twice
-    done.insert(m_list.begin(), m_list.end());
-
-    for (unsigned int i : m_list) {
-        if (done.size() == m_volumes->size())
-            break;
-
-#if ENABLE_WIPETOWER_OBJECTID_1000_REMOVAL
-        if ((*m_volumes)[i]->is_wipe_tower)
-            continue;
-
-        int object_idx = (*m_volumes)[i]->object_idx();
-#else
-        int object_idx = (*m_volumes)[i]->object_idx();
-        if (object_idx >= 1000)
-            continue;
-#endif // ENABLE_WIPETOWER_OBJECTID_1000_REMOVAL
-
-        // Process unselected volumes of the object.
-        for (unsigned int j = 0; j < (unsigned int)m_volumes->size(); ++j) {
-            if (done.size() == m_volumes->size())
-                break;
-
-            if (done.find(j) != done.end())
-                continue;
-
-            GLVolume& v = *(*m_volumes)[j];
-            if (v.object_idx() != object_idx || v.instance_idx() != (int)instance_idx)
-                continue;
-
-#if ENABLE_WORLD_COORDINATE
-            v.set_instance_transformation(Geometry::translation_transform(displacement) * v.get_instance_transformation().get_matrix());
-#else
-            v.set_instance_offset(v.get_instance_offset() + displacement);
-#endif // ENABLE_WORLD_COORDINATE
-            done.insert(j);
-        }
-    }
-
-    this->set_bounding_boxes_dirty();
-}
-
-#if ENABLE_WORLD_COORDINATE
-int Selection::bake_transform_if_needed() const
-{
-    if ((is_single_full_instance() && wxGetApp().obj_manipul()->is_world_coordinates()) ||
-        (is_single_volume_or_modifier() && !wxGetApp().obj_manipul()->is_local_coordinates())) {
-        // Verify whether the instance rotation is multiples of 90 degrees, so that the scaling in world coordinates is possible.
-        // all volumes in the selection belongs to the same instance, any of them contains the needed instance data, so we take the first one
-        const GLVolume& volume = *get_first_volume();
-        bool needs_baking = false;
-        if (is_single_full_instance()) {
-            // Is the instance angle close to a multiple of 90 degrees?
-            needs_baking |= !Geometry::is_rotation_ninety_degrees(volume.get_instance_rotation());
-            // Are all volumes angles close to a multiple of 90 degrees?
-            for (unsigned int id : get_volume_idxs()) {
-                if (needs_baking)
-                    break;
-                needs_baking |= !Geometry::is_rotation_ninety_degrees(get_volume(id)->get_volume_rotation());
-            }
-        }
-        else if (is_single_volume_or_modifier()) {
-            // is the volume angle close to a multiple of 90 degrees?
-            needs_baking |= !Geometry::is_rotation_ninety_degrees(volume.get_volume_rotation());
-            if (wxGetApp().obj_manipul()->is_world_coordinates())
-                // Is the instance angle close to a multiple of 90 degrees?
-                needs_baking |= !Geometry::is_rotation_ninety_degrees(volume.get_instance_rotation());
-        }
-
-        if (needs_baking) {
-            MessageDialog dlg((wxWindow*)wxGetApp().mainframe,
-                _L("The currently manipulated object is tilted or contains tilted parts (rotation angles are not multiples of 90°). "
-                    "Non-uniform scaling of tilted objects is only possible in non-local coordinate systems, "
-                    "once the rotation is embedded into the object coordinates.") + "\n" +
-                _L("This operation is irreversible.") + "\n" +
-                _L("Do you want to proceed?"),
-                SLIC3R_APP_NAME,
-                wxYES_NO | wxNO_DEFAULT | wxICON_QUESTION);
-            if (dlg.ShowModal() != wxID_YES)
-                return -1;
-
-            wxGetApp().plater()->take_snapshot(_("Bake transform"));
-
-            // Bake the rotation into the meshes of the object.
-            wxGetApp().model().objects[volume.composite_id.object_id]->bake_xy_rotation_into_meshes(volume.composite_id.instance_id);
-            // Update the 3D scene, selections etc.
-            wxGetApp().plater()->update();
-            return 0;
-        }
-    }
-
-    return 1;
-}
-#endif // ENABLE_WORLD_COORDINATE
-
-void Selection::erase()
-{
-    if (!m_valid)
-        return;
-
-    if (is_single_full_object())
-        wxGetApp().obj_list()->delete_from_model_and_list(ItemType::itObject, get_object_idx(), 0);
-    else if (is_multiple_full_object()) {
-        std::vector<ItemForDelete> items;
-        items.reserve(m_cache.content.size());
-        for (ObjectIdxsToInstanceIdxsMap::iterator it = m_cache.content.begin(); it != m_cache.content.end(); ++it) {
-            items.emplace_back(ItemType::itObject, it->first, 0);
-        }
-        wxGetApp().obj_list()->delete_from_model_and_list(items);
-    }
-    else if (is_multiple_full_instance()) {
-        std::set<std::pair<int, int>> instances_idxs;
-        for (ObjectIdxsToInstanceIdxsMap::iterator obj_it = m_cache.content.begin(); obj_it != m_cache.content.end(); ++obj_it) {
-            for (InstanceIdxsList::reverse_iterator inst_it = obj_it->second.rbegin(); inst_it != obj_it->second.rend(); ++inst_it) {
-                instances_idxs.insert(std::make_pair(obj_it->first, *inst_it));
-            }
-        }
-
-        std::vector<ItemForDelete> items;
-        items.reserve(instances_idxs.size());
-        for (const std::pair<int, int>& i : instances_idxs) {
-            items.emplace_back(ItemType::itInstance, i.first, i.second);
-        }
-        wxGetApp().obj_list()->delete_from_model_and_list(items);
-    }
-    else if (is_single_full_instance())
-        wxGetApp().obj_list()->delete_from_model_and_list(ItemType::itInstance, get_object_idx(), get_instance_idx());
-    else if (is_mixed()) {
-        std::set<ItemForDelete> items_set;
-        std::map<int, int> volumes_in_obj;
-
-        for (auto i : m_list) {
-            const auto gl_vol = (*m_volumes)[i];
-            const auto glv_obj_idx = gl_vol->object_idx();
-            const auto model_object = m_model->objects[glv_obj_idx];
-
-            if (model_object->instances.size() == 1) {
-                if (model_object->volumes.size() == 1)
-                    items_set.insert(ItemForDelete(ItemType::itObject, glv_obj_idx, -1));
-                else {
-                    items_set.insert(ItemForDelete(ItemType::itVolume, glv_obj_idx, gl_vol->volume_idx()));
-                    int idx = (volumes_in_obj.find(glv_obj_idx) == volumes_in_obj.end()) ? 0 : volumes_in_obj.at(glv_obj_idx);
-                    volumes_in_obj[glv_obj_idx] = ++idx;
-                }
-                continue;
-            }
-
-            const auto glv_ins_idx = gl_vol->instance_idx();
-
-            for (auto obj_ins : m_cache.content) {
-                if (obj_ins.first == glv_obj_idx) {
-                    if (obj_ins.second.find(glv_ins_idx) != obj_ins.second.end()) {
-                        if (obj_ins.second.size() == model_object->instances.size())
-                            items_set.insert(ItemForDelete(ItemType::itObject, glv_obj_idx, -1));
-                        else
-                            items_set.insert(ItemForDelete(ItemType::itInstance, glv_obj_idx, glv_ins_idx));
-
-                        break;
-                    }
-                }
-            }
-        }
-
-        std::vector<ItemForDelete> items;
-        items.reserve(items_set.size());
-        for (const ItemForDelete& i : items_set) {
-            if (i.type == ItemType::itVolume) {
-                const int vol_in_obj_cnt = volumes_in_obj.find(i.obj_idx) == volumes_in_obj.end() ? 0 : volumes_in_obj.at(i.obj_idx);
-                if (vol_in_obj_cnt == (int)m_model->objects[i.obj_idx]->volumes.size()) {
-                    if (i.sub_obj_idx == vol_in_obj_cnt - 1)
-                        items.emplace_back(ItemType::itObject, i.obj_idx, 0);
-                    continue;
-                }
-            }
-            items.emplace_back(i.type, i.obj_idx, i.sub_obj_idx);
-        }
-
-        wxGetApp().obj_list()->delete_from_model_and_list(items);
-    }
-    else {
-        std::set<std::pair<int, int>> volumes_idxs;
-        for (unsigned int i : m_list) {
-            const GLVolume* v = (*m_volumes)[i];
-            // Only remove volumes associated with ModelVolumes from the object list.
-            // Temporary meshes (SLA supports or pads) are not managed by the object list.
-            if (v->volume_idx() >= 0)
-                volumes_idxs.insert(std::make_pair(v->object_idx(), v->volume_idx()));
-        }
-
-        std::vector<ItemForDelete> items;
-        items.reserve(volumes_idxs.size());
-        for (const std::pair<int, int>& v : volumes_idxs) {
-            items.emplace_back(ItemType::itVolume, v.first, v.second);
-        }
-
-        wxGetApp().obj_list()->delete_from_model_and_list(items);
-        ensure_not_below_bed();
-    }
-}
-
-void Selection::render(float scale_factor)
-{
-    if (!m_valid || is_empty())
-        return;
-
-    m_scale_factor = scale_factor;
-    // render cumulative bounding box of selected volumes
-#if ENABLE_LEGACY_OPENGL_REMOVAL
-#if ENABLE_WORLD_COORDINATE
-    BoundingBoxf3 box;
-    Transform3d trafo;
-    const ECoordinatesType coordinates_type = wxGetApp().obj_manipul()->get_coordinates_type();
-    if (coordinates_type == ECoordinatesType::World) {
-        box = get_bounding_box();
-        trafo = Transform3d::Identity();
-    }
-    else if (coordinates_type == ECoordinatesType::Local && is_single_volume_or_modifier()) {
-        const GLVolume& v = *get_first_volume();
-        box = v.transformed_convex_hull_bounding_box(v.get_volume_transformation().get_scaling_factor_matrix());
-        trafo = v.get_instance_transformation().get_matrix() * v.get_volume_transformation().get_matrix_no_scaling_factor();
-    }
-    else {
-        const Selection::IndicesList& ids = get_volume_idxs();
-        for (unsigned int id : ids) {
-            const GLVolume& v = *get_volume(id);
-            box.merge(v.transformed_convex_hull_bounding_box(v.get_volume_transformation().get_matrix()));
-        }
-        const Geometry::Transformation inst_trafo = get_first_volume()->get_instance_transformation();
-        box = box.transformed(inst_trafo.get_scaling_factor_matrix());
-        trafo = inst_trafo.get_matrix_no_scaling_factor();
-    }
-
-    render_bounding_box(box, trafo, ColorRGB::WHITE());
-#else
-    render_bounding_box(get_bounding_box(), ColorRGB::WHITE());
-#endif // ENABLE_WORLD_COORDINATE
-#else
-    render_selected_volumes();
-#endif // ENABLE_LEGACY_OPENGL_REMOVAL
-    render_synchronized_volumes();
-}
-
-#if ENABLE_RENDER_SELECTION_CENTER
-void Selection::render_center(bool gizmo_is_dragging)
-{
-    if (!m_valid || is_empty())
-        return;
-
-#if ENABLE_LEGACY_OPENGL_REMOVAL
-    GLShaderProgram* shader = wxGetApp().get_shader("flat");
-    if (shader == nullptr)
-        return;
-
-    shader->start_using();
-#endif // ENABLE_LEGACY_OPENGL_REMOVAL
-
-    const Vec3d center = gizmo_is_dragging ? m_cache.dragging_center : get_bounding_box().center();
-
-    glsafe(::glDisable(GL_DEPTH_TEST));
-
 #if ENABLE_LEGACY_OPENGL_REMOVAL
     const Camera& camera = wxGetApp().plater()->get_camera();
     Transform3d view_model_matrix = camera.get_view_matrix() * Geometry::assemble_transform(center);
@@ -6710,5 +3338,4 @@
 #endif // ENABLE_WORLD_COORDINATE
 
 } // namespace GUI
-} // namespace Slic3r
->>>>>>> eacacc73
+} // namespace Slic3r
#include "SurfaceDrag.hpp"

#include "libslic3r/Model.hpp" // ModelVolume
#include "GLCanvas3D.hpp"
#include "slic3r/Utils/RaycastManager.hpp"
#include "slic3r/GUI/Camera.hpp"
#include "slic3r/GUI/CameraUtils.hpp"
#include "slic3r/GUI/I18N.hpp"
#include "libslic3r/Emboss.hpp"

namespace{
// Distance of embossed volume from surface to be represented as distance surface
// Maximal distance is also enlarge by size of emboss depth
constexpr Slic3r::MinMax<double> surface_distance_sq{1e-4, 10.}; // [in mm]
}

namespace Slic3r::GUI {
<<<<<<< HEAD
    
/// <summary>
/// Calculate offset from mouse position to center of text
/// </summary>
/// <param name="screen_coor">Position on screen[in Px] e.g. mouse position</param>
/// <param name="volume">Selected volume(text)</param>
/// <param name="camera">Actual position and view direction of camera</param>
/// <returns>Offset in screen coordinate</returns>
static Vec2d calc_screen_offset_to_volume_center(const Vec2d &screen_coor, const ModelVolume &volume, const Camera &camera)
{
    const Transform3d &volume_tr = volume.get_matrix();
    assert(volume.emboss_shape.has_value());

    auto calc_offset = [&screen_coor, &volume_tr, &camera, &volume](const Transform3d &instrance_tr) -> Vec2d {
        Transform3d to_world = instrance_tr * volume_tr;

        // Use fix of .3mf loaded tranformation when exist        
        if (std::optional<Transform3d> fix = volume.emboss_shape->fix_3mf_tr;
            fix.has_value())
            to_world = to_world * (*fix);
        // zero point of volume in world coordinate system
        Vec3d volume_center = to_world.translation();
        // screen coordinate of volume center
        Vec2i coor = CameraUtils::project(camera, volume_center);
        return coor.cast<double>() - screen_coor;
    };

    auto object = volume.get_object();
    assert(!object->instances.empty());
    // Speed up for one instance
    if (object->instances.size() == 1)
        return calc_offset(object->instances.front()->get_matrix());

    Vec2d  nearest_offset;
    double nearest_offset_size = std::numeric_limits<double>::max();
    for (const ModelInstance *instance : object->instances) {
        Vec2d  offset      = calc_offset(instance->get_matrix());
        double offset_size = offset.norm();
        if (nearest_offset_size < offset_size)
            continue;
        nearest_offset_size = offset_size;
        nearest_offset      = offset;
    }
    return nearest_offset;
}
=======
>>>>>>> df547920

 // Calculate scale in world for check in debug
[[maybe_unused]] static std::optional<double> calc_scale(const Matrix3d &from, const Matrix3d &to, const Vec3d &dir)
{
    Vec3d  from_dir      = from * dir;
    Vec3d  to_dir        = to * dir;
    double from_scale_sq = from_dir.squaredNorm();
    double to_scale_sq   = to_dir.squaredNorm();
    if (is_approx(from_scale_sq, to_scale_sq, 1e-3))
        return {}; // no scale
    return sqrt(from_scale_sq / to_scale_sq);
}

bool on_mouse_surface_drag(const wxMouseEvent         &mouse_event,
                           const Camera               &camera,
                           std::optional<SurfaceDrag> &surface_drag,
                           GLCanvas3D                 &canvas,
                           RaycastManager             &raycast_manager,
                           std::optional<double>       up_limit)
{
    // Fix when leave window during dragging
    // Fix when click right button
    if (surface_drag.has_value() && !mouse_event.Dragging()) {
        // write transformation from UI into model
        canvas.do_move(L("Surface move"));

        // allow moving with object again
        canvas.enable_moving(true);
        canvas.enable_picking(true);
        surface_drag.reset();

        // only left up is correct
        // otherwise it is fix state and return false
        return mouse_event.LeftUp();
    }

    if (mouse_event.Moving())
        return false;

    // detect start text dragging
    if (mouse_event.LeftDown()) {
        // selected volume
        GLVolume *gl_volume_ptr = get_selected_gl_volume(canvas);
        if (gl_volume_ptr == nullptr)
            return false;
        const GLVolume &gl_volume = *gl_volume_ptr;

        // is selected volume closest hovered?
        const GLVolumePtrs &gl_volumes = canvas.get_volumes().volumes;        
        if (int hovered_idx = canvas.get_first_hover_volume_idx();
            hovered_idx < 0)
            return false;        
        else if (auto hovered_idx_ = static_cast<size_t>(hovered_idx);
            hovered_idx_ >= gl_volumes.size() || 
            gl_volumes[hovered_idx_] != gl_volume_ptr)
            return false;

<<<<<<< HEAD
        const ModelObject *object = get_model_object(gl_volume, canvas.get_model()->objects);
=======
        const ModelObjectPtrs &objects = canvas.get_model()->objects;
        const ModelObject *object = get_model_object(*gl_volume, objects);
>>>>>>> df547920
        assert(object != nullptr);
        if (object == nullptr)
            return false;

        const ModelInstance *instance = get_model_instance(gl_volume, *object);
        const ModelVolume   *volume   = get_model_volume(gl_volume, *object);
        assert(instance != nullptr && volume != nullptr);
        if (object == nullptr || instance == nullptr || volume == nullptr)
            return false;

        // allowed drag&drop by canvas for object
        if (volume->is_the_only_one_part())
            return false;

        const ModelVolumePtrs &volumes = object->volumes;
        std::vector<size_t>    allowed_volumes_id;
        if (volumes.size() > 1) {
            allowed_volumes_id.reserve(volumes.size() - 1);
            for (const ModelVolume *v : volumes) {
                // skip actual selected object
                if (v->id() == volume->id())
                    continue;
                // drag only above part not modifiers or negative surface
                if (!v->is_model_part())
                    continue;
                allowed_volumes_id.emplace_back(v->id().id);
            }
        }
        RaycastManager::AllowVolumes condition(std::move(allowed_volumes_id));
        RaycastManager::Meshes meshes = create_meshes(canvas, condition);
        // initialize raycasters
        // INFO: It could slows down for big objects
        // (may be move to thread and do not show drag until it finish)
        raycast_manager.actualize(*instance, &condition, &meshes);

        // wxCoord == int --> wx/types.h
        Vec2i mouse_coord(mouse_event.GetX(), mouse_event.GetY());
        Vec2d mouse_pos    = mouse_coord.cast<double>();

        // world_matrix_fixed() without sla shift
        Transform3d to_world = world_matrix_fixed(*gl_volume, objects);
        
        // zero point of volume in world coordinate system
        Vec3d volume_center = to_world.translation();
        // screen coordinate of volume center
        Vec2i coor = CameraUtils::project(camera, volume_center);
        Vec2d mouse_offset = coor.cast<double>() - mouse_pos;
        Vec2d mouse_offset_without_sla_shift = mouse_offset;
        if (double sla_shift = gl_volume->get_sla_shift_z(); !is_approx(sla_shift, 0.)) {        
            Transform3d to_world_without_sla_move = instance->get_matrix() * volume->get_matrix();
            if (volume->text_configuration.has_value() && volume->text_configuration->fix_3mf_tr.has_value())
                to_world_without_sla_move = to_world_without_sla_move * (*volume->text_configuration->fix_3mf_tr);
            // zero point of volume in world coordinate system
            volume_center = to_world_without_sla_move.translation();
            // screen coordinate of volume center
            coor = CameraUtils::project(camera, volume_center);
            mouse_offset_without_sla_shift = coor.cast<double>() - mouse_pos;            
        }

        Transform3d volume_tr = gl_volume.get_volume_transformation().get_matrix();
        
        // fix baked transformation from .3mf store process
        if (const std::optional<EmbossShape> &es_opt = volume->emboss_shape; 
            es_opt.has_value()) {
            const std::optional<Slic3r::Transform3d> &fix = es_opt->fix_3mf_tr;
            if (fix.has_value())
                volume_tr = volume_tr * fix->inverse();
        }

        Transform3d instance_tr     = instance->get_matrix();
        Transform3d instance_tr_inv = instance_tr.inverse();
        Transform3d world_tr        = instance_tr * volume_tr;
        std::optional<float> start_angle;
        if (up_limit.has_value())
<<<<<<< HEAD
            start_angle = Emboss::calc_up(world_tr, *up_limit);

        std::optional<float> start_distance;        
        if (!volume->emboss_shape->projection.use_surface)
            start_distance = calc_distance(gl_volume, raycast_manager, &condition);
        surface_drag = SurfaceDrag{mouse_offset, world_tr, instance_tr_inv, gl_volume_ptr, condition, start_angle, start_distance};
=======
            start_angle = Emboss::calc_up(world_tr, *up_limit);        
        surface_drag = SurfaceDrag{mouse_offset, world_tr, instance_tr_inv, gl_volume, condition, start_angle, true, mouse_offset_without_sla_shift};
>>>>>>> df547920

        // disable moving with object by mouse
        canvas.enable_moving(false);
        canvas.enable_picking(false);
        return true;
    }

    // Dragging starts out of window
    if (!surface_drag.has_value())
        return false;

    if (mouse_event.Dragging()) {
        // wxCoord == int --> wx/types.h
        Vec2i mouse_coord(mouse_event.GetX(), mouse_event.GetY());
        Vec2d mouse_pos      = mouse_coord.cast<double>();
        Vec2d offseted_mouse = mouse_pos + surface_drag->mouse_offset_without_sla_shift;

        std::optional<RaycastManager::Hit> hit = ray_from_camera(
            raycast_manager, offseted_mouse, camera, &surface_drag->condition);

        surface_drag->exist_hit = hit.has_value();
        if (!hit.has_value()) {
            // cross hair need redraw
            canvas.set_as_dirty();
            return true;
        }

        auto world_linear = surface_drag->world.linear();
        // Calculate offset: transformation to wanted position
        {
            // Reset skew of the text Z axis:
            // Project the old Z axis into a new Z axis, which is perpendicular to the old XY plane.
            Vec3d old_z         = world_linear.col(2);
            Vec3d new_z         = world_linear.col(0).cross(world_linear.col(1));
            world_linear.col(2) = new_z * (old_z.dot(new_z) / new_z.squaredNorm());
        }

        Vec3d       text_z_world     = world_linear.col(2); // world_linear * Vec3d::UnitZ()
        auto        z_rotation       = Eigen::Quaternion<double, Eigen::DontAlign>::FromTwoVectors(text_z_world, hit->normal);
        Transform3d world_new        = z_rotation * surface_drag->world;
        auto        world_new_linear = world_new.linear();

        // Fix direction of up vector to zero initial rotation
        if(up_limit.has_value()){
            Vec3d z_world = world_new_linear.col(2);
            z_world.normalize();
            Vec3d wanted_up = Emboss::suggest_up(z_world, *up_limit);

            Vec3d y_world    = world_new_linear.col(1);
            auto  y_rotation = Eigen::Quaternion<double, Eigen::DontAlign>::FromTwoVectors(y_world, wanted_up);

            world_new        = y_rotation * world_new;
            world_new_linear = world_new.linear();
        }
        
        // Edit position from right
        Transform3d volume_new{Eigen::Translation<double, 3>(surface_drag->instance_inv * hit->position)};
        volume_new.linear() = surface_drag->instance_inv.linear() * world_new_linear;

        // Check that transformation matrix is valid transformation
        assert(volume_new.matrix()(0, 0) == volume_new.matrix()(0, 0)); // Check valid transformation not a NAN
        if (volume_new.matrix()(0, 0) != volume_new.matrix()(0, 0))
            return true;

        // Check that scale in world did not changed
        assert(!calc_scale(world_linear, world_new_linear, Vec3d::UnitY()).has_value());
        assert(!calc_scale(world_linear, world_new_linear, Vec3d::UnitZ()).has_value());

        const ModelVolume *volume = get_model_volume(*surface_drag->gl_volume, canvas.get_model()->objects);
        // fix baked transformation from .3mf store process
        if (volume != nullptr && volume->emboss_shape.has_value()) {
            const std::optional<Slic3r::Transform3d> &fix = volume->emboss_shape->fix_3mf_tr;
            if (fix.has_value())
                volume_new = volume_new * (*fix);

            // apply move in Z direction and rotation by up vector
            Emboss::apply_transformation(surface_drag->start_angle, surface_drag->start_distance, volume_new);
        }

        // Update transformation for all instances
        for (GLVolume *vol : canvas.get_volumes().volumes) {
            if (vol->object_idx() != surface_drag->gl_volume->object_idx() || vol->volume_idx() != surface_drag->gl_volume->volume_idx())
                continue;
            vol->set_volume_transformation(volume_new);
        }

        canvas.set_as_dirty();
        return true;
    }
    return false;
}

std::optional<Vec3d> calc_surface_offset(const Selection &selection, RaycastManager &raycast_manager) {
    const GLVolume *gl_volume_ptr = get_selected_gl_volume(selection);
    if (gl_volume_ptr == nullptr)
        return {};
    const GLVolume& gl_volume = *gl_volume_ptr;

    const ModelObjectPtrs &objects = selection.get_model()->objects;
    const ModelVolume* volume = get_model_volume(gl_volume, objects);
    if (volume == nullptr)
        return {};

    const ModelInstance* instance = get_model_instance(gl_volume, objects);
    if (instance == nullptr)
        return {};

    // Move object on surface
    auto cond = RaycastManager::SkipVolume(volume->id().id);
    raycast_manager.actualize(*instance, &cond);

    Transform3d to_world = world_matrix_fixed(gl_volume, selection.get_model()->objects);
    Vec3d point     = to_world * Vec3d::Zero();
    Vec3d direction = to_world.linear() * (-Vec3d::UnitZ());

    // ray in direction of text projection(from volume zero to z-dir)
    std::optional<RaycastManager::Hit> hit_opt = raycast_manager.closest_hit(point, direction, &cond);

    // Try to find closest point when no hit object in emboss direction
    if (!hit_opt.has_value()) {
        std::optional<RaycastManager::ClosePoint> close_point_opt = raycast_manager.closest(point);

        // It should NOT appear. Closest point always exists.
        assert(close_point_opt.has_value());
        if (!close_point_opt.has_value())
            return {};

        // It is no neccesary to move with origin by very small value
        if (close_point_opt->squared_distance < EPSILON)
            return {};

        const RaycastManager::ClosePoint &close_point = *close_point_opt;
        Transform3d hit_tr = raycast_manager.get_transformation(close_point.tr_key);
        Vec3d    hit_world = hit_tr * close_point.point;
        Vec3d offset_world = hit_world - point; // vector in world
        Vec3d offset_volume = to_world.inverse().linear() * offset_world;
        return offset_volume;
    }

    // It is no neccesary to move with origin by very small value
    const RaycastManager::Hit &hit = *hit_opt;
    if (hit.squared_distance < EPSILON)
        return {};
    Transform3d hit_tr = raycast_manager.get_transformation(hit.tr_key);
    Vec3d hit_world    = hit_tr * hit.position;
    Vec3d offset_world = hit_world - point; // vector in world
    // TIP: It should be close to only z move
    Vec3d offset_volume = to_world.inverse().linear() * offset_world;
    return offset_volume;
}

std::optional<float> calc_distance(const GLVolume &gl_volume, RaycastManager &raycaster, GLCanvas3D &canvas)
{
    const ModelObject *object = get_model_object(gl_volume, canvas.get_model()->objects);
    assert(object != nullptr);
    if (object == nullptr)
        return {};

    const ModelInstance *instance = get_model_instance(gl_volume, *object);
    const ModelVolume   *volume   = get_model_volume(gl_volume, *object);
    assert(instance != nullptr && volume != nullptr);
    if (object == nullptr || instance == nullptr || volume == nullptr)
        return {};

    if (volume->is_the_only_one_part())
        return {};

    const ModelVolumePtrs &volumes = object->volumes;
    std::vector<size_t> allowed_volumes_id;
    allowed_volumes_id.reserve(volumes.size() - 1);
    for (const ModelVolume *v : volumes) {
        // skip actual selected object
        if (v->id() == volume->id())
            continue;
        // collect hit only from object parts not modifiers neither negative
        if (!v->is_model_part())
            continue;
        allowed_volumes_id.emplace_back(v->id().id);
    }
    RaycastManager::AllowVolumes condition(std::move(allowed_volumes_id));
    RaycastManager::Meshes meshes = create_meshes(canvas, condition);
    raycaster.actualize(*instance, &condition, &meshes);
    return calc_distance(gl_volume, raycaster, &condition);
}

std::optional<float> calc_distance(const GLVolume &gl_volume, const RaycastManager &raycaster, const RaycastManager::ISkip *condition)
{
    Transform3d w = gl_volume.world_matrix();
    Vec3d p = w.translation();
    const Vec3d& dir = get_z_base(w);
    auto hit_opt = raycaster.closest_hit(p, dir, condition);
    if (!hit_opt.has_value())
        return {};
    const RaycastManager::Hit &hit = *hit_opt;

    // too small distance is calculated as zero distance
    if (hit.squared_distance < ::surface_distance_sq.min)
        return {};

    // check maximal distance
    const BoundingBoxf3& bb = gl_volume.bounding_box();
    double max_squared_distance = std::max(std::pow(2 * bb.size().z(), 2), ::surface_distance_sq.max);
    if (hit.squared_distance > max_squared_distance)
        return {};

    // calculate sign
    float sign = ((hit.position - p).dot(dir) > 0)? 1.f : -1.f;

    // distiguish sign
    return sign * static_cast<float>(sqrt(hit.squared_distance));
}

Transform3d world_matrix_fixed(const GLVolume &gl_volume, const ModelObjectPtrs &objects)
{
    Transform3d res = gl_volume.world_matrix();

    const ModelVolume *mv = get_model_volume(gl_volume, objects);
    if (!mv)
        return res;

    const std::optional<EmbossShape> &es = mv->emboss_shape;
    if (!es.has_value())
        return res;

    const std::optional<Transform3d> &fix = es->fix_3mf_tr;
    if (!fix.has_value())
        return res;

    return res * fix->inverse();
}

Transform3d world_matrix_fixed(const Selection &selection)
{
    const GLVolume *gl_volume = get_selected_gl_volume(selection);
    assert(gl_volume != nullptr);
    if (gl_volume == nullptr)
        return Transform3d::Identity();

    return world_matrix_fixed(*gl_volume, selection.get_model()->objects);
}

bool face_selected_volume_to_camera(const Camera &camera, GLCanvas3D &canvas)
{
    const Vec3d &cam_dir = camera.get_dir_forward();
    Selection   &sel     = canvas.get_selection();
    if (sel.is_empty())
        return false;

    // camera direction transformed into volume coordinate system
    Transform3d to_world   = world_matrix_fixed(sel);
    Vec3d       cam_dir_tr = to_world.inverse().linear() * cam_dir;
    cam_dir_tr.normalize();

    Vec3d emboss_dir(0., 0., -1.);

    // check wether cam_dir is already used
    if (is_approx(cam_dir_tr, emboss_dir))
        return false;

    assert(sel.get_volume_idxs().size() == 1);
    GLVolume *gl_volume = sel.get_volume(*sel.get_volume_idxs().begin());

    Transform3d vol_rot;
    Transform3d vol_tr = gl_volume->get_volume_transformation().get_matrix();
    // check whether cam_dir is opposit to emboss dir
    if (is_approx(cam_dir_tr, -emboss_dir)) {
        // rotate 180 DEG by y
        vol_rot = Eigen::AngleAxis(M_PI_2, Vec3d(0., 1., 0.));
    } else {
        // calc params for rotation
        Vec3d axe = emboss_dir.cross(cam_dir_tr);
        axe.normalize();
        double angle = std::acos(emboss_dir.dot(cam_dir_tr));
        vol_rot      = Eigen::AngleAxis(angle, axe);
    }

    Vec3d       offset     = vol_tr * Vec3d::Zero();
    Vec3d       offset_inv = vol_rot.inverse() * offset;
    Transform3d res        = vol_tr * Eigen::Translation<double, 3>(-offset) * vol_rot * Eigen::Translation<double, 3>(offset_inv);
    // Transform3d res = vol_tr * vol_rot;
    gl_volume->set_volume_transformation(Geometry::Transformation(res));
    get_model_volume(*gl_volume, sel.get_model()->objects)->set_transformation(res);
    return true;
}

void do_local_z_rotate(GLCanvas3D &canvas, double relative_angle)
{
    Selection &selection = canvas.get_selection();

    assert(!selection.is_empty());
    if(selection.is_empty()) return;

    selection.setup_cache();
    TransformationType transformation_type = TransformationType::Local_Relative_Joint;
    selection.rotate(Vec3d(0., 0., relative_angle), transformation_type);

    std::string snapshot_name; // empty meand no store undo / redo
    // NOTE: it use L instead of _L macro because prefix _ is appended
    // inside function do_move
    // snapshot_name = L("Set text rotation");
    canvas.do_rotate(snapshot_name);
}

void do_local_z_move(GLCanvas3D &canvas, double relative_move) {
    
    Selection &selection = canvas.get_selection();
    assert(!selection.is_empty());
    if (selection.is_empty()) return;

    selection.setup_cache();
    Vec3d translate = Vec3d::UnitZ() * relative_move;
    selection.translate(translate, TransformationType::Local);

    std::string snapshot_name; // empty mean no store undo / redo
    // NOTE: it use L instead of _L macro because prefix _ is appended inside
    // function do_move
    // snapshot_name = L("Set surface distance");
    canvas.do_move(snapshot_name);
}

} // namespace Slic3r::GUI<|MERGE_RESOLUTION|>--- conflicted
+++ resolved
@@ -15,7 +15,6 @@
 }
 
 namespace Slic3r::GUI {
-<<<<<<< HEAD
     
 /// <summary>
 /// Calculate offset from mouse position to center of text
@@ -61,8 +60,6 @@
     }
     return nearest_offset;
 }
-=======
->>>>>>> df547920
 
  // Calculate scale in world for check in debug
 [[maybe_unused]] static std::optional<double> calc_scale(const Matrix3d &from, const Matrix3d &to, const Vec3d &dir)
@@ -120,12 +117,8 @@
             gl_volumes[hovered_idx_] != gl_volume_ptr)
             return false;
 
-<<<<<<< HEAD
-        const ModelObject *object = get_model_object(gl_volume, canvas.get_model()->objects);
-=======
-        const ModelObjectPtrs &objects = canvas.get_model()->objects;
-        const ModelObject *object = get_model_object(*gl_volume, objects);
->>>>>>> df547920
+        const ModelObjectPtrs& objects = canvas.get_model()->objects;
+        const ModelObject *object = get_model_object(gl_volume, objects);
         assert(object != nullptr);
         if (object == nullptr)
             return false;
@@ -166,7 +159,7 @@
         Vec2d mouse_pos    = mouse_coord.cast<double>();
 
         // world_matrix_fixed() without sla shift
-        Transform3d to_world = world_matrix_fixed(*gl_volume, objects);
+        Transform3d to_world = world_matrix_fixed(gl_volume, objects);
         
         // zero point of volume in world coordinate system
         Vec3d volume_center = to_world.translation();
@@ -174,10 +167,10 @@
         Vec2i coor = CameraUtils::project(camera, volume_center);
         Vec2d mouse_offset = coor.cast<double>() - mouse_pos;
         Vec2d mouse_offset_without_sla_shift = mouse_offset;
-        if (double sla_shift = gl_volume->get_sla_shift_z(); !is_approx(sla_shift, 0.)) {        
+        if (double sla_shift = gl_volume.get_sla_shift_z(); !is_approx(sla_shift, 0.)) {        
             Transform3d to_world_without_sla_move = instance->get_matrix() * volume->get_matrix();
-            if (volume->text_configuration.has_value() && volume->text_configuration->fix_3mf_tr.has_value())
-                to_world_without_sla_move = to_world_without_sla_move * (*volume->text_configuration->fix_3mf_tr);
+            if (volume->emboss_shape.has_value() && volume->emboss_shape->fix_3mf_tr.has_value())
+                to_world_without_sla_move = to_world_without_sla_move * (*volume->emboss_shape->fix_3mf_tr);
             // zero point of volume in world coordinate system
             volume_center = to_world_without_sla_move.translation();
             // screen coordinate of volume center
@@ -200,17 +193,12 @@
         Transform3d world_tr        = instance_tr * volume_tr;
         std::optional<float> start_angle;
         if (up_limit.has_value())
-<<<<<<< HEAD
             start_angle = Emboss::calc_up(world_tr, *up_limit);
 
         std::optional<float> start_distance;        
         if (!volume->emboss_shape->projection.use_surface)
             start_distance = calc_distance(gl_volume, raycast_manager, &condition);
-        surface_drag = SurfaceDrag{mouse_offset, world_tr, instance_tr_inv, gl_volume_ptr, condition, start_angle, start_distance};
-=======
-            start_angle = Emboss::calc_up(world_tr, *up_limit);        
-        surface_drag = SurfaceDrag{mouse_offset, world_tr, instance_tr_inv, gl_volume, condition, start_angle, true, mouse_offset_without_sla_shift};
->>>>>>> df547920
+        surface_drag = SurfaceDrag{mouse_offset, world_tr, instance_tr_inv, gl_volume_ptr, condition, start_angle, start_distance, true, mouse_offset_without_sla_shift };
 
         // disable moving with object by mouse
         canvas.enable_moving(false);

--- conflicted
+++ resolved
@@ -3992,13 +3992,8 @@
     };
 
     //! config_ have to be "right"
-<<<<<<< HEAD
-    ConfigOptionsGroupShp optgroup = std::make_shared<ConfigOptionsGroup>(this, title, m_config, true, extra_column);
+    ConfigOptionsGroupShp optgroup = std::make_shared<ConfigOptionsGroup>(/*this*/m_parent, title, m_config, true, extra_column);
     optgroup->set_config_category(m_title.ToStdString());
-=======
-    ConfigOptionsGroupShp optgroup = std::make_shared<ConfigOptionsGroup>(/*this*/m_parent, title, m_config, true, extra_column);
-    optgroup->config_category = m_title.ToStdString();
->>>>>>> b17c829c
     if (noncommon_label_width >= 0)
         optgroup->label_width = noncommon_label_width;
 

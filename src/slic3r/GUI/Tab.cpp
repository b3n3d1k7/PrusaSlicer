// #include "libslic3r/GCodeSender.hpp"
#include "slic3r/GUI/BedShapeDialog.hpp"
#include "slic3r/Utils/Serial.hpp"
#include "Tab.hpp"
#include "PresetHints.hpp"
#include "libslic3r/PresetBundle.hpp"
#include "libslic3r/Utils.hpp"
#include "libslic3r/Model.hpp"
#include "libslic3r/GCode/GCodeProcessor.hpp"

#include "slic3r/Utils/Http.hpp"
#include "slic3r/Utils/PrintHost.hpp"
#include "BonjourDialog.hpp"
#include "WipeTowerDialog.hpp"
#include "ButtonsDescription.hpp"
#include "Search.hpp"
#include "OG_CustomCtrl.hpp"

#include <wx/app.h>
#include <wx/button.h>
#include <wx/scrolwin.h>
#include <wx/sizer.h>

#include <wx/bmpcbox.h>
#include <wx/bmpbuttn.h>
#include <wx/treectrl.h>
#include <wx/imaglist.h>
#include <wx/settings.h>
#include <wx/filedlg.h>

#include <boost/algorithm/string/predicate.hpp>
#include <boost/algorithm/string/replace.hpp>
#include <boost/filesystem.hpp>
#include <boost/exception/diagnostic_information.hpp>

#include "wxExtensions.hpp"
#include "PresetComboBoxes.hpp"
#include <wx/wupdlock.h>

#include "GUI_App.hpp"
#include "GUI_ObjectList.hpp"
#include "Plater.hpp"
#include "MainFrame.hpp"
#include "format.hpp"
#include "UnsavedChangesDialog.hpp"
#include "SavePresetDialog.hpp"
#include "MsgDialog.hpp"
#include "Notebook.hpp"

#ifdef WIN32
	#include <CommCtrl.h>
#endif // WIN32

namespace Slic3r {
namespace GUI {

Tab::Tab(wxBookCtrlBase* parent, const wxString& title, Preset::Type type) :
    m_parent(parent), m_type(type), m_title(title)
{
    Create(parent, wxID_ANY, wxDefaultPosition, wxDefaultSize, wxBK_LEFT | wxTAB_TRAVERSAL/*, name*/);
    this->SetFont(Slic3r::GUI::wxGetApp().normal_font());

    wxGetApp().UpdateDarkUI(this);

    m_compatible_printers.type			= Preset::TYPE_PRINTER;
    m_compatible_printers.key_list		= "compatible_printers";
    m_compatible_printers.key_condition	= "compatible_printers_condition";
    m_compatible_printers.dialog_title  = _L("Compatible printers");
    m_compatible_printers.dialog_label  = _L("Select the printers this profile is compatible with.");

    m_compatible_prints.type			= Preset::TYPE_PRINT;
    m_compatible_prints.key_list 		= "compatible_prints";
    m_compatible_prints.key_condition	= "compatible_prints_condition";
    m_compatible_prints.dialog_title 	= _L("Compatible print profiles");
    m_compatible_prints.dialog_label 	= _L("Select the print profiles this profile is compatible with.");

    wxGetApp().tabs_list.push_back(this);

    m_em_unit = em_unit(m_parent); //wxGetApp().em_unit();

    m_config_manipulation = get_config_manipulation();

    Bind(wxEVT_SIZE, ([](wxSizeEvent &evt) {
        //for (auto page : m_pages)
        //    if (! page.get()->IsShown())
        //        page->layout_valid = false;
        evt.Skip();
    }));

    m_highlighter.set_timer_owner(this, 0);
}

void Tab::set_type()
{
    if (m_name == "print")              { m_type = Slic3r::Preset::TYPE_PRINT; }
    else if (m_name == "sla_print")     { m_type = Slic3r::Preset::TYPE_SLA_PRINT; }
    else if (m_name == "filament")      { m_type = Slic3r::Preset::TYPE_FILAMENT; }
    else if (m_name == "sla_material")  { m_type = Slic3r::Preset::TYPE_SLA_MATERIAL; }
    else if (m_name == "printer")       { m_type = Slic3r::Preset::TYPE_PRINTER; }
    else                                { m_type = Slic3r::Preset::TYPE_INVALID; assert(false); }
}

// sub new
void Tab::create_preset_tab()
{
#ifdef __WINDOWS__
    SetDoubleBuffered(true);
#endif //__WINDOWS__

    m_preset_bundle = wxGetApp().preset_bundle;

    // Vertical sizer to hold the choice menu and the rest of the page.
#ifdef __WXOSX__
    auto  *main_sizer = new wxBoxSizer(wxVERTICAL);
    main_sizer->SetSizeHints(this);
    this->SetSizer(main_sizer);

    // Create additional panel to Fit() it from OnActivate()
    // It's needed for tooltip showing on OSX
    m_tmp_panel = new wxPanel(this, wxID_ANY, wxDefaultPosition, wxDefaultSize, wxBK_LEFT | wxTAB_TRAVERSAL);
    auto panel = m_tmp_panel;
    auto  sizer = new wxBoxSizer(wxVERTICAL);
    m_tmp_panel->SetSizer(sizer);
    m_tmp_panel->Layout();

    main_sizer->Add(m_tmp_panel, 1, wxEXPAND | wxALL, 0);
#else
    Tab *panel = this;
    auto  *sizer = new wxBoxSizer(wxVERTICAL);
    sizer->SetSizeHints(panel);
    panel->SetSizer(sizer);
#endif //__WXOSX__

    // preset chooser
    m_presets_choice = new TabPresetComboBox(panel, m_type);
    m_presets_choice->set_selection_changed_function([this](int selection) {
        if (!m_presets_choice->selection_is_changed_according_to_physical_printers())
        {
            if (m_type == Preset::TYPE_PRINTER && !m_presets_choice->is_selected_physical_printer())
                m_preset_bundle->physical_printers.unselect_printer();

            // select preset
            std::string preset_name = m_presets_choice->GetString(selection).ToUTF8().data();
            select_preset(Preset::remove_suffix_modified(preset_name));
        }
    });

    auto color = wxSystemSettings::GetColour(wxSYS_COLOUR_WINDOW);

    //buttons
    m_scaled_buttons.reserve(6);
    m_scaled_buttons.reserve(2);

    add_scaled_button(panel, &m_btn_compare_preset, "compare");
    add_scaled_button(panel, &m_btn_save_preset, "save");
    add_scaled_button(panel, &m_btn_rename_preset, "edit");
    add_scaled_button(panel, &m_btn_delete_preset, "cross");
    if (m_type == Preset::Type::TYPE_PRINTER)
        add_scaled_button(panel, &m_btn_edit_ph_printer, "cog");

    m_show_incompatible_presets = false;

    add_scaled_button(panel, &m_btn_hide_incompatible_presets, "flag_green");

    m_btn_compare_preset->SetToolTip(_L("Compare this preset with some another"));
    // TRN "Save current Settings"
    m_btn_save_preset->SetToolTip(from_u8((boost::format(_utf8(L("Save current %s"))) % m_title).str()));
    m_btn_rename_preset->SetToolTip(from_u8((boost::format(_utf8(L("Rename current %s"))) % m_title).str()));
    m_btn_rename_preset->Hide();
    m_btn_delete_preset->SetToolTip(_(L("Delete this preset")));
    m_btn_delete_preset->Hide();

    add_scaled_button(panel, &m_question_btn, "question");
    m_question_btn->SetToolTip(_(L("Hover the cursor over buttons to find more information \n"
                                   "or click this button.")));

    add_scaled_button(panel, &m_search_btn, "search");
    m_search_btn->SetToolTip(format_wxstr(_L("Search in settings [%1%]"), "Ctrl+F"));

    // Bitmaps to be shown on the "Revert to system" aka "Lock to system" button next to each input field.
    add_scaled_bitmap(this, m_bmp_value_lock  , "lock_closed");
    add_scaled_bitmap(this, m_bmp_value_unlock, "lock_open");
    m_bmp_non_system = &m_bmp_white_bullet;
    // Bitmaps to be shown on the "Undo user changes" button next to each input field.
    add_scaled_bitmap(this, m_bmp_value_revert, "undo");
    add_scaled_bitmap(this, m_bmp_white_bullet, "dot");

    fill_icon_descriptions();
    set_tooltips_text();

    add_scaled_button(panel, &m_undo_btn,        m_bmp_white_bullet.name());
    add_scaled_button(panel, &m_undo_to_sys_btn, m_bmp_white_bullet.name());

    m_undo_btn->Bind(wxEVT_BUTTON, ([this](wxCommandEvent) { on_roll_back_value(); }));
    m_undo_to_sys_btn->Bind(wxEVT_BUTTON, ([this](wxCommandEvent) { on_roll_back_value(true); }));
    m_question_btn->Bind(wxEVT_BUTTON, [this](wxCommandEvent) {
        ButtonsDescription dlg(this, m_icon_descriptions);
        if (dlg.ShowModal() == wxID_OK)
            wxGetApp().update_label_colours();
    });
    m_search_btn->Bind(wxEVT_BUTTON, [](wxCommandEvent) { wxGetApp().plater()->search(false); });

    // Colors for ui "decoration"
    m_sys_label_clr			= wxGetApp().get_label_clr_sys();
    m_modified_label_clr	= wxGetApp().get_label_clr_modified();
    m_default_text_clr		= wxGetApp().get_label_clr_default();

#ifdef _MSW_DARK_MODE
    // Sizer with buttons for mode changing
    if (wxGetApp().tabs_as_menu())
#endif
        m_mode_sizer = new ModeSizer(panel, int (0.5*em_unit(this)));

    const float scale_factor = em_unit(this)*0.1;// GetContentScaleFactor();
    m_hsizer = new wxBoxSizer(wxHORIZONTAL);
    sizer->Add(m_hsizer, 0, wxEXPAND | wxBOTTOM, 3);
    m_hsizer->Add(m_presets_choice, 0, wxLEFT | wxRIGHT | wxTOP | wxALIGN_CENTER_VERTICAL, 3);
    m_hsizer->AddSpacer(int(4*scale_factor));

    m_h_buttons_sizer = new wxBoxSizer(wxHORIZONTAL);
    m_h_buttons_sizer->Add(m_btn_save_preset, 0, wxALIGN_CENTER_VERTICAL);
    m_h_buttons_sizer->AddSpacer(int(4*scale_factor));
    m_h_buttons_sizer->Add(m_btn_rename_preset, 0, wxALIGN_CENTER_VERTICAL);
    m_h_buttons_sizer->AddSpacer(int(4 * scale_factor));
    m_h_buttons_sizer->Add(m_btn_delete_preset, 0, wxALIGN_CENTER_VERTICAL);
    if (m_btn_edit_ph_printer) {
        m_h_buttons_sizer->AddSpacer(int(4 * scale_factor));
        m_h_buttons_sizer->Add(m_btn_edit_ph_printer, 0, wxALIGN_CENTER_VERTICAL);
    }
    m_h_buttons_sizer->AddSpacer(int(/*16*/8 * scale_factor));
    m_h_buttons_sizer->Add(m_btn_hide_incompatible_presets, 0, wxALIGN_CENTER_VERTICAL);
    m_h_buttons_sizer->AddSpacer(int(8 * scale_factor));
    m_h_buttons_sizer->Add(m_question_btn, 0, wxALIGN_CENTER_VERTICAL);
    m_h_buttons_sizer->AddSpacer(int(32 * scale_factor));
    m_h_buttons_sizer->Add(m_undo_to_sys_btn, 0, wxALIGN_CENTER_VERTICAL);
    m_h_buttons_sizer->Add(m_undo_btn, 0, wxALIGN_CENTER_VERTICAL);
    m_h_buttons_sizer->AddSpacer(int(32 * scale_factor));
    m_h_buttons_sizer->Add(m_search_btn, 0, wxALIGN_CENTER_VERTICAL);
    m_h_buttons_sizer->AddSpacer(int(8*scale_factor));
    m_h_buttons_sizer->Add(m_btn_compare_preset, 0, wxALIGN_CENTER_VERTICAL);

    m_hsizer->Add(m_h_buttons_sizer, 1, wxEXPAND);
    m_hsizer->AddSpacer(int(16*scale_factor));
    // m_hsizer->AddStretchSpacer(32);
    // StretchSpacer has a strange behavior under OSX, so
    // There is used just additional sizer for m_mode_sizer with right alignment
    if (m_mode_sizer) {
        auto mode_sizer = new wxBoxSizer(wxVERTICAL);
        // Don't set the 2nd parameter to 1, making the sizer rubbery scalable in Y axis may lead 
        // to wrong vertical size assigned to wxBitmapComboBoxes, see GH issue #7176.
        mode_sizer->Add(m_mode_sizer, 0, wxALIGN_RIGHT);
        m_hsizer->Add(mode_sizer, 1, wxALIGN_CENTER_VERTICAL | wxRIGHT, wxOSX ? 15 : 10);
    }

    //Horizontal sizer to hold the tree and the selected page.
    m_hsizer = new wxBoxSizer(wxHORIZONTAL);
    sizer->Add(m_hsizer, 1, wxEXPAND, 0);

    //left vertical sizer
    m_left_sizer = new wxBoxSizer(wxVERTICAL);
    m_hsizer->Add(m_left_sizer, 0, wxEXPAND | wxLEFT | wxTOP | wxBOTTOM, 3);

    // tree
    m_treectrl = new wxTreeCtrl(panel, wxID_ANY, wxDefaultPosition, wxSize(20 * m_em_unit, -1),
        wxTR_NO_BUTTONS | wxTR_HIDE_ROOT | wxTR_SINGLE | wxTR_NO_LINES | wxBORDER_SUNKEN | wxWANTS_CHARS);
    m_left_sizer->Add(m_treectrl, 1, wxEXPAND);
    // Index of the last icon inserted into m_treectrl
    m_icon_count = -1;
    m_treectrl->AddRoot("root");
    m_treectrl->SetIndent(0);
    wxGetApp().UpdateDarkUI(m_treectrl);

    // Delay processing of the following handler until the message queue is flushed.
    // This helps to process all the cursor key events on Windows in the tree control,
    // so that the cursor jumps to the last item.
    m_treectrl->Bind(wxEVT_TREE_SEL_CHANGED, [this](wxTreeEvent&) {
#ifdef __linux__
        // Events queue is opposite On Linux. wxEVT_SET_FOCUS invokes after wxEVT_TREE_SEL_CHANGED,
        // and a result wxEVT_KILL_FOCUS doesn't invoke for the TextCtrls.
        // see https://github.com/prusa3d/PrusaSlicer/issues/5720
        // So, call SetFocus explicitly for this control before changing of the selection
        m_treectrl->SetFocus();
#endif
            if (!m_disable_tree_sel_changed_event && !m_pages.empty()) {
                if (m_page_switch_running)
                    m_page_switch_planned = true;
                else {
                    m_page_switch_running = true;
                    do {
                        m_page_switch_planned = false;
                        m_treectrl->Update();
                    } while (this->tree_sel_change_delayed());
                    m_page_switch_running = false;
                }
            }
        });

    m_treectrl->Bind(wxEVT_KEY_DOWN, &Tab::OnKeyDown, this);

    // Initialize the page.
#ifdef __WXOSX__
    auto page_parent = m_tmp_panel;
#else
    auto page_parent = this;
#endif

    m_page_view = new wxScrolledWindow(page_parent, wxID_ANY, wxDefaultPosition, wxDefaultSize, wxTAB_TRAVERSAL);
    m_page_sizer = new wxBoxSizer(wxVERTICAL);
    m_page_view->SetSizer(m_page_sizer);
    m_page_view->SetScrollbars(1, 20, 1, 2);
    m_hsizer->Add(m_page_view, 1, wxEXPAND | wxLEFT, 5);

    m_btn_compare_preset->Bind(wxEVT_BUTTON, ([this](wxCommandEvent e) { compare_preset(); }));
    m_btn_save_preset->Bind(wxEVT_BUTTON, ([this](wxCommandEvent e) { save_preset(); }));
    m_btn_rename_preset->Bind(wxEVT_BUTTON, ([this](wxCommandEvent e) { rename_preset(); }));
    m_btn_delete_preset->Bind(wxEVT_BUTTON, ([this](wxCommandEvent e) { delete_preset(); }));
    m_btn_hide_incompatible_presets->Bind(wxEVT_BUTTON, ([this](wxCommandEvent e) {
        toggle_show_hide_incompatible();
    }));

    if (m_btn_edit_ph_printer)
        m_btn_edit_ph_printer->Bind(wxEVT_BUTTON, [this](wxCommandEvent e) {
            if (m_preset_bundle->physical_printers.has_selection())
                m_presets_choice->edit_physical_printer();
            else
                m_presets_choice->add_physical_printer();
        });

    // Initialize the DynamicPrintConfig by default keys/values.
    build();

    if (!m_scaled_icons_list.empty()) {
        // update icons for tree_ctrl
        wxVector<wxBitmapBundle> img_bundles;
        for (const ScalableBitmap& bmp : m_scaled_icons_list)
            img_bundles.push_back(bmp.bmp());
        m_treectrl->SetImages(img_bundles);
    }

    // ys_FIXME: Following should not be needed, the function will be called later
    // (update_mode->update_visibility->rebuild_page_tree). This does not work, during the
    // second call of rebuild_page_tree m_treectrl->GetFirstVisibleItem(); returns zero
    // for some unknown reason (and the page is not refreshed until user does a selection).
    rebuild_page_tree();

    m_completed = true;
}

void Tab::add_scaled_button(wxWindow* parent,
                            ScalableButton** btn,
                            const std::string& icon_name,
                            const wxString& label/* = wxEmptyString*/,
                            long style /*= wxBU_EXACTFIT | wxNO_BORDER*/)
{
    *btn = new ScalableButton(parent, wxID_ANY, icon_name, label, wxDefaultSize, wxDefaultPosition, style);
    m_scaled_buttons.push_back(*btn);
}

void Tab::add_scaled_bitmap(wxWindow* parent,
                            ScalableBitmap& bmp,
                            const std::string& icon_name)
{
    bmp = ScalableBitmap(parent, icon_name);
    m_scaled_bitmaps.push_back(&bmp);
}

void Tab::load_initial_data()
{
    m_config = &m_presets->get_edited_preset().config;
    bool has_parent = m_presets->get_selected_preset_parent() != nullptr;
    m_bmp_non_system = has_parent ? &m_bmp_value_unlock : &m_bmp_white_bullet;
    m_ttg_non_system = has_parent ? &m_ttg_value_unlock : &m_ttg_white_bullet_ns;
    m_tt_non_system  = has_parent ? &m_tt_value_unlock  : &m_ttg_white_bullet_ns;
}

Slic3r::GUI::PageShp Tab::add_options_page(const wxString& title, const std::string& icon, bool is_extruder_pages /*= false*/)
{
    // Index of icon in an icon list $self->{icons}.
    auto icon_idx = 0;
    if (!icon.empty()) {
        icon_idx = (m_icon_index.find(icon) == m_icon_index.end()) ? -1 : m_icon_index.at(icon);
        if (icon_idx == -1) {
            // Add a new icon to the icon list.
            m_scaled_icons_list.push_back(ScalableBitmap(this, icon));
            icon_idx = ++m_icon_count;
            m_icon_index[icon] = icon_idx;
        }

        if (m_category_icon.find(title) == m_category_icon.end()) {
            // Add new category to the category_to_icon list.
            m_category_icon[title] = icon;
        }
    }
    // Initialize the page.
    PageShp page(new Page(m_page_view, title, icon_idx));
//	page->SetBackgroundStyle(wxBG_STYLE_SYSTEM);
#ifdef __WINDOWS__
//	page->SetDoubleBuffered(true);
#endif //__WINDOWS__

    if (!is_extruder_pages)
        m_pages.push_back(page);

    page->set_config(m_config);
    return page;
}

// Names of categories is save in English always. We translate them only for UI.
// But category "Extruder n" can't be translated regularly (using _()), so
// just for this category we should splite the title and translate "Extruder" word separately
wxString Tab::translate_category(const wxString& title, Preset::Type preset_type)
{
    if (preset_type == Preset::TYPE_PRINTER && title.Contains("Extruder ")) {
        return _("Extruder") + title.SubString(8, title.Last());
    }
    return _(title);
}

void Tab::OnActivate()
{
    wxWindowUpdateLocker noUpdates(this);
#ifdef __WXOSX__
//    wxWindowUpdateLocker noUpdates(this);
    auto size = GetSizer()->GetSize();
    m_tmp_panel->GetSizer()->SetMinSize(size.x + m_size_move, size.y);
    Fit();
    m_size_move *= -1;
#endif // __WXOSX__

#ifdef __WXMSW__
    // Workaround for tooltips over Tree Controls displayed over excessively long
    // tree control items, stealing the window focus.
    //
    // In case the Tab was reparented from the MainFrame to the floating dialog,
    // the tooltip created by the Tree Control before reparenting is not reparented, 
    // but it still points to the MainFrame. If the tooltip pops up, the MainFrame 
    // is incorrectly focussed, stealing focus from the floating dialog.
    //
    // The workaround is to delete the tooltip control.
    // Vojtech tried to reparent the tooltip control, but it did not work,
    // and if the Tab was later reparented back to MainFrame, the tooltip was displayed
    // at an incorrect position, therefore it is safer to just discard the tooltip control
    // altogether.
    HWND hwnd_tt = TreeView_GetToolTips(m_treectrl->GetHandle());
    if (hwnd_tt) {
	    HWND hwnd_toplevel 	= find_toplevel_parent(m_treectrl)->GetHandle();
	    HWND hwnd_parent 	= ::GetParent(hwnd_tt);
	    if (hwnd_parent != hwnd_toplevel) {
	    	::DestroyWindow(hwnd_tt);
			TreeView_SetToolTips(m_treectrl->GetHandle(), nullptr);
	    }
    }
#endif

    // create controls on active page
    activate_selected_page([](){});
    m_hsizer->Layout();

#ifdef _MSW_DARK_MODE
    // Because of DarkMode we use our own Notebook (inherited from wxSiplebook) instead of wxNotebook
    // And it looks like first Layout of the page doesn't update a size of the m_presets_choice
    // So we have to set correct size explicitely
    if (wxSize ok_sz = wxSize(35 * m_em_unit, m_presets_choice->GetBestSize().y);
        ok_sz != m_presets_choice->GetSize()) {
        m_presets_choice->SetMinSize(ok_sz);
        m_presets_choice->SetSize(ok_sz);
        GetSizer()->GetItem(size_t(0))->GetSizer()->Layout();
        if (wxGetApp().tabs_as_menu())
            m_presets_choice->update();
    }
#endif // _MSW_DARK_MODE
    Refresh();
}

void Tab::update_label_colours()
{
    m_default_text_clr = wxGetApp().get_label_clr_default();
    if (m_sys_label_clr == wxGetApp().get_label_clr_sys() && m_modified_label_clr == wxGetApp().get_label_clr_modified())
        return;
    m_sys_label_clr = wxGetApp().get_label_clr_sys();
    m_modified_label_clr = wxGetApp().get_label_clr_modified();

    //update options "decoration"
    for (const auto& opt : m_options_list)
    {
        const wxColour *color = &m_sys_label_clr;

        // value isn't equal to system value
        if ((opt.second & osSystemValue) == 0) {
            // value is equal to last saved
            if ((opt.second & osInitValue) != 0)
                color = &m_default_text_clr;
            // value is modified
            else
                color = &m_modified_label_clr;
        }
        if (OptionsGroup::is_option_without_field(opt.first)) {
            if (Line* line = get_line(opt.first))
                line->set_label_colour(color);
            continue;
        }

        Field* field = get_field(opt.first);
        if (field == nullptr) continue;
        field->set_label_colour(color);
    }

    auto cur_item = m_treectrl->GetFirstVisibleItem();
    if (!cur_item || !m_treectrl->IsVisible(cur_item))
        return;
    while (cur_item) {
        auto title = m_treectrl->GetItemText(cur_item);
        for (auto page : m_pages)
        {
            if (translate_category(page->title(), m_type) != title)
                continue;

            const wxColor *clr = !page->m_is_nonsys_values ? &m_sys_label_clr :
                page->m_is_modified_values ? &m_modified_label_clr :
                &m_default_text_clr;

            m_treectrl->SetItemTextColour(cur_item, *clr);
            break;
        }
        cur_item = m_treectrl->GetNextVisible(cur_item);
    }

    decorate();
}

void Tab::decorate()
{
    for (const auto& opt : m_options_list)
    {
        Field*      field = nullptr;
        bool        option_without_field = false;

        if(OptionsGroup::is_option_without_field(opt.first))
            option_without_field = true;

        if (!option_without_field) {
            field = get_field(opt.first);
            if (!field)
                continue;
        }

        bool is_nonsys_value = false;
        bool is_modified_value = true;
        const ScalableBitmap* sys_icon  = &m_bmp_value_lock;
        const ScalableBitmap* icon      = &m_bmp_value_revert;

        const wxColour* color = m_is_default_preset ? &m_default_text_clr : &m_sys_label_clr;

        const wxString* sys_tt  = &m_tt_value_lock;
        const wxString* tt      = &m_tt_value_revert;

        // value isn't equal to system value
        if ((opt.second & osSystemValue) == 0) {
            is_nonsys_value = true;
            sys_icon = m_bmp_non_system;
            sys_tt = m_tt_non_system;
            // value is equal to last saved
            if ((opt.second & osInitValue) != 0)
                color = &m_default_text_clr;
            // value is modified
            else
                color = &m_modified_label_clr;
        }
        if ((opt.second & osInitValue) != 0)
        {
            is_modified_value = false;
            icon = &m_bmp_white_bullet;
            tt = &m_tt_white_bullet;
        }

        if (option_without_field) {
            if (Line* line = get_line(opt.first)) {
                line->set_undo_bitmap(icon);
                line->set_undo_to_sys_bitmap(sys_icon);
                line->set_undo_tooltip(tt);
                line->set_undo_to_sys_tooltip(sys_tt);
                line->set_label_colour(color);
            }
            continue;
        }
        
        field->m_is_nonsys_value = is_nonsys_value;
        field->m_is_modified_value = is_modified_value;
        field->set_undo_bitmap(icon);
        field->set_undo_to_sys_bitmap(sys_icon);
        field->set_undo_tooltip(tt);
        field->set_undo_to_sys_tooltip(sys_tt);
        field->set_label_colour(color);
    }

    if (m_active_page)
        m_active_page->refresh();
}

// Update UI according to changes
void Tab::update_changed_ui()
{
    if (m_postpone_update_ui)
        return;

    const bool deep_compare = m_type != Preset::TYPE_FILAMENT;
    auto dirty_options = m_presets->current_dirty_options(deep_compare);
    auto nonsys_options = m_presets->current_different_from_parent_options(deep_compare);
    if (m_type == Preset::TYPE_PRINTER) {
        {
            auto check_bed_custom_options = [](std::vector<std::string>& keys) {
                size_t old_keys_size = keys.size();
                keys.erase(std::remove_if(keys.begin(), keys.end(), [](const std::string& key) { 
                    return key == "bed_custom_texture" || key == "bed_custom_model"; }), keys.end());
                if (old_keys_size != keys.size() && std::find(keys.begin(), keys.end(), "bed_shape") == keys.end())
                    keys.emplace_back("bed_shape");
            };
            check_bed_custom_options(dirty_options);
            check_bed_custom_options(nonsys_options);
        }

        if (static_cast<TabPrinter*>(this)->m_printer_technology == ptFFF) {
            TabPrinter* tab = static_cast<TabPrinter*>(this);
            if (tab->m_initial_extruders_count != tab->m_extruders_count)
                dirty_options.emplace_back("extruders_count");
            if (tab->m_sys_extruders_count != tab->m_extruders_count)
                nonsys_options.emplace_back("extruders_count");
        }
    }

    for (auto& it : m_options_list)
        it.second = m_opt_status_value;

    for (auto opt_key : dirty_options)	m_options_list[opt_key] &= ~osInitValue;
    for (auto opt_key : nonsys_options)	m_options_list[opt_key] &= ~osSystemValue;

    decorate();

    wxTheApp->CallAfter([this]() {
        if (parent()) //To avoid a crash, parent should be exist for a moment of a tree updating
            update_changed_tree_ui();
    });
}

void Tab::init_options_list()
{
    m_options_list.clear();

    for (const std::string& opt_key : m_config->keys())
        emplace_option(opt_key, m_type != Preset::TYPE_FILAMENT && !PresetCollection::is_independent_from_extruder_number_option(opt_key));
}

template<class T>
void add_correct_opts_to_options_list(const std::string &opt_key, std::map<std::string, int>& map, Tab *tab, const int& value)
{
    T *opt_cur = static_cast<T*>(tab->m_config->option(opt_key));
    for (size_t i = 0; i < opt_cur->values.size(); i++)
        map.emplace(opt_key + "#" + std::to_string(i), value);
}

void Tab::emplace_option(const std::string& opt_key, bool respect_vec_values/* = false*/)
{
    if (respect_vec_values) {
        switch (m_config->option(opt_key)->type())
        {
        case coInts:	add_correct_opts_to_options_list<ConfigOptionInts		>(opt_key, m_options_list, this, m_opt_status_value);	break;
        case coBools:	add_correct_opts_to_options_list<ConfigOptionBools		>(opt_key, m_options_list, this, m_opt_status_value);	break;
        case coFloats:	add_correct_opts_to_options_list<ConfigOptionFloats		>(opt_key, m_options_list, this, m_opt_status_value);	break;
        case coStrings:	add_correct_opts_to_options_list<ConfigOptionStrings	>(opt_key, m_options_list, this, m_opt_status_value);	break;
        case coPercents:add_correct_opts_to_options_list<ConfigOptionPercents	>(opt_key, m_options_list, this, m_opt_status_value);	break;
        case coPoints:	add_correct_opts_to_options_list<ConfigOptionPoints		>(opt_key, m_options_list, this, m_opt_status_value);	break;
        case coFloatsOrPercents:	add_correct_opts_to_options_list<ConfigOptionFloatsOrPercents		>(opt_key, m_options_list, this, m_opt_status_value);	break;
        default:		m_options_list.emplace(opt_key, m_opt_status_value);		break;
        }
    }
    else 
        m_options_list.emplace(opt_key, m_opt_status_value);
}

void TabPrinter::init_options_list()
{
    Tab::init_options_list();

    if (m_printer_technology == ptFFF)
        m_options_list.emplace("extruders_count", m_opt_status_value);
}

void Tab::get_sys_and_mod_flags(const std::string& opt_key, bool& sys_page, bool& modified_page)
{
    auto opt = m_options_list.find(opt_key);
    if (opt == m_options_list.end()) 
        return;

    if (sys_page) sys_page = (opt->second & osSystemValue) != 0;
    modified_page |= (opt->second & osInitValue) == 0;
}

void Tab::update_changed_tree_ui()
{
    if (m_options_list.empty())
        return;
    auto cur_item = m_treectrl->GetFirstVisibleItem();
    if (!cur_item || !m_treectrl->IsVisible(cur_item))
        return;

    auto selected_item = m_treectrl->GetSelection();
    auto selection = selected_item ? m_treectrl->GetItemText(selected_item) : "";

    while (cur_item) {
        auto title = m_treectrl->GetItemText(cur_item);
        for (auto page : m_pages)
        {
            if (translate_category(page->title(), m_type) != title)
                continue;
            bool sys_page = true;
            bool modified_page = false;
            if (page->title() == "General") {
                std::initializer_list<const char*> optional_keys{ "extruders_count", "bed_shape" };
                for (auto &opt_key : optional_keys) {
                    get_sys_and_mod_flags(opt_key, sys_page, modified_page);
                }
            }
            if (m_type == Preset::TYPE_FILAMENT && page->title() == "Advanced") {
                get_sys_and_mod_flags("filament_ramming_parameters", sys_page, modified_page);
            }
            if (page->title() == "Dependencies") {
                if (m_type == Slic3r::Preset::TYPE_PRINTER) {
                    sys_page = m_presets->get_selected_preset_parent() != nullptr;
                    modified_page = false;
                } else {
                    if (m_type == Slic3r::Preset::TYPE_FILAMENT || m_type == Slic3r::Preset::TYPE_SLA_MATERIAL)
                        get_sys_and_mod_flags("compatible_prints", sys_page, modified_page);
                    get_sys_and_mod_flags("compatible_printers", sys_page, modified_page);
                }
            }
            for (auto group : page->m_optgroups)
            {
                if (!sys_page && modified_page)
                    break;
                for (const auto &kvp : group->opt_map()) {
                    const std::string& opt_key = kvp.first;
                    get_sys_and_mod_flags(opt_key, sys_page, modified_page);
                }
            }

            const wxColor *clr = sys_page		?	(m_is_default_preset ? &m_default_text_clr : &m_sys_label_clr) :
                                 modified_page	?	&m_modified_label_clr :
                                                    &m_default_text_clr;

            if (page->set_item_colour(clr))
                m_treectrl->SetItemTextColour(cur_item, *clr);

            page->m_is_nonsys_values = !sys_page;
            page->m_is_modified_values = modified_page;

            if (selection == title) {
                m_is_nonsys_values = page->m_is_nonsys_values;
                m_is_modified_values = page->m_is_modified_values;
            }
            break;
        }
        auto next_item = m_treectrl->GetNextVisible(cur_item);
        cur_item = next_item;
    }
    update_undo_buttons();
}

void Tab::update_undo_buttons()
{
    m_undo_btn->        SetBitmap_(m_is_modified_values ? m_bmp_value_revert.name(): m_bmp_white_bullet.name());
    m_undo_to_sys_btn-> SetBitmap_(m_is_nonsys_values   ? m_bmp_non_system->name() : m_bmp_value_lock.name());

    //m_undo_btn->        SetBitmap_(m_is_modified_values ? m_bmp_value_revert: m_bmp_white_bullet);
    //m_undo_to_sys_btn-> SetBitmap_(m_is_nonsys_values   ? *m_bmp_non_system : m_bmp_value_lock);

    m_undo_btn->SetToolTip(m_is_modified_values ? m_ttg_value_revert : m_ttg_white_bullet);
    m_undo_to_sys_btn->SetToolTip(m_is_nonsys_values ? *m_ttg_non_system : m_ttg_value_lock);
}

void Tab::on_roll_back_value(const bool to_sys /*= true*/)
{
    if (!m_active_page) return;

    int os;
    if (to_sys)	{
        if (!m_is_nonsys_values) return;
        os = osSystemValue;
    }
    else {
        if (!m_is_modified_values) return;
        os = osInitValue;
    }

    m_postpone_update_ui = true;

    for (auto group : m_active_page->m_optgroups) {
        if (group->title == "Capabilities") {
            if ((m_options_list["extruders_count"] & os) == 0)
                to_sys ? group->back_to_sys_value("extruders_count") : group->back_to_initial_value("extruders_count");
        }
        if (group->title == "Size and coordinates") {
            if ((m_options_list["bed_shape"] & os) == 0) {
                to_sys ? group->back_to_sys_value("bed_shape") : group->back_to_initial_value("bed_shape");
                load_key_value("bed_shape", true/*some value*/, true);
            }
        }
        if (group->title == "Toolchange parameters with single extruder MM printers") {
            if ((m_options_list["filament_ramming_parameters"] & os) == 0)
                to_sys ? group->back_to_sys_value("filament_ramming_parameters") : group->back_to_initial_value("filament_ramming_parameters");
        }
        if (group->title == "G-code Substitutions") {
            if ((m_options_list["gcode_substitutions"] & os) == 0) {
                to_sys ? group->back_to_sys_value("gcode_substitutions") : group->back_to_initial_value("gcode_substitutions");
                load_key_value("gcode_substitutions", true/*some value*/, true);
            }
        }
        if (group->title == "Profile dependencies") {
            // "compatible_printers" option doesn't exists in Printer Settimgs Tab
            if (m_type != Preset::TYPE_PRINTER && (m_options_list["compatible_printers"] & os) == 0) {
                to_sys ? group->back_to_sys_value("compatible_printers") : group->back_to_initial_value("compatible_printers");
                load_key_value("compatible_printers", true/*some value*/, true);
            }
            // "compatible_prints" option exists only in Filament Settimgs and Materials Tabs
            if ((m_type == Preset::TYPE_FILAMENT || m_type == Preset::TYPE_SLA_MATERIAL) && (m_options_list["compatible_prints"] & os) == 0) {
                to_sys ? group->back_to_sys_value("compatible_prints") : group->back_to_initial_value("compatible_prints");
                load_key_value("compatible_prints", true/*some value*/, true);
            }
        }
        for (const auto &kvp : group->opt_map()) {
            const std::string& opt_key = kvp.first;
            if ((m_options_list[opt_key] & os) == 0)
                to_sys ? group->back_to_sys_value(opt_key) : group->back_to_initial_value(opt_key);
        }
    }

    m_postpone_update_ui = false;

    // When all values are rolled, then we have to update whole tab in respect to the reverted values
    update();

    update_changed_ui();
}

// Update the combo box label of the selected preset based on its "dirty" state,
// comparing the selected preset config with $self->{config}.
void Tab::update_dirty()
{
    m_presets_choice->update_dirty();
    on_presets_changed();
    update_changed_ui();
}

void Tab::update_tab_ui()
{
    m_presets_choice->update();
}

// Load a provied DynamicConfig into the tab, modifying the active preset.
// This could be used for example by setting a Wipe Tower position by interactive manipulation in the 3D view.
void Tab::load_config(const DynamicPrintConfig& config)
{
    bool modified = 0;
    for(auto opt_key : m_config->diff(config)) {
        m_config->set_key_value(opt_key, config.option(opt_key)->clone());
        modified = 1;
    }
    if (modified) {
        update_dirty();
        //# Initialize UI components with the config values.
        reload_config();
        update();
    }
}

// Reload current $self->{config} (aka $self->{presets}->edited_preset->config) into the UI fields.
void Tab::reload_config()
{
    if (m_active_page)
        m_active_page->reload_config();
}

void Tab::update_mode()
{
    m_mode = wxGetApp().get_mode();

    // update mode for ModeSizer
    if (m_mode_sizer)
        m_mode_sizer->SetMode(m_mode);

    update_visibility();

    update_changed_tree_ui();
}

void Tab::update_mode_markers()
{
    // update mode for ModeSizer
    if (m_mode_sizer)
        m_mode_sizer->update_mode_markers();

    if (m_active_page)
        m_active_page->refresh();
}

void Tab::update_visibility()
{
    Freeze(); // There is needed Freeze/Thaw to avoid a flashing after Show/Layout

    for (auto page : m_pages)
        page->update_visibility(m_mode, page.get() == m_active_page);
    rebuild_page_tree();

    if (m_type != Preset::TYPE_PRINTER)
        update_description_lines();

    Layout();
    Thaw();
}

void Tab::msw_rescale()
{
    m_em_unit = em_unit(m_parent);

    m_presets_choice->msw_rescale();
    m_treectrl->SetMinSize(wxSize(20 * m_em_unit, -1));

    // rescale options_groups
    if (m_active_page)
        m_active_page->msw_rescale();

    Layout();
}

void Tab::sys_color_changed()
{
    m_presets_choice->sys_color_changed();

    // update buttons and cached bitmaps
    for (const auto btn : m_scaled_buttons)
        btn->sys_color_changed();
    for (const auto bmp : m_scaled_bitmaps)
        bmp->sys_color_changed();
    if (m_detach_preset_btn)
        m_detach_preset_btn->sys_color_changed();

    update_show_hide_incompatible_button();

    // update icons for tree_ctrl
    wxVector <wxBitmapBundle> img_bundles;
    for (ScalableBitmap& bmp : m_scaled_icons_list) {
        bmp.sys_color_changed();
        img_bundles.push_back(bmp.bmp());
    }
    m_treectrl->SetImages(img_bundles);

    // Colors for ui "decoration"
    update_label_colours();
#ifdef _WIN32
    wxWindowUpdateLocker noUpdates(this);
    if (m_mode_sizer)
        m_mode_sizer->sys_color_changed();
    wxGetApp().UpdateDarkUI(this);
    wxGetApp().UpdateDarkUI(m_treectrl);
#endif
    update_changed_tree_ui();

    // update options_groups
    if (m_active_page)
        m_active_page->sys_color_changed();

    Layout();
    Refresh();
}

Field* Tab::get_field(const t_config_option_key& opt_key, int opt_index/* = -1*/) const
{
    return m_active_page ? m_active_page->get_field(opt_key, opt_index) : nullptr;
}

Line* Tab::get_line(const t_config_option_key& opt_key)
{
    return m_active_page ? m_active_page->get_line(opt_key) : nullptr;
}

std::pair<OG_CustomCtrl*, bool*> Tab::get_custom_ctrl_with_blinking_ptr(const t_config_option_key& opt_key, int opt_index/* = -1*/)
{
    if (!m_active_page)
        return {nullptr, nullptr};

    std::pair<OG_CustomCtrl*, bool*> ret = {nullptr, nullptr};

    for (auto opt_group : m_active_page->m_optgroups) {
        ret = opt_group->get_custom_ctrl_with_blinking_ptr(opt_key, opt_index);
        if (ret.first && ret.second)
            break;
    }
    return ret;
}

Field* Tab::get_field(const t_config_option_key& opt_key, Page** selected_page, int opt_index/* = -1*/)
{
    Field* field = nullptr;
    for (auto page : m_pages) {
        field = page->get_field(opt_key, opt_index);
        if (field != nullptr) {
            *selected_page = page.get();
            return field;
        }
    }
    return field;
}

void Tab::toggle_option(const std::string& opt_key, bool toggle, int opt_index/* = -1*/)
{
    if (!m_active_page)
        return;
    Field* field = m_active_page->get_field(opt_key, opt_index);
    if (field)
        field->toggle(toggle);
};

// To be called by custom widgets, load a value into a config,
// update the preset selection boxes (the dirty flags)
// If value is saved before calling this function, put saved_value = true,
// and value can be some random value because in this case it will not been used
void Tab::load_key_value(const std::string& opt_key, const boost::any& value, bool saved_value /*= false*/)
{
    if (!saved_value) change_opt_value(*m_config, opt_key, value);
    // Mark the print & filament enabled if they are compatible with the currently selected preset.
    if (opt_key == "compatible_printers" || opt_key == "compatible_prints") {
        // Don't select another profile if this profile happens to become incompatible.
        m_preset_bundle->update_compatible(PresetSelectCompatibleType::Never);
    }
    m_presets_choice->update_dirty();
    on_presets_changed();
    update();
}

static wxString support_combo_value_for_config(const DynamicPrintConfig &config, bool is_fff)
{
    std::string slatree = is_fff ? "" : get_sla_suptree_prefix(config);

    const std::string support         = is_fff ? "support_material"                 : "supports_enable";
    const std::string buildplate_only = is_fff ? "support_material_buildplate_only" : slatree + "support_buildplate_only";

    return
        ! config.opt_bool(support) ?
            _("None") :
            (is_fff && !config.opt_bool("support_material_auto")) ?
                _("For support enforcers only") :
                (config.opt_bool(buildplate_only) ? _("Support on build plate only") :
                                                    _("Everywhere"));
}

static wxString pad_combo_value_for_config(const DynamicPrintConfig &config)
{
    return config.opt_bool("pad_enable") ? (config.opt_bool("pad_around_object") ? _("Around object") : _("Below object")) : _("None");
}

void Tab::on_value_change(const std::string& opt_key, const boost::any& value)
{
    if (wxGetApp().plater() == nullptr) {
        return;
    }

    if (opt_key == "compatible_prints")
        this->compatible_widget_reload(m_compatible_prints);
    if (opt_key == "compatible_printers")
        this->compatible_widget_reload(m_compatible_printers);

    const bool is_fff = supports_printer_technology(ptFFF);
    ConfigOptionsGroup* og_freq_chng_params = wxGetApp().sidebar().og_freq_chng_params(is_fff);
    if (opt_key == "fill_density" || opt_key == "pad_enable")
    {
        boost::any val = og_freq_chng_params->get_config_value(*m_config, opt_key);
        og_freq_chng_params->set_value(opt_key, val);
    }
    
    if (opt_key == "pad_around_object") {
        for (PageShp &pg : m_pages) {
            Field * fld = pg->get_field(opt_key); /// !!! ysFIXME ????
            if (fld) fld->set_value(value, false);
        }
    }

    if (is_fff ?
            (opt_key == "support_material" || opt_key == "support_material_auto" || opt_key == "support_material_buildplate_only") :
            (opt_key == "supports_enable"  || opt_key == "support_tree_type" || opt_key == get_sla_suptree_prefix(*m_config) + "support_buildplate_only"))
        og_freq_chng_params->set_value("support", support_combo_value_for_config(*m_config, is_fff));

    if (! is_fff && (opt_key == "pad_enable" || opt_key == "pad_around_object"))
        og_freq_chng_params->set_value("pad", pad_combo_value_for_config(*m_config));

    if (opt_key == "brim_width")
    {
        bool val = m_config->opt_float("brim_width") > 0.0 ? true : false;
        og_freq_chng_params->set_value("brim", val);
    }

    if (opt_key == "wipe_tower" || opt_key == "single_extruder_multi_material" || opt_key == "extruders_count" )
        update_wiping_button_visibility();

    if (opt_key == "extruders_count")
        wxGetApp().plater()->on_extruders_change(boost::any_cast<size_t>(value));

    if (m_postpone_update_ui) {
        // It means that not all values are rolled to the system/last saved values jet.
        // And call of the update() can causes a redundant check of the config values,
        // see https://github.com/prusa3d/PrusaSlicer/issues/7146
        return;
    }

    update();
}

// Show/hide the 'purging volumes' button
void Tab::update_wiping_button_visibility() {
    if (m_preset_bundle->printers.get_selected_preset().printer_technology() == ptSLA)
        return; // ys_FIXME
    bool wipe_tower_enabled = dynamic_cast<ConfigOptionBool*>(  (m_preset_bundle->prints.get_edited_preset().config  ).option("wipe_tower"))->value;
    bool multiple_extruders = dynamic_cast<ConfigOptionFloats*>((m_preset_bundle->printers.get_edited_preset().config).option("nozzle_diameter"))->values.size() > 1;

    auto wiping_dialog_button = wxGetApp().sidebar().get_wiping_dialog_button();
    if (wiping_dialog_button) {
        wiping_dialog_button->Show(wipe_tower_enabled && multiple_extruders);
        wiping_dialog_button->GetParent()->Layout();
    }
}

void Tab::activate_option(const std::string& opt_key, const wxString& category)
{
    wxString page_title = translate_category(category, m_type);

    auto cur_item = m_treectrl->GetFirstVisibleItem();
    if (!cur_item)
        return;

    // We should to activate a tab with searched option, if it doesn't.
    // And do it before finding of the cur_item to avoid a case when Tab isn't activated jet and all treeItems are invisible
    wxGetApp().mainframe->select_tab(this);

    while (cur_item) {
        auto title = m_treectrl->GetItemText(cur_item);
        if (page_title != title) {
            cur_item = m_treectrl->GetNextVisible(cur_item);
            continue;
        }

        m_treectrl->SelectItem(cur_item);
        break;
    }

    auto set_focus = [](wxWindow* win) {
        win->SetFocus();
#ifdef WIN32
        if (wxTextCtrl* text = dynamic_cast<wxTextCtrl*>(win))
            text->SetSelection(-1, -1);
        else if (wxSpinCtrl* spin = dynamic_cast<wxSpinCtrl*>(win))
            spin->SetSelection(-1, -1);
#endif // WIN32
    };

    Field* field = get_field(opt_key);

    // focused selected field
    if (field)
        set_focus(field->getWindow());
    else if (category == "Single extruder MM setup") {
        // When we show and hide "Single extruder MM setup" page, 
        // related options are still in the search list
        // So, let's hightlighte a "single_extruder_multi_material" option, 
        // as a "way" to show hidden page again
        field = get_field("single_extruder_multi_material");
        if (field)
            set_focus(field->getWindow());
    }

    m_highlighter.init(get_custom_ctrl_with_blinking_ptr(opt_key));
}

void Tab::cache_config_diff(const std::vector<std::string>& selected_options, const DynamicPrintConfig* config/* = nullptr*/)
{
    m_cache_config.apply_only(config ? *config : m_presets->get_edited_preset().config, selected_options);
}

void Tab::apply_config_from_cache()
{
    bool was_applied = false;
    // check and apply extruders count for printer preset
    if (m_type == Preset::TYPE_PRINTER)
        was_applied = static_cast<TabPrinter*>(this)->apply_extruder_cnt_from_cache();

    if (!m_cache_config.empty()) {
        m_presets->get_edited_preset().config.apply(m_cache_config);
        m_cache_config.clear();

        was_applied = true;
    }

    if (was_applied)
        update_dirty();
}


// Call a callback to update the selection of presets on the plater:
// To update the content of the selection boxes,
// to update the filament colors of the selection boxes,
// to update the "dirty" flags of the selection boxes,
// to update number of "filament" selection boxes when the number of extruders change.
void Tab::on_presets_changed()
{
    if (wxGetApp().plater() == nullptr)
        return;

    // Instead of PostEvent (EVT_TAB_PRESETS_CHANGED) just call update_presets
    wxGetApp().plater()->sidebar().update_presets(m_type);

    // Printer selected at the Printer tab, update "compatible" marks at the print and filament selectors.
    for (auto t: m_dependent_tabs)
    {
        Tab* tab = wxGetApp().get_tab(t);
        // If the printer tells us that the print or filament/sla_material preset has been switched or invalidated,
        // refresh the print or filament/sla_material tab page.
        // But if there are options, moved from the previously selected preset, update them to edited preset
        tab->apply_config_from_cache();
        tab->load_current_preset();
    }
    // clear m_dependent_tabs after first update from select_preset()
    // to avoid needless preset loading from update() function
    m_dependent_tabs.clear();

    // Update Project dirty state, update application title bar.
    wxGetApp().plater()->update_project_dirty_from_presets();
}

void Tab::build_preset_description_line(ConfigOptionsGroup* optgroup)
{
    auto description_line = [this](wxWindow* parent) {
        return description_line_widget(parent, &m_parent_preset_description_line);
    };

    auto detach_preset_btn = [this](wxWindow* parent) {
        m_detach_preset_btn = new ScalableButton(parent, wxID_ANY, "lock_open_sys", _L("Detach from system preset"), 
                                                 wxDefaultSize, wxDefaultPosition, wxBU_LEFT | wxBU_EXACTFIT);
        ScalableButton* btn = m_detach_preset_btn;
        btn->SetFont(Slic3r::GUI::wxGetApp().normal_font());

        auto sizer = new wxBoxSizer(wxHORIZONTAL);
        sizer->Add(btn);

        btn->Bind(wxEVT_BUTTON, [this, parent](wxCommandEvent&)
        {
        	bool system = m_presets->get_edited_preset().is_system;
        	bool dirty  = m_presets->get_edited_preset().is_dirty;
            wxString msg_text = system ? 
            	_(L("A copy of the current system preset will be created, which will be detached from the system preset.")) :
                _(L("The current custom preset will be detached from the parent system preset."));
            if (dirty) {
	            msg_text += "\n\n";
            	msg_text += _(L("Modifications to the current profile will be saved."));
            }
            msg_text += "\n\n";
            msg_text += _(L("This action is not revertible.\nDo you want to proceed?"));

            //wxMessageDialog dialog(parent, msg_text, _(L("Detach preset")), wxICON_WARNING | wxYES_NO | wxCANCEL);
            MessageDialog dialog(parent, msg_text, _(L("Detach preset")), wxICON_WARNING | wxYES_NO | wxCANCEL);
            if (dialog.ShowModal() == wxID_YES)
                save_preset(m_presets->get_edited_preset().is_system ? std::string() : m_presets->get_edited_preset().name, true);
        });

        btn->Hide();

        return sizer;
    };

    Line line = Line{ "", "" };
    line.full_width = 1;

    line.append_widget(description_line);
    line.append_widget(detach_preset_btn);
    optgroup->append_line(line);
}

void Tab::update_preset_description_line()
{
    const Preset* parent = m_presets->get_selected_preset_parent();
    const Preset& preset = m_presets->get_edited_preset();

    wxString description_line;

    if (preset.is_default) {
        description_line = _(L("This is a default preset."));
    } else if (preset.is_system) {
        description_line = _(L("This is a system preset."));
    } else if (parent == nullptr) {
        description_line = _(L("Current preset is inherited from the default preset."));
    } else {
        std::string name = parent->name;
        boost::replace_all(name, "&", "&&");
        description_line = _(L("Current preset is inherited from")) + ":\n\t" + from_u8(name);
    }

    if (preset.is_default || preset.is_system)
        description_line += "\n\t" + _(L("It can't be deleted or modified.")) +
                            "\n\t" + _(L("Any modifications should be saved as a new preset inherited from this one.")) +
                            "\n\t" + _(L("To do that please specify a new name for the preset."));

    if (parent && parent->vendor)
    {
        description_line += "\n\n" + _(L("Additional information:")) + "\n";
        description_line += "\t" + _(L("vendor")) + ": " + (m_type == Slic3r::Preset::TYPE_PRINTER ? "\n\t\t" : "") + parent->vendor->name +
                            ", ver: " + parent->vendor->config_version.to_string();
        if (m_type == Slic3r::Preset::TYPE_PRINTER) {
            const std::string &printer_model = preset.config.opt_string("printer_model");
            if (! printer_model.empty())
                description_line += "\n\n\t" + _(L("printer model")) + ": \n\t\t" + printer_model;
            switch (preset.printer_technology()) {
            case ptFFF:
            {
                //FIXME add prefered_sla_material_profile for SLA
                const std::string              &default_print_profile = preset.config.opt_string("default_print_profile");
                const std::vector<std::string> &default_filament_profiles = preset.config.option<ConfigOptionStrings>("default_filament_profile")->values;
                if (!default_print_profile.empty())
                    description_line += "\n\n\t" + _(L("default print profile")) + ": \n\t\t" + default_print_profile;
                if (!default_filament_profiles.empty())
                {
                    description_line += "\n\n\t" + _(L("default filament profile")) + ": \n\t\t";
                    for (auto& profile : default_filament_profiles) {
                        if (&profile != &*default_filament_profiles.begin())
                            description_line += ", ";
                        description_line += profile;
                    }
                }
                break;
            }
            case ptSLA:
            {
                //FIXME add prefered_sla_material_profile for SLA
                const std::string &default_sla_material_profile = preset.config.opt_string("default_sla_material_profile");
                if (!default_sla_material_profile.empty())
                    description_line += "\n\n\t" + _(L("default SLA material profile")) + ": \n\t\t" + default_sla_material_profile;

                const std::string &default_sla_print_profile = preset.config.opt_string("default_sla_print_profile");
                if (!default_sla_print_profile.empty())
                    description_line += "\n\n\t" + _(L("default SLA print profile")) + ": \n\t\t" + default_sla_print_profile;
                break;
            }
            default: break;
            }
        }
        else if (!preset.alias.empty())
        {
            description_line += "\n\n\t" + _(L("full profile name"))     + ": \n\t\t" + preset.name;
            description_line += "\n\t"   + _(L("symbolic profile name")) + ": \n\t\t" + preset.alias;
        }
    }

    m_parent_preset_description_line->SetText(description_line, false);

    if (m_detach_preset_btn)
        m_detach_preset_btn->Show(parent && parent->is_system && !preset.is_default);
    Layout();
}

void Tab::update_frequently_changed_parameters()
{
    const bool is_fff = supports_printer_technology(ptFFF);
    auto og_freq_chng_params = wxGetApp().sidebar().og_freq_chng_params(is_fff);
    if (!og_freq_chng_params) return;

    og_freq_chng_params->set_value("support", support_combo_value_for_config(*m_config, is_fff));
    if (! is_fff)
        og_freq_chng_params->set_value("pad", pad_combo_value_for_config(*m_config));

    const std::string updated_value_key = is_fff ? "fill_density" : "pad_enable";

    const boost::any val = og_freq_chng_params->get_config_value(*m_config, updated_value_key);
    og_freq_chng_params->set_value(updated_value_key, val);

    if (is_fff)
    {
        og_freq_chng_params->set_value("brim", bool(m_config->opt_float("brim_width") > 0.0));
        update_wiping_button_visibility();
    }
}

void TabPrint::build()
{
    m_presets = &m_preset_bundle->prints;
    load_initial_data();

    auto page = add_options_page(L("Layers and perimeters"), "layers");
        std::string category_path = "layers-and-perimeters_1748#";
        auto optgroup = page->new_optgroup(L("Layer height"));
        optgroup->append_single_option_line("layer_height", category_path + "layer-height");
        optgroup->append_single_option_line("first_layer_height", category_path + "first-layer-height");

        optgroup = page->new_optgroup(L("Vertical shells"));
        optgroup->append_single_option_line("perimeters", category_path + "perimeters");
        optgroup->append_single_option_line("spiral_vase", category_path + "spiral-vase");

        Line line { "", "" };
        line.full_width = 1;
        line.label_path = category_path + "recommended-thin-wall-thickness";
        line.widget = [this](wxWindow* parent) {
            return description_line_widget(parent, &m_recommended_thin_wall_thickness_description_line);
        };
        optgroup->append_line(line);

        optgroup = page->new_optgroup(L("Horizontal shells"));
        line = { L("Solid layers"), "" };
        line.label_path = category_path + "solid-layers-top-bottom";
        line.append_option(optgroup->get_option("top_solid_layers"));
        line.append_option(optgroup->get_option("bottom_solid_layers"));
        optgroup->append_line(line);
    	line = { L("Minimum shell thickness"), "" };
        line.append_option(optgroup->get_option("top_solid_min_thickness"));
        line.append_option(optgroup->get_option("bottom_solid_min_thickness"));
        optgroup->append_line(line);
		line = { "", "" };
	    line.full_width = 1;
	    line.widget = [this](wxWindow* parent) {
	        return description_line_widget(parent, &m_top_bottom_shell_thickness_explanation);
	    };
	    optgroup->append_line(line);

        optgroup = page->new_optgroup(L("Quality (slower slicing)"));
        optgroup->append_single_option_line("extra_perimeters", category_path + "extra-perimeters-if-needed");
        optgroup->append_single_option_line("extra_perimeters_on_overhangs", category_path + "extra-perimeters-on-overhangs");
        optgroup->append_single_option_line("ensure_vertical_shell_thickness", category_path + "ensure-vertical-shell-thickness");
        optgroup->append_single_option_line("avoid_crossing_curled_overhangs", category_path + "avoid-crossing-curled-overhangs");
        optgroup->append_single_option_line("avoid_crossing_perimeters", category_path + "avoid-crossing-perimeters");
        optgroup->append_single_option_line("avoid_crossing_perimeters_max_detour", category_path + "avoid_crossing_perimeters_max_detour");
        optgroup->append_single_option_line("thin_walls", category_path + "detect-thin-walls");
        optgroup->append_single_option_line("thick_bridges", category_path + "thick_bridges");
        optgroup->append_single_option_line("overhangs", category_path + "detect-bridging-perimeters");

        optgroup = page->new_optgroup(L("Advanced"));
        optgroup->append_single_option_line("seam_position", category_path + "seam-position");
        optgroup->append_single_option_line("staggered_inner_seams", category_path + "staggered-inner-seams");
        optgroup->append_single_option_line("external_perimeters_first", category_path + "external-perimeters-first");
        optgroup->append_single_option_line("gap_fill_enabled", category_path + "fill-gaps");
        optgroup->append_single_option_line("perimeter_generator");

        optgroup = page->new_optgroup(L("Fuzzy skin (experimental)"));
        category_path = "fuzzy-skin_246186/#";
        optgroup->append_single_option_line("fuzzy_skin", category_path + "fuzzy-skin-type");
        optgroup->append_single_option_line("fuzzy_skin_thickness", category_path + "fuzzy-skin-thickness");
        optgroup->append_single_option_line("fuzzy_skin_point_dist", category_path + "fuzzy-skin-point-distance");

    page = add_options_page(L("Infill"), "infill");
        category_path = "infill_42#";
        optgroup = page->new_optgroup(L("Infill"));
        optgroup->append_single_option_line("fill_density", category_path + "fill-density");
        optgroup->append_single_option_line("fill_pattern", category_path + "fill-pattern");
        optgroup->append_single_option_line("infill_anchor", category_path + "fill-pattern");
        optgroup->append_single_option_line("infill_anchor_max", category_path + "fill-pattern");
        optgroup->append_single_option_line("top_fill_pattern", category_path + "top-fill-pattern");
        optgroup->append_single_option_line("bottom_fill_pattern", category_path + "bottom-fill-pattern");

        optgroup = page->new_optgroup(L("Ironing"));
        category_path = "ironing_177488#";
        optgroup->append_single_option_line("ironing", category_path);
        optgroup->append_single_option_line("ironing_type", category_path + "ironing-type");
        optgroup->append_single_option_line("ironing_flowrate", category_path + "flow-rate");
        optgroup->append_single_option_line("ironing_spacing", category_path + "spacing-between-ironing-passes");

        optgroup = page->new_optgroup(L("Reducing printing time"));
        category_path = "infill_42#";
        optgroup->append_single_option_line("infill_every_layers", category_path + "combine-infill-every-x-layers");
        optgroup->append_single_option_line("infill_only_where_needed", category_path + "only-infill-where-needed");

        optgroup = page->new_optgroup(L("Advanced"));
        optgroup->append_single_option_line("solid_infill_every_layers", category_path + "solid-infill-every-x-layers");
        optgroup->append_single_option_line("fill_angle", category_path + "fill-angle");
        optgroup->append_single_option_line("solid_infill_below_area", category_path + "solid-infill-threshold-area");
        optgroup->append_single_option_line("bridge_angle");
        optgroup->append_single_option_line("only_retract_when_crossing_perimeters");
        optgroup->append_single_option_line("infill_first");

    page = add_options_page(L("Skirt and brim"), "skirt+brim");
        category_path = "skirt-and-brim_133969#";
        optgroup = page->new_optgroup(L("Skirt"));
        optgroup->append_single_option_line("skirts", category_path + "skirt");
        optgroup->append_single_option_line("skirt_distance", category_path + "skirt");
        optgroup->append_single_option_line("skirt_height", category_path + "skirt");
        optgroup->append_single_option_line("draft_shield", category_path + "skirt");
        optgroup->append_single_option_line("min_skirt_length", category_path + "skirt");

        optgroup = page->new_optgroup(L("Brim"));
        optgroup->append_single_option_line("brim_type", category_path + "brim");
        optgroup->append_single_option_line("brim_width", category_path + "brim");
        optgroup->append_single_option_line("brim_separation", category_path + "brim");

    page = add_options_page(L("Support material"), "support");
        category_path = "support-material_1698#";
        optgroup = page->new_optgroup(L("Support material"));
        optgroup->append_single_option_line("support_material", category_path + "generate-support-material");
        optgroup->append_single_option_line("support_material_auto", category_path + "auto-generated-supports");
        optgroup->append_single_option_line("support_material_threshold", category_path + "overhang-threshold");
        optgroup->append_single_option_line("support_material_enforce_layers", category_path + "enforce-support-for-the-first");
        optgroup->append_single_option_line("raft_first_layer_density", category_path + "raft-first-layer-density");
        optgroup->append_single_option_line("raft_first_layer_expansion", category_path + "raft-first-layer-expansion");

        optgroup = page->new_optgroup(L("Raft"));
        optgroup->append_single_option_line("raft_layers", category_path + "raft-layers");
        optgroup->append_single_option_line("raft_contact_distance", category_path + "raft-layers");
        optgroup->append_single_option_line("raft_expansion");

        optgroup = page->new_optgroup(L("Options for support material and raft"));
        optgroup->append_single_option_line("support_material_style", category_path + "style");
        optgroup->append_single_option_line("support_material_contact_distance", category_path + "contact-z-distance");
        optgroup->append_single_option_line("support_material_bottom_contact_distance", category_path + "contact-z-distance");
        optgroup->append_single_option_line("support_material_pattern", category_path + "pattern");
        optgroup->append_single_option_line("support_material_with_sheath", category_path + "with-sheath-around-the-support");
        optgroup->append_single_option_line("support_material_spacing", category_path + "pattern-spacing-0-inf");
        optgroup->append_single_option_line("support_material_angle", category_path + "pattern-angle");
        optgroup->append_single_option_line("support_material_closing_radius", category_path + "pattern-angle");
        optgroup->append_single_option_line("support_material_interface_layers", category_path + "interface-layers");
        optgroup->append_single_option_line("support_material_bottom_interface_layers", category_path + "interface-layers");
        optgroup->append_single_option_line("support_material_interface_pattern", category_path + "interface-pattern");
        optgroup->append_single_option_line("support_material_interface_spacing", category_path + "interface-pattern-spacing");
        optgroup->append_single_option_line("support_material_interface_contact_loops", category_path + "interface-loops");
        optgroup->append_single_option_line("support_material_buildplate_only", category_path + "support-on-build-plate-only");
        optgroup->append_single_option_line("support_material_xy_spacing", category_path + "xy-separation-between-an-object-and-its-support");
        optgroup->append_single_option_line("dont_support_bridges", category_path + "dont-support-bridges");
        optgroup->append_single_option_line("support_material_synchronize_layers", category_path + "synchronize-with-object-layers");

    page = add_options_page(L("Speed"), "time");
        optgroup = page->new_optgroup(L("Speed for print moves"));
        optgroup->append_single_option_line("perimeter_speed");
        optgroup->append_single_option_line("small_perimeter_speed");
        optgroup->append_single_option_line("external_perimeter_speed");
        optgroup->append_single_option_line("infill_speed");
        optgroup->append_single_option_line("solid_infill_speed");
        optgroup->append_single_option_line("top_solid_infill_speed");
        optgroup->append_single_option_line("support_material_speed");
        optgroup->append_single_option_line("support_material_interface_speed");
        optgroup->append_single_option_line("bridge_speed");
        optgroup->append_single_option_line("gap_fill_speed");
        optgroup->append_single_option_line("ironing_speed");

        optgroup = page->new_optgroup(L("Dynamic overhang speed"));
        auto append_option_line = [](ConfigOptionsGroupShp optgroup, std::string opt_key) {
            auto option = optgroup->get_option(opt_key, 0);
            auto line   = Line{option.opt.full_label, ""};
            line.append_option(option);
            line.append_option(optgroup->get_option(opt_key, 1));
            line.append_option(optgroup->get_option(opt_key, 2));
            line.append_option(optgroup->get_option(opt_key, 3));
            optgroup->append_line(line);
        };
        optgroup->append_single_option_line("enable_dynamic_overhang_speeds");
	    append_option_line(optgroup,"overhang_overlap_levels");
        append_option_line(optgroup,"dynamic_overhang_speeds");

        optgroup = page->new_optgroup(L("Speed for non-print moves"));
        optgroup->append_single_option_line("travel_speed");
        optgroup->append_single_option_line("travel_speed_z");

        optgroup = page->new_optgroup(L("Modifiers"));
        optgroup->append_single_option_line("first_layer_speed");
        optgroup->append_single_option_line("first_layer_speed_over_raft");

        optgroup = page->new_optgroup(L("Acceleration control (advanced)"));
        optgroup->append_single_option_line("perimeter_acceleration");
        optgroup->append_single_option_line("infill_acceleration");
        optgroup->append_single_option_line("bridge_acceleration");
        optgroup->append_single_option_line("first_layer_acceleration");
        optgroup->append_single_option_line("first_layer_acceleration_over_raft");
        optgroup->append_single_option_line("default_acceleration");

        optgroup = page->new_optgroup(L("Autospeed (advanced)"));
        optgroup->append_single_option_line("max_print_speed", "max-volumetric-speed_127176");
        optgroup->append_single_option_line("max_volumetric_speed", "max-volumetric-speed_127176");

        optgroup = page->new_optgroup(L("Pressure equalizer (experimental)"));
        optgroup->append_single_option_line("max_volumetric_extrusion_rate_slope_positive", "pressure-equlizer_331504");
        optgroup->append_single_option_line("max_volumetric_extrusion_rate_slope_negative", "pressure-equlizer_331504");

    page = add_options_page(L("Multiple Extruders"), "funnel");
        optgroup = page->new_optgroup(L("Extruders"));
        optgroup->append_single_option_line("perimeter_extruder");
        optgroup->append_single_option_line("infill_extruder");
        optgroup->append_single_option_line("solid_infill_extruder");
        optgroup->append_single_option_line("support_material_extruder");
        optgroup->append_single_option_line("support_material_interface_extruder");

        optgroup = page->new_optgroup(L("Ooze prevention"));
        optgroup->append_single_option_line("ooze_prevention");
        optgroup->append_single_option_line("standby_temperature_delta");

        optgroup = page->new_optgroup(L("Wipe tower"));
        optgroup->append_single_option_line("wipe_tower");
        optgroup->append_single_option_line("wipe_tower_x");
        optgroup->append_single_option_line("wipe_tower_y");
        optgroup->append_single_option_line("wipe_tower_width");
        optgroup->append_single_option_line("wipe_tower_rotation_angle");
        optgroup->append_single_option_line("wipe_tower_brim_width");
        optgroup->append_single_option_line("wipe_tower_bridging");
        optgroup->append_single_option_line("wipe_tower_no_sparse_layers");
        optgroup->append_single_option_line("single_extruder_multi_material_priming");

        optgroup = page->new_optgroup(L("Advanced"));
        optgroup->append_single_option_line("interface_shells");
        optgroup->append_single_option_line("mmu_segmented_region_max_width");

    page = add_options_page(L("Advanced"), "wrench");
        optgroup = page->new_optgroup(L("Extrusion width"));
        optgroup->append_single_option_line("extrusion_width");
        optgroup->append_single_option_line("first_layer_extrusion_width");
        optgroup->append_single_option_line("perimeter_extrusion_width");
        optgroup->append_single_option_line("external_perimeter_extrusion_width");
        optgroup->append_single_option_line("infill_extrusion_width");
        optgroup->append_single_option_line("solid_infill_extrusion_width");
        optgroup->append_single_option_line("top_infill_extrusion_width");
        optgroup->append_single_option_line("support_material_extrusion_width");

        optgroup = page->new_optgroup(L("Overlap"));
        optgroup->append_single_option_line("infill_overlap");

        optgroup = page->new_optgroup(L("Flow"));
        optgroup->append_single_option_line("bridge_flow_ratio");

        optgroup = page->new_optgroup(L("Slicing"));
        optgroup->append_single_option_line("slice_closing_radius");
        optgroup->append_single_option_line("slicing_mode");
        optgroup->append_single_option_line("resolution");
        optgroup->append_single_option_line("gcode_resolution");
        optgroup->append_single_option_line("xy_size_compensation");
        optgroup->append_single_option_line("elefant_foot_compensation", "elephant-foot-compensation_114487");

        optgroup = page->new_optgroup(L("Other"));
        optgroup->append_single_option_line("clip_multipart_objects");

        optgroup = page->new_optgroup(L("Arachne perimeter generator"));
        optgroup->append_single_option_line("wall_transition_angle");
        optgroup->append_single_option_line("wall_transition_filter_deviation");
        optgroup->append_single_option_line("wall_transition_length");
        optgroup->append_single_option_line("wall_distribution_count");
        optgroup->append_single_option_line("min_bead_width");
        optgroup->append_single_option_line("min_feature_size");

    page = add_options_page(L("Output options"), "output+page_white");
        optgroup = page->new_optgroup(L("Sequential printing"));
        optgroup->append_single_option_line("complete_objects", "sequential-printing_124589");
        line = { L("Extruder clearance"), "" };
        line.append_option(optgroup->get_option("extruder_clearance_radius"));
        line.append_option(optgroup->get_option("extruder_clearance_height"));
        optgroup->append_line(line);

        optgroup = page->new_optgroup(L("Output file"));
        optgroup->append_single_option_line("gcode_comments");
        optgroup->append_single_option_line("gcode_label_objects");
        Option option = optgroup->get_option("output_filename_format");
        option.opt.full_width = true;
        optgroup->append_single_option_line(option);

        optgroup = page->new_optgroup(L("Other"));

        create_line_with_widget(optgroup.get(), "gcode_substitutions", "g-code-substitutions_301694", [this](wxWindow* parent) {
            return create_manage_substitution_widget(parent);
        });
        line = { "", "" };
        line.full_width = 1;
        line.widget = [this](wxWindow* parent) {
            return create_substitutions_widget(parent);
        };
        optgroup->append_line(line);

        optgroup = page->new_optgroup(L("Post-processing scripts"), 0);
        line = { "", "" };
        line.full_width = 1;
        line.widget = [this](wxWindow* parent) {
            return description_line_widget(parent, &m_post_process_explanation);
        };
        optgroup->append_line(line);
        option = optgroup->get_option("post_process");
        option.opt.full_width = true;
        option.opt.height = 5;//50;
        optgroup->append_single_option_line(option);

    page = add_options_page(L("Notes"), "note");
        optgroup = page->new_optgroup(L("Notes"), 0);
        option = optgroup->get_option("notes");
        option.opt.full_width = true;
        option.opt.height = 25;//250;
        optgroup->append_single_option_line(option);

    page = add_options_page(L("Dependencies"), "wrench");
        optgroup = page->new_optgroup(L("Profile dependencies"));

        create_line_with_widget(optgroup.get(), "compatible_printers", "", [this](wxWindow* parent) {
            return compatible_widget_create(parent, m_compatible_printers);
        });
        
        option = optgroup->get_option("compatible_printers_condition");
        option.opt.full_width = true;
        optgroup->append_single_option_line(option);

        build_preset_description_line(optgroup.get());
}

void TabPrint::update_description_lines()
{
    Tab::update_description_lines();

    if (m_preset_bundle->printers.get_selected_preset().printer_technology() == ptSLA)
        return;

    if (m_active_page && m_active_page->title() == "Layers and perimeters" && 
        m_recommended_thin_wall_thickness_description_line && m_top_bottom_shell_thickness_explanation)
    {
        m_recommended_thin_wall_thickness_description_line->SetText(
            from_u8(PresetHints::recommended_thin_wall_thickness(*m_preset_bundle)));
        m_top_bottom_shell_thickness_explanation->SetText(
            from_u8(PresetHints::top_bottom_shell_thickness_explanation(*m_preset_bundle)));
    }

    if (m_active_page && m_active_page->title() == "Output options") {
        if (m_post_process_explanation) {
            m_post_process_explanation->SetText(
                _L("Post processing scripts shall modify G-code file in place."));
#ifndef __linux__
            m_post_process_explanation->SetPathEnd("post-processing-scripts_283913");
#endif // __linux__
        }
        // upadte G-code substitutions from the current configuration
        {
            m_subst_manager.update_from_config();
            if (m_del_all_substitutions_btn)
                m_del_all_substitutions_btn->Show(!m_subst_manager.is_empty_substitutions());
        }
    }
}

void TabPrint::toggle_options()
{
    if (!m_active_page) return;

    m_config_manipulation.toggle_print_fff_options(m_config);
}

void TabPrint::update()
{
    if (m_preset_bundle->printers.get_selected_preset().printer_technology() == ptSLA)
        return; // ys_FIXME

    m_update_cnt++;

    // see https://github.com/prusa3d/PrusaSlicer/issues/6814
    // ysFIXME: It's temporary workaround and should be clewer reworked:
    // Note: This workaround works till "support_material" and "overhangs" is exclusive sets of mutually no-exclusive parameters.
    // But it should be corrected when we will have more such sets.
    // Disable check of the compatibility of the "support_material" and "overhangs" options for saved user profile
    // NOTE: Initialization of the support_material_overhangs_queried value have to be processed just ones
    if (!m_config_manipulation.is_initialized_support_material_overhangs_queried())
    {
        const Preset& selected_preset = m_preset_bundle->prints.get_selected_preset();
        bool is_user_and_saved_preset = !selected_preset.is_system && !selected_preset.is_dirty;
        bool support_material_overhangs_queried = m_config->opt_bool("support_material") && !m_config->opt_bool("overhangs");
        m_config_manipulation.initialize_support_material_overhangs_queried(is_user_and_saved_preset && support_material_overhangs_queried);
    }

    m_config_manipulation.update_print_fff_config(m_config, true);

    update_description_lines();
    Layout();

    m_update_cnt--;

    if (m_update_cnt==0) {
        toggle_options();

        // update() could be called during undo/redo execution
        // Update of objectList can cause a crash in this case (because m_objects doesn't match ObjectList) 
        if (!wxGetApp().plater()->inside_snapshot_capture())
            wxGetApp().obj_list()->update_and_show_object_settings_item();

        wxGetApp().mainframe->on_config_changed(m_config);
    }
}

void TabPrint::clear_pages()
{
    Tab::clear_pages();

    m_recommended_thin_wall_thickness_description_line = nullptr;
    m_top_bottom_shell_thickness_explanation = nullptr;
    m_post_process_explanation = nullptr;

    m_del_all_substitutions_btn = nullptr;
}

bool Tab::validate_custom_gcode(const wxString& title, const std::string& gcode)
{
    std::vector<std::string> tags;
    bool invalid = GCodeProcessor::contains_reserved_tags(gcode, 5, tags);
    if (invalid) {
        std::string lines = ":\n";
        for (const std::string& keyword : tags)
            lines += ";" + keyword + "\n";
        wxString reports = format_wxstr(
            _L_PLURAL("The following line %s contains reserved keywords.\nPlease remove it, as it may cause problems in G-code visualization and printing time estimation.", 
                      "The following lines %s contain reserved keywords.\nPlease remove them, as they may cause problems in G-code visualization and printing time estimation.", 
                      tags.size()),
            lines);
        //wxMessageDialog dialog(wxGetApp().mainframe, reports, _L("Found reserved keywords in") + " " + _(title), wxICON_WARNING | wxOK);
        MessageDialog dialog(wxGetApp().mainframe, reports, _L("Found reserved keywords in") + " " + _(title), wxICON_WARNING | wxOK);
        dialog.ShowModal();
    }
    return !invalid;
}

static void validate_custom_gcode_cb(Tab* tab, const wxString& title, const t_config_option_key& opt_key, const boost::any& value) {
    tab->validate_custom_gcodes_was_shown = !Tab::validate_custom_gcode(title, boost::any_cast<std::string>(value));
    tab->update_dirty();
    tab->on_value_change(opt_key, value);
}

void TabFilament::add_filament_overrides_page()
{
    PageShp page = add_options_page(L("Filament Overrides"), "wrench");
    ConfigOptionsGroupShp optgroup = page->new_optgroup(L("Retraction"));

    auto append_single_option_line = [optgroup, this](const std::string& opt_key, int opt_index)
    {
        Line line {"",""};
        if (opt_key == "filament_retract_lift_above" || opt_key == "filament_retract_lift_below") {
            Option opt = optgroup->get_option(opt_key);
            opt.opt.label = opt.opt.full_label;
            line = optgroup->create_single_option_line(opt);
        }
        else
            line = optgroup->create_single_option_line(optgroup->get_option(opt_key));

        line.near_label_widget = [this, optgroup_wk = ConfigOptionsGroupWkp(optgroup), opt_key, opt_index](wxWindow* parent) {
            wxCheckBox* check_box = new wxCheckBox(parent, wxID_ANY, "");

            check_box->Bind(wxEVT_CHECKBOX, [optgroup_wk, opt_key, opt_index](wxCommandEvent& evt) {
                const bool is_checked = evt.IsChecked();
                if (auto optgroup_sh = optgroup_wk.lock(); optgroup_sh) {
                    if (Field *field = optgroup_sh->get_fieldc(opt_key, opt_index); field != nullptr) {
                        field->toggle(is_checked);
                        if (is_checked)
                            field->set_last_meaningful_value();
                        else
                            field->set_na_value();
                    }
                }
            }, check_box->GetId());

            m_overrides_options[opt_key] = check_box;
            return check_box;
        };

        optgroup->append_line(line);
    };

    const int extruder_idx = 0; // #ys_FIXME

    for (const std::string opt_key : {  "filament_retract_length",
                                        "filament_retract_lift",
                                        "filament_retract_lift_above",
                                        "filament_retract_lift_below",
                                        "filament_retract_speed",
                                        "filament_deretract_speed",
                                        "filament_retract_restart_extra",
                                        "filament_retract_before_travel",
                                        "filament_retract_layer_change",
                                        "filament_wipe",
                                        "filament_retract_before_wipe"
                                     })
        append_single_option_line(opt_key, extruder_idx);
}

void TabFilament::update_filament_overrides_page()
{
    if (!m_active_page || m_active_page->title() != "Filament Overrides")
        return;
    Page* page = m_active_page;

    const auto og_it = std::find_if(page->m_optgroups.begin(), page->m_optgroups.end(), [](const ConfigOptionsGroupShp og) { return og->title == "Retraction"; });
    if (og_it == page->m_optgroups.end())
        return;
    ConfigOptionsGroupShp optgroup = *og_it;

    std::vector<std::string> opt_keys = {   "filament_retract_length",
                                            "filament_retract_lift",
                                            "filament_retract_lift_above",
                                            "filament_retract_lift_below",
                                            "filament_retract_speed",
                                            "filament_deretract_speed",
                                            "filament_retract_restart_extra",
                                            "filament_retract_before_travel",
                                            "filament_retract_layer_change",
                                            "filament_wipe",
                                            "filament_retract_before_wipe"
                                        };

    const int extruder_idx = 0; // #ys_FIXME

    const bool have_retract_length = m_config->option("filament_retract_length")->is_nil() ||
                                     m_config->opt_float("filament_retract_length", extruder_idx) > 0;

    for (const std::string& opt_key : opt_keys)
    {
        bool is_checked = opt_key=="filament_retract_length" ? true : have_retract_length;
        m_overrides_options[opt_key]->Enable(is_checked);

        is_checked &= !m_config->option(opt_key)->is_nil();
        m_overrides_options[opt_key]->SetValue(is_checked);

        Field* field = optgroup->get_fieldc(opt_key, extruder_idx);
        if (field != nullptr)
            field->toggle(is_checked);
    }
}

void TabFilament::build()
{
    m_presets = &m_preset_bundle->filaments;
    load_initial_data();

    auto page = add_options_page(L("Filament"), "spool");
        auto optgroup = page->new_optgroup(L("Filament"));
        optgroup->append_single_option_line("filament_colour");
        optgroup->append_single_option_line("filament_diameter");
        optgroup->append_single_option_line("extrusion_multiplier");
        optgroup->append_single_option_line("filament_density");
        optgroup->append_single_option_line("filament_cost");
        optgroup->append_single_option_line("filament_spool_weight");

        optgroup->m_on_change = [this](t_config_option_key opt_key, boost::any value)
        {
            update_dirty();
            if (opt_key == "filament_spool_weight") {
                // Change of this option influences for an update of "Sliced Info"
                wxGetApp().sidebar().update_sliced_info_sizer();
                wxGetApp().sidebar().Layout();
            }
            else
                on_value_change(opt_key, value);
        };

        optgroup = page->new_optgroup(L("Temperature"));
        Line line = { L("Nozzle"), "" };
        line.append_option(optgroup->get_option("first_layer_temperature"));
        line.append_option(optgroup->get_option("temperature"));
        optgroup->append_line(line);

        line = { L("Bed"), "" };
        line.append_option(optgroup->get_option("first_layer_bed_temperature"));
        line.append_option(optgroup->get_option("bed_temperature"));
        optgroup->append_line(line);

    page = add_options_page(L("Cooling"), "cooling");
        std::string category_path = "cooling_127569#";
        optgroup = page->new_optgroup(L("Enable"));
        optgroup->append_single_option_line("fan_always_on");
        optgroup->append_single_option_line("cooling");

        line = { "", "" };
        line.full_width = 1;
        line.widget = [this](wxWindow* parent) {
            return description_line_widget(parent, &m_cooling_description_line);
        };
        optgroup->append_line(line);

        optgroup = page->new_optgroup(L("Fan settings"));
        line = { L("Fan speed"), "" };
        line.label_path = category_path + "fan-settings";
        line.append_option(optgroup->get_option("min_fan_speed"));
        line.append_option(optgroup->get_option("max_fan_speed"));
        optgroup->append_line(line);

        optgroup->append_single_option_line("bridge_fan_speed", category_path + "fan-settings");
        optgroup->append_single_option_line("disable_fan_first_layers", category_path + "fan-settings");
        optgroup->append_single_option_line("full_fan_speed_layer", category_path + "fan-settings");

        optgroup = page->new_optgroup(L("Cooling thresholds"), 25);
        optgroup->append_single_option_line("fan_below_layer_time", category_path + "cooling-thresholds");
        optgroup->append_single_option_line("slowdown_below_layer_time", category_path + "cooling-thresholds");
        optgroup->append_single_option_line("min_print_speed", category_path + "cooling-thresholds");

    page = add_options_page(L("Advanced"), "wrench");
        optgroup = page->new_optgroup(L("Filament properties"));
        // Set size as all another fields for a better alignment
        Option option = optgroup->get_option("filament_type");
        option.opt.width = Field::def_width();
        optgroup->append_single_option_line(option);
        optgroup->append_single_option_line("filament_soluble");

        optgroup = page->new_optgroup(L("Print speed override"));
        optgroup->append_single_option_line("filament_max_volumetric_speed", "max-volumetric-speed_127176");

        line = { "", "" };
        line.full_width = 1;
        line.widget = [this](wxWindow* parent) {
            return description_line_widget(parent, &m_volumetric_speed_description_line);
        };
        optgroup->append_line(line);

        optgroup = page->new_optgroup(L("Wipe tower parameters"));
        optgroup->append_single_option_line("filament_minimal_purge_on_wipe_tower");

        optgroup = page->new_optgroup(L("Toolchange parameters with single extruder MM printers"));
        optgroup->append_single_option_line("filament_loading_speed_start");
        optgroup->append_single_option_line("filament_loading_speed");
        optgroup->append_single_option_line("filament_unloading_speed_start");
        optgroup->append_single_option_line("filament_unloading_speed");
        optgroup->append_single_option_line("filament_load_time");
        optgroup->append_single_option_line("filament_unload_time");
        optgroup->append_single_option_line("filament_toolchange_delay");
        optgroup->append_single_option_line("filament_cooling_moves");
        optgroup->append_single_option_line("filament_cooling_initial_speed");
        optgroup->append_single_option_line("filament_cooling_final_speed");

        create_line_with_widget(optgroup.get(), "filament_ramming_parameters", "", [this](wxWindow* parent) {
            auto ramming_dialog_btn = new wxButton(parent, wxID_ANY, _(L("Ramming settings"))+dots, wxDefaultPosition, wxDefaultSize, wxBU_EXACTFIT);
            wxGetApp().UpdateDarkUI(ramming_dialog_btn);
            ramming_dialog_btn->SetFont(Slic3r::GUI::wxGetApp().normal_font());
            ramming_dialog_btn->SetSize(ramming_dialog_btn->GetBestSize());
            auto sizer = new wxBoxSizer(wxHORIZONTAL);
            sizer->Add(ramming_dialog_btn);

            ramming_dialog_btn->Bind(wxEVT_BUTTON, [this](wxCommandEvent& e) {
                RammingDialog dlg(this,(m_config->option<ConfigOptionStrings>("filament_ramming_parameters"))->get_at(0));
                if (dlg.ShowModal() == wxID_OK) {
                    load_key_value("filament_ramming_parameters", dlg.get_parameters());
                    update_changed_ui();
                }
            });
            return sizer;
        });


    add_filament_overrides_page();


        const int gcode_field_height = 15; // 150
        const int notes_field_height = 25; // 250

    page = add_options_page(L("Custom G-code"), "cog");
        optgroup = page->new_optgroup(L("Start G-code"), 0);
        optgroup->m_on_change = [this, &optgroup_title = optgroup->title](const t_config_option_key& opt_key, const boost::any& value) {
            validate_custom_gcode_cb(this, optgroup_title, opt_key, value);
        };
        option = optgroup->get_option("start_filament_gcode");
        option.opt.full_width = true;
        option.opt.is_code = true;
        option.opt.height = gcode_field_height;// 150;
        optgroup->append_single_option_line(option);

        optgroup = page->new_optgroup(L("End G-code"), 0);
        optgroup->m_on_change = [this, &optgroup_title = optgroup->title](const t_config_option_key& opt_key, const boost::any& value) {
            validate_custom_gcode_cb(this, optgroup_title, opt_key, value);
        };
        option = optgroup->get_option("end_filament_gcode");
        option.opt.full_width = true;
        option.opt.is_code = true;
        option.opt.height = gcode_field_height;// 150;
        optgroup->append_single_option_line(option);

    page = add_options_page(L("Notes"), "note");
        optgroup = page->new_optgroup(L("Notes"), 0);
        optgroup->label_width = 0;
        option = optgroup->get_option("filament_notes");
        option.opt.full_width = true;
        option.opt.height = notes_field_height;// 250;
        optgroup->append_single_option_line(option);

    page = add_options_page(L("Dependencies"), "wrench");
        optgroup = page->new_optgroup(L("Profile dependencies"));
        create_line_with_widget(optgroup.get(), "compatible_printers", "", [this](wxWindow* parent) {
            return compatible_widget_create(parent, m_compatible_printers);
        });

        option = optgroup->get_option("compatible_printers_condition");
        option.opt.full_width = true;
        optgroup->append_single_option_line(option);

        create_line_with_widget(optgroup.get(), "compatible_prints", "", [this](wxWindow* parent) {
            return compatible_widget_create(parent, m_compatible_prints);
        });

        option = optgroup->get_option("compatible_prints_condition");
        option.opt.full_width = true;
        optgroup->append_single_option_line(option);

        build_preset_description_line(optgroup.get());
}

void TabFilament::update_volumetric_flow_preset_hints()
{
    wxString text;
    try {
        text = from_u8(PresetHints::maximum_volumetric_flow_description(*m_preset_bundle));
    } catch (std::exception &ex) {
        text = _(L("Volumetric flow hints not available")) + "\n\n" + from_u8(ex.what());
    }
    m_volumetric_speed_description_line->SetText(text);
}

void TabFilament::update_description_lines()
{
    Tab::update_description_lines();

    if (!m_active_page)
        return;

    if (m_active_page->title() == "Cooling" && m_cooling_description_line)
        m_cooling_description_line->SetText(from_u8(PresetHints::cooling_description(m_presets->get_edited_preset())));
    if (m_active_page->title() == "Advanced" && m_volumetric_speed_description_line)
        this->update_volumetric_flow_preset_hints();
}

void TabFilament::toggle_options()
{
    if (!m_active_page)
        return;

    if (m_active_page->title() == "Cooling")
    {
        bool cooling = m_config->opt_bool("cooling", 0);
        bool fan_always_on = cooling || m_config->opt_bool("fan_always_on", 0);

        for (auto el : { "max_fan_speed", "fan_below_layer_time", "slowdown_below_layer_time", "min_print_speed" })
            toggle_option(el, cooling);

        for (auto el : { "min_fan_speed", "disable_fan_first_layers", "full_fan_speed_layer" })
            toggle_option(el, fan_always_on);
    }

    if (m_active_page->title() == "Filament Overrides")
        update_filament_overrides_page();
}

void TabFilament::update()
{
    if (m_preset_bundle->printers.get_selected_preset().printer_technology() == ptSLA)
        return; // ys_FIXME

    m_update_cnt++;

    update_description_lines();
    Layout();

    toggle_options();

    m_update_cnt--;

    if (m_update_cnt == 0)
        wxGetApp().mainframe->on_config_changed(m_config);
}

void TabFilament::clear_pages()
{
    Tab::clear_pages();

    m_volumetric_speed_description_line = nullptr;
	m_cooling_description_line = nullptr;
}

void TabFilament::msw_rescale()
{
    for (const auto& over_opt : m_overrides_options) {
        wxWindow* win = over_opt.second;
        win->SetInitialSize(win->GetBestSize());
    }

    Tab::msw_rescale();
}

wxSizer* Tab::description_line_widget(wxWindow* parent, ogStaticText* *StaticText, wxString text /*= wxEmptyString*/)
{
    *StaticText = new ogStaticText(parent, text);

//	auto font = (new wxSystemSettings)->GetFont(wxSYS_DEFAULT_GUI_FONT);
    (*StaticText)->SetFont(wxGetApp().normal_font());

    auto sizer = new wxBoxSizer(wxHORIZONTAL);
    sizer->Add(*StaticText, 1, wxEXPAND|wxALL, 0);
    return sizer;
}

bool Tab::saved_preset_is_dirty() const { return m_presets->saved_is_dirty(); }
void Tab::update_saved_preset_from_current_preset() { m_presets->update_saved_preset_from_current_preset(); }
bool Tab::current_preset_is_dirty() const { return m_presets->current_is_dirty(); }

void TabPrinter::build()
{
    m_presets = &m_preset_bundle->printers;
    m_printer_technology = m_presets->get_selected_preset().printer_technology();

    // For DiffPresetDialog we use options list which is saved in Searcher class.
    // Options for the Searcher is added in the moment of pages creation.
    // So, build first of all printer pages for non-selected printer technology...
    std::string def_preset_name = "- default " + std::string(m_printer_technology == ptSLA ? "FFF" : "SLA") + " -";
    m_config = &m_presets->find_preset(def_preset_name)->config;
    m_printer_technology == ptSLA ? build_fff() : build_sla();
    if (m_printer_technology == ptSLA)
        m_extruders_count_old = 0;// revert this value 

    // ... and than for selected printer technology
    load_initial_data();
    m_printer_technology == ptSLA ? build_sla() : build_fff();
}

void TabPrinter::build_print_host_upload_group(Page* page)
{
    ConfigOptionsGroupShp optgroup = page->new_optgroup(L("Print Host upload"));

    wxString description_line_text = _L(""
        "Note: All parameters from this group are moved to the Physical Printer settings (see changelog).\n\n"
        "A new Physical Printer profile is created by clicking on the \"cog\" icon right of the Printer profiles combo box, "
        "by selecting the \"Add physical printer\" item in the Printer combo box. The Physical Printer profile editor opens "
        "also when clicking on the \"cog\" icon in the Printer settings tab. The Physical Printer profiles are being stored "
        "into PrusaSlicer/physical_printer directory.");

    Line line = { "", "" };
    line.full_width = 1;
    line.widget = [this, description_line_text](wxWindow* parent) {
        return description_line_widget(parent, m_presets->get_selected_preset().printer_technology() == ptFFF ?
                                       &m_fff_print_host_upload_description_line : &m_sla_print_host_upload_description_line,
                                       description_line_text);
    };
    optgroup->append_line(line);
}

void TabPrinter::build_fff()
{
    if (!m_pages.empty())
        m_pages.resize(0);
    // to avoid redundant memory allocation / deallocation during extruders count changing
    m_pages.reserve(30);

    auto   *nozzle_diameter = dynamic_cast<const ConfigOptionFloats*>(m_config->option("nozzle_diameter"));
    m_initial_extruders_count = m_extruders_count = nozzle_diameter->values.size();
    wxGetApp().sidebar().update_objects_list_extruder_column(m_initial_extruders_count);

    const Preset* parent_preset = m_printer_technology == ptSLA ? nullptr // just for first build, if SLA printer preset is selected 
                                  : m_presets->get_selected_preset_parent();
    m_sys_extruders_count = parent_preset == nullptr ? 0 :
            static_cast<const ConfigOptionFloats*>(parent_preset->config.option("nozzle_diameter"))->values.size();

    auto page = add_options_page(L("General"), "printer");
        auto optgroup = page->new_optgroup(L("Size and coordinates"));

        create_line_with_widget(optgroup.get(), "bed_shape", "custom-svg-and-png-bed-textures_124612", [this](wxWindow* parent) {
            return 	create_bed_shape_widget(parent);
        });

        optgroup->append_single_option_line("max_print_height");
        optgroup->append_single_option_line("z_offset");

        optgroup = page->new_optgroup(L("Capabilities"));
        ConfigOptionDef def;
            def.type =  coInt,
            def.set_default_value(new ConfigOptionInt(1));
            def.label = L("Extruders");
            def.tooltip = L("Number of extruders of the printer.");
            def.min = 1;
            def.max = 256;
            def.mode = comExpert;
        Option option(def, "extruders_count");
        optgroup->append_single_option_line(option);
        optgroup->append_single_option_line("single_extruder_multi_material");

        optgroup->m_on_change = [this, optgroup_wk = ConfigOptionsGroupWkp(optgroup)](t_config_option_key opt_key, boost::any value) {
            auto optgroup_sh = optgroup_wk.lock();
            if (!optgroup_sh)
                return;

            // optgroup->get_value() return int for def.type == coInt,
            // Thus, there should be boost::any_cast<int> !
            // Otherwise, boost::any_cast<size_t> causes an "unhandled unknown exception"
            size_t extruders_count = size_t(boost::any_cast<int>(optgroup_sh->get_value("extruders_count")));
            wxTheApp->CallAfter([this, opt_key, value, extruders_count]() {
                if (opt_key == "extruders_count" || opt_key == "single_extruder_multi_material") {
                    extruders_count_changed(extruders_count);
                    init_options_list(); // m_options_list should be updated before UI updating
                    update_dirty();
                    if (opt_key == "single_extruder_multi_material") { // the single_extruder_multimaterial was added to force pages
                        on_value_change(opt_key, value);                      // rebuild - let's make sure the on_value_change is not skipped

                        if (boost::any_cast<bool>(value) && m_extruders_count > 1) {
                            SuppressBackgroundProcessingUpdate sbpu;
                            std::vector<double> nozzle_diameters = static_cast<const ConfigOptionFloats*>(m_config->option("nozzle_diameter"))->values;
                            const double frst_diam = nozzle_diameters[0];

                            for (auto cur_diam : nozzle_diameters) {
                                // if value is differs from first nozzle diameter value
                                if (fabs(cur_diam - frst_diam) > EPSILON) {
                                    const wxString msg_text = _(L("Single Extruder Multi Material is selected, \n"
                                                                  "and all extruders must have the same diameter.\n"
                                                                  "Do you want to change the diameter for all extruders to first extruder nozzle diameter value?"));
                                    //wxMessageDialog dialog(parent(), msg_text, _(L("Nozzle diameter")), wxICON_WARNING | wxYES_NO);
                                    MessageDialog dialog(parent(), msg_text, _(L("Nozzle diameter")), wxICON_WARNING | wxYES_NO);

                                    DynamicPrintConfig new_conf = *m_config;
                                    if (dialog.ShowModal() == wxID_YES) {
                                        for (size_t i = 1; i < nozzle_diameters.size(); i++)
                                            nozzle_diameters[i] = frst_diam;

                                        new_conf.set_key_value("nozzle_diameter", new ConfigOptionFloats(nozzle_diameters));
                                    }
                                    else
                                        new_conf.set_key_value("single_extruder_multi_material", new ConfigOptionBool(false));

                                    load_config(new_conf);
                                    break;
                                }
                            }
                        }
                    }
                }
                else {
                    update_dirty();
                    on_value_change(opt_key, value);
                }
            });
        };

        build_print_host_upload_group(page.get());

        optgroup = page->new_optgroup(L("Firmware"));
        optgroup->append_single_option_line("gcode_flavor");

        option = optgroup->get_option("thumbnails");
        option.opt.full_width = true;
        optgroup->append_single_option_line(option);
        optgroup->append_single_option_line("thumbnails_format");

        optgroup->append_single_option_line("silent_mode");
        optgroup->append_single_option_line("remaining_times");

        optgroup->m_on_change = [this](t_config_option_key opt_key, boost::any value) {
            wxTheApp->CallAfter([this, opt_key, value]() {
                if (opt_key == "silent_mode") {
                    bool val = boost::any_cast<bool>(value);
                    if (m_use_silent_mode != val) {
                        m_rebuild_kinematics_page = true;
                        m_use_silent_mode = val;
                    }
                }
                if (opt_key == "gcode_flavor") {
                    const int flavor = boost::any_cast<int>(value);
                    bool supports_travel_acceleration = (flavor == int(gcfMarlinFirmware) || flavor == int(gcfRepRapFirmware));
                    bool supports_min_feedrates       = (flavor == int(gcfMarlinFirmware) || flavor == int(gcfMarlinLegacy));
                    if (supports_travel_acceleration != m_supports_travel_acceleration || supports_min_feedrates != m_supports_min_feedrates) {
                        m_rebuild_kinematics_page = true;
                        m_supports_travel_acceleration = supports_travel_acceleration;
                        m_supports_min_feedrates = supports_min_feedrates;
                    }
                }
                build_unregular_pages();
                update_dirty();
                on_value_change(opt_key, value);
            });
        };

        optgroup = page->new_optgroup(L("Advanced"));
        optgroup->append_single_option_line("use_relative_e_distances");
        optgroup->append_single_option_line("use_firmware_retraction");
        optgroup->append_single_option_line("use_volumetric_e");
        optgroup->append_single_option_line("variable_layer_height");

    const int gcode_field_height = 15; // 150
    const int notes_field_height = 25; // 250
    page = add_options_page(L("Custom G-code"), "cog");
        optgroup = page->new_optgroup(L("Start G-code"), 0);
        optgroup->m_on_change = [this, &optgroup_title = optgroup->title](const t_config_option_key& opt_key, const boost::any& value) {
            validate_custom_gcode_cb(this, optgroup_title, opt_key, value);
        };
        option = optgroup->get_option("start_gcode");
        option.opt.full_width = true;
        option.opt.is_code = true;
        option.opt.height = 3 * gcode_field_height;//150;
        optgroup->append_single_option_line(option);

        optgroup = page->new_optgroup(L("End G-code"), 0);
        optgroup->m_on_change = [this, &optgroup_title = optgroup->title](const t_config_option_key& opt_key, const boost::any& value) {
            validate_custom_gcode_cb(this, optgroup_title, opt_key, value);
        };
        option = optgroup->get_option("end_gcode");
        option.opt.full_width = true;
        option.opt.is_code = true;
        option.opt.height = 1.75 * gcode_field_height;//150;
        optgroup->append_single_option_line(option);

        optgroup = page->new_optgroup(L("Before layer change G-code"), 0);
        optgroup->m_on_change = [this, &optgroup_title = optgroup->title](const t_config_option_key& opt_key, const boost::any& value) {
            validate_custom_gcode_cb(this, optgroup_title, opt_key, value);
        };
        option = optgroup->get_option("before_layer_gcode");
        option.opt.full_width = true;
        option.opt.is_code = true;
        option.opt.height = gcode_field_height;//150;
        optgroup->append_single_option_line(option);

        optgroup = page->new_optgroup(L("After layer change G-code"), 0);
        optgroup->m_on_change = [this, &optgroup_title = optgroup->title](const t_config_option_key& opt_key, const boost::any& value) {
            validate_custom_gcode_cb(this, optgroup_title, opt_key, value);
        };
        option = optgroup->get_option("layer_gcode");
        option.opt.full_width = true;
        option.opt.is_code = true;
        option.opt.height = gcode_field_height;//150;
        optgroup->append_single_option_line(option);

        optgroup = page->new_optgroup(L("Tool change G-code"), 0);
        optgroup->m_on_change = [this, &optgroup_title = optgroup->title](const t_config_option_key& opt_key, const boost::any& value) {
            validate_custom_gcode_cb(this, optgroup_title, opt_key, value);
        };
        option = optgroup->get_option("toolchange_gcode");
        option.opt.full_width = true;
        option.opt.is_code = true;
        option.opt.height = gcode_field_height;//150;
        optgroup->append_single_option_line(option);

        optgroup = page->new_optgroup(L("Between objects G-code (for sequential printing)"), 0);
        optgroup->m_on_change = [this, &optgroup_title = optgroup->title](const t_config_option_key& opt_key, const boost::any& value) {
            validate_custom_gcode_cb(this, optgroup_title, opt_key, value);
        };
        option = optgroup->get_option("between_objects_gcode");
        option.opt.full_width = true;
        option.opt.is_code = true;
        option.opt.height = gcode_field_height;//150;
        optgroup->append_single_option_line(option);

        optgroup = page->new_optgroup(L("Color Change G-code"), 0);
        optgroup->m_on_change = [this, &optgroup_title = optgroup->title](const t_config_option_key& opt_key, const boost::any& value) {
            validate_custom_gcode_cb(this, optgroup_title, opt_key, value);
        };
        option = optgroup->get_option("color_change_gcode");
        option.opt.is_code = true;
        option.opt.height = gcode_field_height;//150;
        optgroup->append_single_option_line(option);

        optgroup = page->new_optgroup(L("Pause Print G-code"), 0);
        optgroup->m_on_change = [this, &optgroup_title = optgroup->title](const t_config_option_key& opt_key, const boost::any& value) {
            validate_custom_gcode_cb(this, optgroup_title, opt_key, value);
        };
        option = optgroup->get_option("pause_print_gcode");
        option.opt.is_code = true;
        option.opt.height = gcode_field_height;//150;
        optgroup->append_single_option_line(option);

        optgroup = page->new_optgroup(L("Template Custom G-code"), 0);
        optgroup->m_on_change = [this, &optgroup_title = optgroup->title](const t_config_option_key& opt_key, const boost::any& value) {
            validate_custom_gcode_cb(this, optgroup_title, opt_key, value);
        };
        option = optgroup->get_option("template_custom_gcode");
        option.opt.is_code = true;
        option.opt.height = gcode_field_height;//150;
        optgroup->append_single_option_line(option);

    page = add_options_page(L("Notes"), "note");
        optgroup = page->new_optgroup(L("Notes"), 0);
        option = optgroup->get_option("printer_notes");
        option.opt.full_width = true;
        option.opt.height = notes_field_height;//250;
        optgroup->append_single_option_line(option);

    page = add_options_page(L("Dependencies"), "wrench");
        optgroup = page->new_optgroup(L("Profile dependencies"));

        build_preset_description_line(optgroup.get());

    build_unregular_pages(true);
}

void TabPrinter::build_sla()
{
    if (!m_pages.empty())
        m_pages.resize(0);
    auto page = add_options_page(L("General"), "printer");
    auto optgroup = page->new_optgroup(L("Size and coordinates"));

    create_line_with_widget(optgroup.get(), "bed_shape", "custom-svg-and-png-bed-textures_124612", [this](wxWindow* parent) {
        return 	create_bed_shape_widget(parent);
    });
    optgroup->append_single_option_line("max_print_height");

    optgroup = page->new_optgroup(L("Display"));
    optgroup->append_single_option_line("display_width");
    optgroup->append_single_option_line("display_height");

    auto option = optgroup->get_option("display_pixels_x");
    Line line = { option.opt.full_label, "" };
    line.append_option(option);
    line.append_option(optgroup->get_option("display_pixels_y"));
    optgroup->append_line(line);
    optgroup->append_single_option_line("display_orientation");

    // FIXME: This should be on one line in the UI
    optgroup->append_single_option_line("display_mirror_x");
    optgroup->append_single_option_line("display_mirror_y");

    optgroup = page->new_optgroup(L("Tilt"));
    line = { L("Tilt time"), "" };
    line.append_option(optgroup->get_option("fast_tilt_time"));
    line.append_option(optgroup->get_option("slow_tilt_time"));
    line.append_option(optgroup->get_option("high_viscosity_tilt_time"));
    optgroup->append_line(line);
    optgroup->append_single_option_line("area_fill");

    optgroup = page->new_optgroup(L("Corrections"));
    line = Line{ m_config->def()->get("relative_correction")->full_label, "" };
    for (auto& axis : { "X", "Y", "Z" }) {
        auto opt = optgroup->get_option(std::string("relative_correction_") + char(std::tolower(axis[0])));
        opt.opt.label = axis;
        line.append_option(opt);
    }
    optgroup->append_line(line);
    optgroup->append_single_option_line("absolute_correction");
    optgroup->append_single_option_line("elefant_foot_compensation");
    optgroup->append_single_option_line("elefant_foot_min_width");
    optgroup->append_single_option_line("gamma_correction");
    
    optgroup = page->new_optgroup(L("Exposure"));
    optgroup->append_single_option_line("min_exposure_time");
    optgroup->append_single_option_line("max_exposure_time");
    optgroup->append_single_option_line("min_initial_exposure_time");
    optgroup->append_single_option_line("max_initial_exposure_time");


    optgroup = page->new_optgroup(L("Output"));
    optgroup->append_single_option_line("sla_archive_format");
    optgroup->append_single_option_line("sla_output_precision");

    build_print_host_upload_group(page.get());

    const int notes_field_height = 25; // 250

    page = add_options_page(L("Notes"), "note");
    optgroup = page->new_optgroup(L("Notes"), 0);
    option = optgroup->get_option("printer_notes");
    option.opt.full_width = true;
    option.opt.height = notes_field_height;//250;
    optgroup->append_single_option_line(option);

    page = add_options_page(L("Dependencies"), "wrench");
    optgroup = page->new_optgroup(L("Profile dependencies"));

    build_preset_description_line(optgroup.get());
}

void TabPrinter::extruders_count_changed(size_t extruders_count)
{
    bool is_count_changed = false;
    if (m_extruders_count != extruders_count) {
        m_extruders_count = extruders_count;
        m_preset_bundle->printers.get_edited_preset().set_num_extruders(extruders_count);
        m_preset_bundle->update_multi_material_filament_presets();
        is_count_changed = true;
    }
    else if (m_extruders_count == 1 &&
             m_preset_bundle->project_config.option<ConfigOptionFloats>("wiping_volumes_matrix")->values.size()>1)
        m_preset_bundle->update_multi_material_filament_presets();

    /* This function should be call in any case because of correct updating/rebuilding
     * of unregular pages of a Printer Settings
     */
    build_unregular_pages();

    if (is_count_changed) {
        on_value_change("extruders_count", extruders_count);
        wxGetApp().sidebar().update_objects_list_extruder_column(extruders_count);
    }
}

void TabPrinter::append_option_line(ConfigOptionsGroupShp optgroup, const std::string opt_key)
{
    auto option = optgroup->get_option(opt_key, 0);
    auto line = Line{ option.opt.full_label, "" };
    line.append_option(option);
    if (m_use_silent_mode 
        || m_printer_technology == ptSLA // just for first build, if SLA printer preset is selected 
        )
        line.append_option(optgroup->get_option(opt_key, 1));
    optgroup->append_line(line);
}

PageShp TabPrinter::build_kinematics_page()
{
    auto page = add_options_page(L("Machine limits"), "cog", true);

    auto optgroup = page->new_optgroup(L("General"));
    {
	    optgroup->append_single_option_line("machine_limits_usage");
        Line line { "", "" };
        line.full_width = 1;
        line.widget = [this](wxWindow* parent) {
            return description_line_widget(parent, &m_machine_limits_description_line);
        };
        optgroup->append_line(line);
    }

    if (m_use_silent_mode) {
        // Legend for OptionsGroups
        auto optgroup = page->new_optgroup("");
        auto line = Line{ "", "" };

        ConfigOptionDef def;
        def.type = coString;
        def.width = Field::def_width();
        def.gui_type = ConfigOptionDef::GUIType::legend;
        def.mode = comAdvanced;
        def.tooltip = L("Values in this column are for Normal mode");
        def.set_default_value(new ConfigOptionString{ _(L("Normal")).ToUTF8().data() });

        auto option = Option(def, "full_power_legend");
        line.append_option(option);

        def.tooltip = L("Values in this column are for Stealth mode");
        def.set_default_value(new ConfigOptionString{ _(L("Stealth")).ToUTF8().data() });
        option = Option(def, "silent_legend");
        line.append_option(option);

        optgroup->append_line(line);
    }

    const std::vector<std::string> axes{ "x", "y", "z", "e" };
    optgroup = page->new_optgroup(L("Maximum feedrates"));
        for (const std::string &axis : axes)	{
            append_option_line(optgroup, "machine_max_feedrate_" + axis);
        }

    optgroup = page->new_optgroup(L("Maximum accelerations"));
        for (const std::string &axis : axes)	{
            append_option_line(optgroup, "machine_max_acceleration_" + axis);
        }
        append_option_line(optgroup, "machine_max_acceleration_extruding");
        append_option_line(optgroup, "machine_max_acceleration_retracting");
        if (m_supports_travel_acceleration)
            append_option_line(optgroup, "machine_max_acceleration_travel");

    optgroup = page->new_optgroup(L("Jerk limits"));
        for (const std::string &axis : axes)	{
            append_option_line(optgroup, "machine_max_jerk_" + axis);
        }

        if (m_supports_min_feedrates) {
            optgroup = page->new_optgroup(L("Minimum feedrates"));
            append_option_line(optgroup, "machine_min_extruding_rate");
            append_option_line(optgroup, "machine_min_travel_rate");
        }

    return page;
}

const std::vector<std::string> extruder_options = {
    "min_layer_height", "max_layer_height", "extruder_offset",
    "retract_length", "retract_lift", "retract_lift_above", "retract_lift_below",
    "retract_speed", "deretract_speed", "retract_restart_extra", "retract_before_travel",
    "retract_layer_change", "wipe", "retract_before_wipe",
    "retract_length_toolchange", "retract_restart_extra_toolchange",
};

void TabPrinter::build_extruder_pages(size_t n_before_extruders)
{
    for (auto extruder_idx = m_extruders_count_old; extruder_idx < m_extruders_count; ++extruder_idx) {
        //# build page
        const wxString&page_name = wxString::Format("Extruder %d", int(extruder_idx + 1));
        auto           page      = add_options_page(page_name, "funnel", true);
        m_pages.insert(m_pages.begin() + n_before_extruders + extruder_idx, page);

        auto optgroup = page->new_optgroup(L("Size"));
        optgroup->append_single_option_line("nozzle_diameter", "", extruder_idx);

        optgroup->m_on_change = [this, extruder_idx](const t_config_option_key&opt_key, boost::any value)
        {
            if (m_config->opt_bool("single_extruder_multi_material") && m_extruders_count > 1 && opt_key.find_first_of("nozzle_diameter") != std::string::npos)
            {
                SuppressBackgroundProcessingUpdate sbpu;
                const double new_nd = boost::any_cast<double>(value);
                std::vector<double> nozzle_diameters = static_cast<const ConfigOptionFloats*>(m_config->option("nozzle_diameter"))->values;

                // if value was changed
                if (fabs(nozzle_diameters[extruder_idx == 0 ? 1 : 0] - new_nd) > EPSILON)
                {
                    const wxString msg_text = _L("This is a single extruder multimaterial printer, diameters of all extruders "
                                                 "will be set to the new value. Do you want to proceed?");
                    //wxMessageDialog dialog(parent(), msg_text, _(L("Nozzle diameter")), wxICON_WARNING | wxYES_NO);
                    MessageDialog dialog(parent(), msg_text, _L("Nozzle diameter"), wxICON_WARNING | wxYES_NO);

                    DynamicPrintConfig new_conf = *m_config;
                    if (dialog.ShowModal() == wxID_YES) {
                        for (size_t i = 0; i < nozzle_diameters.size(); i++) {
                            if (i==extruder_idx)
                                continue;
                            nozzle_diameters[i] = new_nd;
                        }
                    }
                    else
                        nozzle_diameters[extruder_idx] = nozzle_diameters[extruder_idx == 0 ? 1 : 0];

                    new_conf.set_key_value("nozzle_diameter", new ConfigOptionFloats(nozzle_diameters));
                    load_config(new_conf);
                }
            }

            update_dirty();
            update();
        };

        optgroup = page->new_optgroup(L("Preview"));

        auto reset_to_filament_color = [this, extruder_idx](wxWindow*parent) {
            ScalableButton* btn = new ScalableButton(parent, wxID_ANY, "undo", _L("Reset to Filament Color"),
                                                     wxDefaultSize, wxDefaultPosition, wxBU_LEFT | wxBU_EXACTFIT);
            btn->SetFont(wxGetApp().normal_font());
            btn->SetSize(btn->GetBestSize());
            auto sizer = new wxBoxSizer(wxHORIZONTAL);
            sizer->Add(btn);

            btn->Bind(wxEVT_BUTTON, [this, extruder_idx](wxCommandEvent&e)
            {
                std::vector<std::string> colors = static_cast<const ConfigOptionStrings*>(m_config->option("extruder_colour"))->values;
                colors[extruder_idx]            = "";

                DynamicPrintConfig new_conf = *m_config;
                new_conf.set_key_value("extruder_colour", new ConfigOptionStrings(colors));
                load_config(new_conf);

                update_dirty();
                update();
            });

            parent->Bind(wxEVT_UPDATE_UI, [this, extruder_idx](wxUpdateUIEvent& evt) {
                evt.Enable(!static_cast<const ConfigOptionStrings*>(m_config->option("extruder_colour"))->values[extruder_idx].empty());
            }, btn->GetId());

            return sizer;
        };
        Line line = optgroup->create_single_option_line("extruder_colour", "", extruder_idx);
        line.append_widget(reset_to_filament_color);
        optgroup->append_line(line);

        optgroup = page->new_optgroup(L(""));

        auto copy_settings_btn = 
        line            = { "", ""};
        line.full_width = 1;
        line.widget = [this, extruder_idx](wxWindow* parent) {
            ScalableButton* btn = new ScalableButton(parent, wxID_ANY, "copy", _L("Apply below setting to other extruders"),
                                                     wxDefaultSize, wxDefaultPosition, wxBU_LEFT | wxBU_EXACTFIT);
            auto sizer = new wxBoxSizer(wxHORIZONTAL);
            sizer->Add(btn);

            btn->Bind(wxEVT_BUTTON, [this, extruder_idx](wxCommandEvent& e) {
                DynamicPrintConfig new_conf = *m_config;

                for (const std::string& opt : extruder_options) {
                    const ConfigOption* other_opt = m_config->option(opt);
                    for (size_t extruder = 0; extruder < m_extruders_count; ++extruder) {
                        if (extruder == extruder_idx)
                            continue;
                        static_cast<ConfigOptionVectorBase*>(new_conf.option(opt, false))->set_at(other_opt, extruder, extruder_idx);
                    }
                }
                load_config(new_conf);

                update_dirty();
                update();
            });

            auto has_changes = [this, extruder_idx]() {
                auto dirty_options = m_presets->current_dirty_options(true);
#if 1
                dirty_options.erase(std::remove_if(dirty_options.begin(), dirty_options.end(), 
                    [](const std::string& opt) { return opt.find("extruder_colour") != std::string::npos || opt.find("nozzle_diameter") != std::string::npos; }), dirty_options.end());
                return !dirty_options.empty();
#else
                // if we wont to apply enable status for each extruder separately
                for (const std::string& opt : extruder_options)
                    if (std::find(dirty_options.begin(), dirty_options.end(), opt+"#"+std::to_string(extruder_idx)) != dirty_options.end())
                        return true;
                return false;
#endif
            };

            parent->Bind(wxEVT_UPDATE_UI, [this, has_changes](wxUpdateUIEvent& evt) {
                evt.Enable(m_extruders_count > 1 && has_changes());
            }, btn->GetId());

            return sizer;
        };
        optgroup->append_line(line);

        optgroup = page->new_optgroup(L("Layer height limits"));
        optgroup->append_single_option_line("min_layer_height", "", extruder_idx);
        optgroup->append_single_option_line("max_layer_height", "", extruder_idx);

        optgroup = page->new_optgroup(L("Position (for multi-extruder printers)"));
        optgroup->append_single_option_line("extruder_offset", "", extruder_idx);

        optgroup = page->new_optgroup(L("Retraction"));
        optgroup->append_single_option_line("retract_length", "", extruder_idx);
        optgroup->append_single_option_line("retract_lift", "", extruder_idx);
        line = { L("Only lift Z"), "" };
        line.append_option(optgroup->get_option("retract_lift_above", extruder_idx));
        line.append_option(optgroup->get_option("retract_lift_below", extruder_idx));
        optgroup->append_line(line);

        optgroup->append_single_option_line("retract_speed", "", extruder_idx);
        optgroup->append_single_option_line("deretract_speed", "", extruder_idx);
        optgroup->append_single_option_line("retract_restart_extra", "", extruder_idx);
        optgroup->append_single_option_line("retract_before_travel", "", extruder_idx);
        optgroup->append_single_option_line("retract_layer_change", "", extruder_idx);
        optgroup->append_single_option_line("wipe", "", extruder_idx);
        optgroup->append_single_option_line("retract_before_wipe", "", extruder_idx);

        optgroup = page->new_optgroup(L("Retraction when tool is disabled (advanced settings for multi-extruder setups)"));
        optgroup->append_single_option_line("retract_length_toolchange", "", extruder_idx);
        optgroup->append_single_option_line("retract_restart_extra_toolchange", "", extruder_idx);
    }

    // # remove extra pages
    if (m_extruders_count < m_extruders_count_old)
        m_pages.erase(	m_pages.begin() + n_before_extruders + m_extruders_count,
                        m_pages.begin() + n_before_extruders + m_extruders_count_old);
}

/* Previous name build_extruder_pages().
 *
 * This function was renamed because of now it implements not just an extruder pages building,
 * but "Machine limits" and "Single extruder MM setup" too
 * (These pages can changes according to the another values of a current preset)
 * */
void TabPrinter::build_unregular_pages(bool from_initial_build/* = false*/)
{
    size_t		n_before_extruders = 2;			//	Count of pages before Extruder pages
    auto        flavor = m_config->option<ConfigOptionEnum<GCodeFlavor>>("gcode_flavor")->value;
    bool		show_mach_limits = (flavor == gcfMarlinLegacy || flavor == gcfMarlinFirmware || flavor == gcfRepRapFirmware);

    /* ! Freeze/Thaw in this function is needed to avoid call OnPaint() for erased pages
     * and be cause of application crash, when try to change Preset in moment,
     * when one of unregular pages is selected.
     *  */
    Freeze();

    // Add/delete Kinematics page according to show_mach_limits
    size_t existed_page = 0;
    for (size_t i = n_before_extruders; i < m_pages.size(); ++i) // first make sure it's not there already
        if (m_pages[i]->title().find(L("Machine limits")) != std::string::npos) {
            if (!show_mach_limits || m_rebuild_kinematics_page)
                m_pages.erase(m_pages.begin() + i);
            else
                existed_page = i;
            break;
        }

    if (existed_page < n_before_extruders && (show_mach_limits || from_initial_build)) {
        auto page = build_kinematics_page();
        if (from_initial_build && !show_mach_limits)
            page->clear();
        else
            m_pages.insert(m_pages.begin() + n_before_extruders, page);
    }

    if (show_mach_limits)
        n_before_extruders++;
    size_t		n_after_single_extruder_MM = 2; //	Count of pages after single_extruder_multi_material page

    if (m_extruders_count_old == m_extruders_count ||
        (m_has_single_extruder_MM_page && m_extruders_count == 1))
    {
        // if we have a single extruder MM setup, add a page with configuration options:
        for (size_t i = 0; i < m_pages.size(); ++i) // first make sure it's not there already
            if (m_pages[i]->title().find(L("Single extruder MM setup")) != std::string::npos) {
                m_pages.erase(m_pages.begin() + i);
                break;
            }
        m_has_single_extruder_MM_page = false;
    }
    if (from_initial_build ||
        (m_extruders_count > 1 && m_config->opt_bool("single_extruder_multi_material") && !m_has_single_extruder_MM_page)) {
        // create a page, but pretend it's an extruder page, so we can add it to m_pages ourselves
        auto page = add_options_page(L("Single extruder MM setup"), "printer", true);
        auto optgroup = page->new_optgroup(L("Single extruder multimaterial parameters"));
        optgroup->append_single_option_line("cooling_tube_retraction");
        optgroup->append_single_option_line("cooling_tube_length");
        optgroup->append_single_option_line("parking_pos_retraction");
        optgroup->append_single_option_line("extra_loading_move");
        optgroup->append_single_option_line("high_current_on_filament_swap");
        if (from_initial_build)
            page->clear();
        else {
            m_pages.insert(m_pages.end() - n_after_single_extruder_MM, page);
            m_has_single_extruder_MM_page = true;
        }
    }

    // Build missed extruder pages
    build_extruder_pages(n_before_extruders);

    Thaw();

    m_extruders_count_old = m_extruders_count;

    if (from_initial_build && m_printer_technology == ptSLA)
        return; // next part of code is no needed to execute at this moment

    rebuild_page_tree();

    // Reload preset pages with current configuration values
    reload_config();
}

// this gets executed after preset is loaded and before GUI fields are updated
void TabPrinter::on_preset_loaded()
{
    // update the extruders count field
    auto   *nozzle_diameter = dynamic_cast<const ConfigOptionFloats*>(m_config->option("nozzle_diameter"));
    size_t extruders_count = nozzle_diameter->values.size();
    // update the GUI field according to the number of nozzle diameters supplied
    extruders_count_changed(extruders_count);
}

void TabPrinter::update_pages()
{
    // update m_pages ONLY if printer technology is changed
    const PrinterTechnology new_printer_technology = m_presets->get_edited_preset().printer_technology();
    if (new_printer_technology == m_printer_technology)
        return;

    //clear all active pages before switching
    clear_pages();

    // set m_pages to m_pages_(technology before changing)
    m_printer_technology == ptFFF ? m_pages.swap(m_pages_fff) : m_pages.swap(m_pages_sla);

    // build Tab according to the technology, if it's not exist jet OR
    // set m_pages_(technology after changing) to m_pages
    // m_printer_technology will be set by Tab::load_current_preset()
    if (new_printer_technology == ptFFF)
    {
        if (m_pages_fff.empty())
        {
            build_fff();
            if (m_extruders_count > 1)
            {
                m_preset_bundle->update_multi_material_filament_presets();
                on_value_change("extruders_count", m_extruders_count);
            }
        }
        else
            m_pages.swap(m_pages_fff);

         wxGetApp().sidebar().update_objects_list_extruder_column(m_extruders_count);
    }
    else
        m_pages_sla.empty() ? build_sla() : m_pages.swap(m_pages_sla);

    rebuild_page_tree();
}

void TabPrinter::reload_config()
{
    Tab::reload_config();

    // "extruders_count" doesn't update from the update_config(),
    // so update it implicitly
    if (m_active_page && m_active_page->title() == "General")
        m_active_page->set_value("extruders_count", int(m_extruders_count));
}

void TabPrinter::activate_selected_page(std::function<void()> throw_if_canceled)
{
    Tab::activate_selected_page(throw_if_canceled);

    // "extruders_count" doesn't update from the update_config(),
    // so update it implicitly
    if (m_active_page && m_active_page->title() == "General")
        m_active_page->set_value("extruders_count", int(m_extruders_count));
}

void TabPrinter::clear_pages()
{
    Tab::clear_pages();

    m_machine_limits_description_line           = nullptr;
    m_fff_print_host_upload_description_line    = nullptr;
    m_sla_print_host_upload_description_line    = nullptr;
}

void TabPrinter::toggle_options()
{
    if (!m_active_page || m_presets->get_edited_preset().printer_technology() == ptSLA)
        return;

    const GCodeFlavor flavor = m_config->option<ConfigOptionEnum<GCodeFlavor>>("gcode_flavor")->value;
    bool have_multiple_extruders = m_extruders_count > 1;
    if (m_active_page->title() == "Custom G-code")
        toggle_option("toolchange_gcode", have_multiple_extruders);
    if (m_active_page->title() == "General") {
        toggle_option("single_extruder_multi_material", have_multiple_extruders);

        bool is_marlin_flavor = flavor == gcfMarlinLegacy || flavor == gcfMarlinFirmware;
        // Disable silent mode for non-marlin firmwares.
        toggle_option("silent_mode", is_marlin_flavor);
    }

    wxString extruder_number;
    long val;
    if (m_active_page->title().StartsWith("Extruder ", &extruder_number) && extruder_number.ToLong(&val) &&
        val > 0 && (size_t)val <= m_extruders_count)
    {
        size_t i = size_t(val - 1);
        bool have_retract_length = m_config->opt_float("retract_length", i) > 0;

        // when using firmware retraction, firmware decides retraction length
        bool use_firmware_retraction = m_config->opt_bool("use_firmware_retraction");
        toggle_option("retract_length", !use_firmware_retraction, i);

        // user can customize travel length if we have retraction length or we"re using
        // firmware retraction
        toggle_option("retract_before_travel", have_retract_length || use_firmware_retraction, i);

        // user can customize other retraction options if retraction is enabled
        bool retraction = (have_retract_length || use_firmware_retraction);
        std::vector<std::string> vec = { "retract_lift", "retract_layer_change" };
        for (auto el : vec)
            toggle_option(el, retraction, i);

        // retract lift above / below only applies if using retract lift
        vec.resize(0);
        vec = { "retract_lift_above", "retract_lift_below" };
        for (auto el : vec)
            toggle_option(el, retraction && (m_config->opt_float("retract_lift", i) > 0), i);

        // some options only apply when not using firmware retraction
        vec.resize(0);
        vec = { "retract_speed", "deretract_speed", "retract_before_wipe", "retract_restart_extra", "wipe" };
        for (auto el : vec)
            toggle_option(el, retraction && !use_firmware_retraction, i);

        bool wipe = m_config->opt_bool("wipe", i);
        toggle_option("retract_before_wipe", wipe, i);

        if (use_firmware_retraction && wipe) {
            //wxMessageDialog dialog(parent(),
            MessageDialog dialog(parent(),
                _(L("The Wipe option is not available when using the Firmware Retraction mode.\n"
                    "\nShall I disable it in order to enable Firmware Retraction?")),
                _(L("Firmware Retraction")), wxICON_WARNING | wxYES | wxNO);

            DynamicPrintConfig new_conf = *m_config;
            if (dialog.ShowModal() == wxID_YES) {
                auto wipe = static_cast<ConfigOptionBools*>(m_config->option("wipe")->clone());
                for (size_t w = 0; w < wipe->values.size(); w++)
                    wipe->values[w] = false;
                new_conf.set_key_value("wipe", wipe);
            }
            else {
                new_conf.set_key_value("use_firmware_retraction", new ConfigOptionBool(false));
            }
            load_config(new_conf);
        }

        toggle_option("retract_length_toolchange", have_multiple_extruders, i);

        bool toolchange_retraction = m_config->opt_float("retract_length_toolchange", i) > 0;
        toggle_option("retract_restart_extra_toolchange", have_multiple_extruders && toolchange_retraction, i);
    }

    if (m_active_page->title() == "Machine limits" && m_machine_limits_description_line) {
        assert(flavor == gcfMarlinLegacy
            || flavor == gcfMarlinFirmware
            || flavor == gcfRepRapFirmware);
		const auto *machine_limits_usage = m_config->option<ConfigOptionEnum<MachineLimitsUsage>>("machine_limits_usage");
		bool enabled = machine_limits_usage->value != MachineLimitsUsage::Ignore;
        bool silent_mode = m_config->opt_bool("silent_mode");
        int  max_field = silent_mode ? 2 : 1;
    	for (const std::string &opt : Preset::machine_limits_options())
            for (int i = 0; i < max_field; ++ i)
	            toggle_option(opt, enabled, i);
        update_machine_limits_description(machine_limits_usage->value);
    }
}

void TabPrinter::update()
{
    m_update_cnt++;
    m_presets->get_edited_preset().printer_technology() == ptFFF ? update_fff() : update_sla();
    m_update_cnt--;

    update_description_lines();
    Layout();

    if (m_update_cnt == 0)
        wxGetApp().mainframe->on_config_changed(m_config);
}

void TabPrinter::update_fff()
{
    if (m_use_silent_mode != m_config->opt_bool("silent_mode"))	{
        m_rebuild_kinematics_page = true;
        m_use_silent_mode = m_config->opt_bool("silent_mode");
    }

    const auto flavor = m_config->option<ConfigOptionEnum<GCodeFlavor>>("gcode_flavor")->value;
    bool supports_travel_acceleration = (flavor == gcfMarlinFirmware || flavor == gcfRepRapFirmware);
    bool supports_min_feedrates       = (flavor == gcfMarlinFirmware || flavor == gcfMarlinLegacy);
    if (m_supports_travel_acceleration != supports_travel_acceleration || m_supports_min_feedrates != supports_min_feedrates) {
        m_rebuild_kinematics_page = true;
        m_supports_travel_acceleration = supports_travel_acceleration;
        m_supports_min_feedrates = supports_min_feedrates;
    }

    toggle_options();
}

void TabPrinter::update_sla()
{ ; }

void Tab::update_ui_items_related_on_parent_preset(const Preset* selected_preset_parent)
{
    m_is_default_preset = selected_preset_parent != nullptr && selected_preset_parent->is_default;

    m_bmp_non_system = selected_preset_parent ? &m_bmp_value_unlock : &m_bmp_white_bullet;
    m_ttg_non_system = selected_preset_parent ? &m_ttg_value_unlock : &m_ttg_white_bullet_ns;
    m_tt_non_system  = selected_preset_parent ? &m_tt_value_unlock  : &m_ttg_white_bullet_ns;
}

// Initialize the UI from the current preset
void Tab::load_current_preset()
{
    const Preset& preset = m_presets->get_edited_preset();

    update_btns_enabling();

    update();
    if (m_type == Slic3r::Preset::TYPE_PRINTER) {
        // For the printer profile, generate the extruder pages.
        if (preset.printer_technology() == ptFFF)
            on_preset_loaded();
        else
            wxGetApp().sidebar().update_objects_list_extruder_column(1);
    }
    // Reload preset pages with the new configuration values.
    reload_config();

    update_ui_items_related_on_parent_preset(m_presets->get_selected_preset_parent());

//	m_undo_to_sys_btn->Enable(!preset.is_default);

#if 0
    // use CallAfter because some field triggers schedule on_change calls using CallAfter,
    // and we don't want them to be called after this update_dirty() as they would mark the
    // preset dirty again
    // (not sure this is true anymore now that update_dirty is idempotent)
    wxTheApp->CallAfter([this]
#endif
    {
        // checking out if this Tab exists till this moment
        if (!wxGetApp().checked_tab(this))
            return;
        update_tab_ui();

        // update show/hide tabs
        if (m_type == Slic3r::Preset::TYPE_PRINTER) {
            const PrinterTechnology printer_technology = m_presets->get_edited_preset().printer_technology();
            if (printer_technology != static_cast<TabPrinter*>(this)->m_printer_technology)
            {
                // The change of the technology requires to remove some of unrelated Tabs
                // During this action, wxNoteBook::RemovePage invoke wxEVT_NOTEBOOK_PAGE_CHANGED
                // and as a result a function select_active_page() is called fron Tab::OnActive()
                // But we don't need it. So, to avoid activation of the page, set m_active_page to NULL 
                // till unusable Tabs will be deleted
                Page* tmp_page = m_active_page;
                m_active_page = nullptr;
                for (auto tab : wxGetApp().tabs_list) {
                    if (tab->type() == Preset::TYPE_PRINTER) { // Printer tab is shown every time
                        int cur_selection = wxGetApp().tab_panel()->GetSelection();
                        if (cur_selection != 0)
                            wxGetApp().tab_panel()->SetSelection(wxGetApp().tab_panel()->GetPageCount() - 1);
                        continue;
                    }
                    if (tab->supports_printer_technology(printer_technology))
                    {
#ifdef _MSW_DARK_MODE
                        if (!wxGetApp().tabs_as_menu()) {
                            std::string bmp_name = tab->type() == Slic3r::Preset::TYPE_FILAMENT      ? "spool" :
                                                   tab->type() == Slic3r::Preset::TYPE_SLA_MATERIAL  ? "resin" : "cog";
                            tab->Hide(); // #ys_WORKAROUND : Hide tab before inserting to avoid unwanted rendering of the tab
                            dynamic_cast<Notebook*>(wxGetApp().tab_panel())->InsertPage(wxGetApp().tab_panel()->FindPage(this), tab, tab->title(), bmp_name);
                        }
                        else
#endif
                            wxGetApp().tab_panel()->InsertPage(wxGetApp().tab_panel()->FindPage(this), tab, tab->title());
                        #ifdef __linux__ // the tabs apparently need to be explicitly shown on Linux (pull request #1563)
                            int page_id = wxGetApp().tab_panel()->FindPage(tab);
                            wxGetApp().tab_panel()->GetPage(page_id)->Show(true);
                        #endif // __linux__
                    }
                    else {
                        int page_id = wxGetApp().tab_panel()->FindPage(tab);
                        wxGetApp().tab_panel()->GetPage(page_id)->Show(false);
                        wxGetApp().tab_panel()->RemovePage(page_id);
                    }
                }
                static_cast<TabPrinter*>(this)->m_printer_technology = printer_technology;
                m_active_page = tmp_page;
#ifdef _MSW_DARK_MODE
                if (!wxGetApp().tabs_as_menu())
                    dynamic_cast<Notebook*>(wxGetApp().tab_panel())->SetPageImage(wxGetApp().tab_panel()->FindPage(this), printer_technology == ptFFF ? "printer" : "sla_printer");
#endif
            }
            on_presets_changed();
            if (printer_technology == ptFFF) {
                static_cast<TabPrinter*>(this)->m_initial_extruders_count = static_cast<const ConfigOptionFloats*>(m_presets->get_selected_preset().config.option("nozzle_diameter"))->values.size(); //static_cast<TabPrinter*>(this)->m_extruders_count;
                const Preset* parent_preset = m_presets->get_selected_preset_parent();
                static_cast<TabPrinter*>(this)->m_sys_extruders_count = parent_preset == nullptr ? 0 :
                    static_cast<const ConfigOptionFloats*>(parent_preset->config.option("nozzle_diameter"))->values.size();
            }
        }
        else {
            on_presets_changed();
            if (m_type == Preset::TYPE_SLA_PRINT || m_type == Preset::TYPE_PRINT)
                update_frequently_changed_parameters();
        }

        m_opt_status_value = (m_presets->get_selected_preset_parent() ? osSystemValue : 0) | osInitValue;
        init_options_list();
        update_visibility();
        update_changed_ui();
    }
#if 0
    );
#endif
}

//Regerenerate content of the page tree.
void Tab::rebuild_page_tree()
{
    // get label of the currently selected item
    const auto sel_item = m_treectrl->GetSelection();
    const auto selected = sel_item ? m_treectrl->GetItemText(sel_item) : "";
    const auto rootItem = m_treectrl->GetRootItem();

    wxTreeItemId item;

    // Delete/Append events invoke wxEVT_TREE_SEL_CHANGED event.
    // To avoid redundant clear/activate functions call
    // suppress activate page before page_tree rebuilding
    m_disable_tree_sel_changed_event = true;
    m_treectrl->DeleteChildren(rootItem);

    for (auto p : m_pages)
    {
        if (!p->get_show())
            continue;
        auto itemId = m_treectrl->AppendItem(rootItem, translate_category(p->title(), m_type), p->iconID());
        m_treectrl->SetItemTextColour(itemId, p->get_item_colour());
        if (translate_category(p->title(), m_type) == selected)
            item = itemId;
    }
    if (!item) {
        // this is triggered on first load, so we don't disable the sel change event
        item = m_treectrl->GetFirstVisibleItem();
    }

    // allow activate page before selection of a page_tree item
    m_disable_tree_sel_changed_event = false;
    if (item)
        m_treectrl->SelectItem(item);
}

void Tab::update_btns_enabling()
{
    // we can delete any preset from the physical printer
    // and any user preset
    const Preset& preset = m_presets->get_edited_preset();
    m_btn_delete_preset->Show((m_type == Preset::TYPE_PRINTER && m_preset_bundle->physical_printers.has_selection())
                              || (!preset.is_default && !preset.is_system));
    m_btn_rename_preset->Show(!preset.is_default && !preset.is_system && !preset.is_external && 
                              !wxGetApp().preset_bundle->physical_printers.has_selection());

    if (m_btn_edit_ph_printer)
        m_btn_edit_ph_printer->SetToolTip( m_preset_bundle->physical_printers.has_selection() ?
                                           _L("Edit physical printer") : _L("Add physical printer"));
    m_h_buttons_sizer->Layout();
}

void Tab::update_preset_choice()
{
    m_presets_choice->update();
    update_btns_enabling();
}

// Called by the UI combo box when the user switches profiles, and also to delete the current profile.
// Select a preset by a name.If !defined(name), then the default preset is selected.
// If the current profile is modified, user is asked to save the changes.
void Tab::select_preset(std::string preset_name, bool delete_current /*=false*/, const std::string& last_selected_ph_printer_name/* =""*/)
{
    if (preset_name.empty()) {
        if (delete_current) {
            // Find an alternate preset to be selected after the current preset is deleted.
            const std::deque<Preset> &presets 		= m_presets->get_presets();
            size_t    				  idx_current   = m_presets->get_idx_selected();
            // Find the next visible preset.
            size_t 				      idx_new       = idx_current + 1;
            if (idx_new < presets.size())
                for (; idx_new < presets.size() && ! presets[idx_new].is_visible; ++ idx_new) ;
            if (idx_new == presets.size())
                for (idx_new = idx_current - 1; idx_new > 0 && ! presets[idx_new].is_visible; -- idx_new);
            preset_name = presets[idx_new].name;
        } else {
            // If no name is provided, select the "-- default --" preset.
            preset_name = m_presets->default_preset().name;
        }
    }
    assert(! delete_current || (m_presets->get_edited_preset().name != preset_name && m_presets->get_edited_preset().is_user()));
    bool current_dirty = ! delete_current && m_presets->current_is_dirty();
    bool print_tab     = m_presets->type() == Preset::TYPE_PRINT || m_presets->type() == Preset::TYPE_SLA_PRINT;
    bool printer_tab   = m_presets->type() == Preset::TYPE_PRINTER;
    bool canceled      = false;
    bool technology_changed = false;
    m_dependent_tabs.clear();
    if (current_dirty && ! may_discard_current_dirty_preset(nullptr, preset_name)) {
        canceled = true;
    } else if (print_tab) {
        // Before switching the print profile to a new one, verify, whether the currently active filament or SLA material
        // are compatible with the new print.
        // If it is not compatible and the current filament or SLA material are dirty, let user decide
        // whether to discard the changes or keep the current print selection.
        PresetWithVendorProfile printer_profile = m_preset_bundle->printers.get_edited_preset_with_vendor_profile();
        PrinterTechnology  printer_technology = printer_profile.preset.printer_technology();
        PresetCollection  &dependent = (printer_technology == ptFFF) ? m_preset_bundle->filaments : m_preset_bundle->sla_materials;
        bool 			   old_preset_dirty = dependent.current_is_dirty();
        bool 			   new_preset_compatible = is_compatible_with_print(dependent.get_edited_preset_with_vendor_profile(), 
        	m_presets->get_preset_with_vendor_profile(*m_presets->find_preset(preset_name, true)), printer_profile);
        if (! canceled)
            canceled = old_preset_dirty && ! new_preset_compatible && ! may_discard_current_dirty_preset(&dependent, preset_name);
        if (! canceled) {
            // The preset will be switched to a different, compatible preset, or the '-- default --'.
            m_dependent_tabs.emplace_back((printer_technology == ptFFF) ? Preset::Type::TYPE_FILAMENT : Preset::Type::TYPE_SLA_MATERIAL);
            if (old_preset_dirty && ! new_preset_compatible)
                dependent.discard_current_changes();
        }
    } else if (printer_tab) {
        // Before switching the printer to a new one, verify, whether the currently active print and filament
        // are compatible with the new printer.
        // If they are not compatible and the current print or filament are dirty, let user decide
        // whether to discard the changes or keep the current printer selection.
        //
        // With the introduction of the SLA printer types, we need to support switching between
        // the FFF and SLA printers.
        const Preset 		&new_printer_preset     = *m_presets->find_preset(preset_name, true);
		const PresetWithVendorProfile new_printer_preset_with_vendor_profile = m_presets->get_preset_with_vendor_profile(new_printer_preset);
        PrinterTechnology    old_printer_technology = m_presets->get_edited_preset().printer_technology();
        PrinterTechnology    new_printer_technology = new_printer_preset.printer_technology();
        if (new_printer_technology == ptSLA && old_printer_technology == ptFFF && !wxGetApp().may_switch_to_SLA_preset(_L("New printer preset selected")))
            canceled = true;
        else {
            struct PresetUpdate {
                Preset::Type         tab_type;
                PresetCollection 	*presets;
                PrinterTechnology    technology;
                bool    	         old_preset_dirty;
                bool         	     new_preset_compatible;
            };
            std::vector<PresetUpdate> updates = {
                { Preset::Type::TYPE_PRINT,         &m_preset_bundle->prints,       ptFFF },
                { Preset::Type::TYPE_SLA_PRINT,     &m_preset_bundle->sla_prints,   ptSLA },
                { Preset::Type::TYPE_FILAMENT,      &m_preset_bundle->filaments,    ptFFF },
                { Preset::Type::TYPE_SLA_MATERIAL,  &m_preset_bundle->sla_materials,ptSLA }
            };
            for (PresetUpdate &pu : updates) {
                pu.old_preset_dirty = (old_printer_technology == pu.technology) && pu.presets->current_is_dirty();
                pu.new_preset_compatible = (new_printer_technology == pu.technology) && is_compatible_with_printer(pu.presets->get_edited_preset_with_vendor_profile(), new_printer_preset_with_vendor_profile);
                if (!canceled)
                    canceled = pu.old_preset_dirty && !pu.new_preset_compatible && !may_discard_current_dirty_preset(pu.presets, preset_name);
            }
            if (!canceled) {
                for (PresetUpdate &pu : updates) {
                    // The preset will be switched to a different, compatible preset, or the '-- default --'.
                    if (pu.technology == new_printer_technology)
                        m_dependent_tabs.emplace_back(pu.tab_type);
                    if (pu.old_preset_dirty && !pu.new_preset_compatible)
                        pu.presets->discard_current_changes();
                }
            }
        }
        if (! canceled)
        	technology_changed = old_printer_technology != new_printer_technology;
    }

    if (! canceled && delete_current) {
        // Delete the file and select some other reasonable preset.
        // It does not matter which preset will be made active as the preset will be re-selected from the preset_name variable.
        // The 'external' presets will only be removed from the preset list, their files will not be deleted.
        try {
            m_presets->delete_current_preset();
        } catch (const std::exception & /* e */) {
            //FIXME add some error reporting!
            canceled = true;
        }
    }

    if (canceled) {
        if (m_type == Preset::TYPE_PRINTER) {
            if (!last_selected_ph_printer_name.empty() &&
                m_presets->get_edited_preset().name == PhysicalPrinter::get_preset_name(last_selected_ph_printer_name)) {
                // If preset selection was canceled and previously was selected physical printer, we should select it back
                m_preset_bundle->physical_printers.select_printer(last_selected_ph_printer_name);
            }
            else if (m_preset_bundle->physical_printers.has_selection()) {
                // If preset selection was canceled and physical printer was selected
                // we must disable selection marker for the physical printers
                m_preset_bundle->physical_printers.unselect_printer();
            }
        }

        update_tab_ui();

        // Trigger the on_presets_changed event so that we also restore the previous value in the plater selector,
        // if this action was initiated from the plater.
        on_presets_changed();
    } else {
        if (current_dirty)
            m_presets->discard_current_changes();

        const bool is_selected = m_presets->select_preset_by_name(preset_name, false) || delete_current;
        assert(m_presets->get_edited_preset().name == preset_name || ! is_selected);
        // Mark the print & filament enabled if they are compatible with the currently selected preset.
        // The following method should not discard changes of current print or filament presets on change of a printer profile,
        // if they are compatible with the current printer.
        auto update_compatible_type = [delete_current](bool technology_changed, bool on_page, bool show_incompatible_presets) {
        	return (delete_current || technology_changed) ? PresetSelectCompatibleType::Always :
        	       on_page                                ? PresetSelectCompatibleType::Never  :
        	       show_incompatible_presets              ? PresetSelectCompatibleType::OnlyIfWasCompatible : PresetSelectCompatibleType::Always;
        };
        if (current_dirty || delete_current || print_tab || printer_tab)
            m_preset_bundle->update_compatible(
            	update_compatible_type(technology_changed, print_tab,   (print_tab ? this : wxGetApp().get_tab(Preset::TYPE_PRINT))->m_show_incompatible_presets),
            	update_compatible_type(technology_changed, false, 		wxGetApp().get_tab(Preset::TYPE_FILAMENT)->m_show_incompatible_presets));
        // Initialize the UI from the current preset.
        if (printer_tab)
            static_cast<TabPrinter*>(this)->update_pages();

        if (! is_selected && printer_tab)
        {
            /* There is a case, when :
             * after Config Wizard applying we try to select previously selected preset, but
             * in a current configuration this one:
             *  1. doesn't exist now,
             *  2. have another printer_technology
             * So, it is necessary to update list of dependent tabs
             * to the corresponding printer_technology
             */
            const PrinterTechnology printer_technology = m_presets->get_edited_preset().printer_technology();
            if (printer_technology == ptFFF && m_dependent_tabs.front() != Preset::Type::TYPE_PRINT)
                m_dependent_tabs = { Preset::Type::TYPE_PRINT, Preset::Type::TYPE_FILAMENT };
            else if (printer_technology == ptSLA && m_dependent_tabs.front() != Preset::Type::TYPE_SLA_PRINT)
                m_dependent_tabs = { Preset::Type::TYPE_SLA_PRINT, Preset::Type::TYPE_SLA_MATERIAL };
        }

        // check if there is something in the cache to move to the new selected preset
        apply_config_from_cache();

        load_current_preset();
    }

    if (technology_changed)
        wxGetApp().mainframe->technology_changed();
}

// If the current preset is dirty, the user is asked whether the changes may be discarded.
// if the current preset was not dirty, or the user agreed to discard the changes, 1 is returned.
bool Tab::may_discard_current_dirty_preset(PresetCollection* presets /*= nullptr*/, const std::string& new_printer_name /*= ""*/)
{
    if (presets == nullptr) presets = m_presets;

    UnsavedChangesDialog dlg(m_type, presets, new_printer_name);
    if (wxGetApp().app_config->get("default_action_on_select_preset") == "none" && dlg.ShowModal() == wxID_CANCEL)
        return false;

    if (dlg.save_preset())  // save selected changes
    {
        const std::vector<std::string>& unselected_options = dlg.get_unselected_options(presets->type());
        const std::string& name = dlg.get_preset_name();

        if (m_type == presets->type()) // save changes for the current preset from this tab
        {
            // revert unselected options to the old values
            presets->get_edited_preset().config.apply_only(presets->get_selected_preset().config, unselected_options);
            save_preset(name);
        }
        else
        {
            m_preset_bundle->save_changes_for_preset(name, presets->type(), unselected_options);

            // If filament preset is saved for multi-material printer preset,
            // there are cases when filament comboboxs are updated for old (non-modified) colors,
            // but in full_config a filament_colors option aren't.
            if (presets->type() == Preset::TYPE_FILAMENT && wxGetApp().extruders_edited_cnt() > 1)
                wxGetApp().plater()->force_filament_colors_update();
        }
    }
    else if (dlg.transfer_changes()) // move selected changes
    {
        std::vector<std::string> selected_options = dlg.get_selected_options();
        if (m_type == presets->type()) // move changes for the current preset from this tab
        {
            if (m_type == Preset::TYPE_PRINTER) {
                auto it = std::find(selected_options.begin(), selected_options.end(), "extruders_count");
                if (it != selected_options.end()) {
                    // erase "extruders_count" option from the list
                    selected_options.erase(it);
                    // cache the extruders count
                    static_cast<TabPrinter*>(this)->cache_extruder_cnt();
                }
            }

            // copy selected options to the cache from edited preset
            cache_config_diff(selected_options);
        }
        else
            wxGetApp().get_tab(presets->type())->cache_config_diff(selected_options);
    }

    return true;
}

void Tab::clear_pages()
{
    // invalidated highlighter, if any exists
    m_highlighter.invalidate();
    m_page_sizer->Clear(true);
    // clear pages from the controlls
    for (auto p : m_pages)
        p->clear();

    // nulling pointers
    m_parent_preset_description_line = nullptr;
    m_detach_preset_btn = nullptr;

    m_compatible_printers.checkbox  = nullptr;
    m_compatible_printers.btn       = nullptr;

    m_compatible_prints.checkbox    = nullptr;
    m_compatible_prints.btn         = nullptr;
}

void Tab::update_description_lines()
{
    if (m_active_page && m_active_page->title() == "Dependencies" && m_parent_preset_description_line)
        update_preset_description_line();
}

void Tab::activate_selected_page(std::function<void()> throw_if_canceled)
{
    if (!m_active_page)
        return;

    m_active_page->activate(m_mode, throw_if_canceled);

    if (m_active_page->title() == "Dependencies") {
        if (m_compatible_printers.checkbox)
            this->compatible_widget_reload(m_compatible_printers);
        if (m_compatible_prints.checkbox)
            this->compatible_widget_reload(m_compatible_prints);
    }

    update_changed_ui();
    update_description_lines();
    toggle_options();
}

#ifdef WIN32
// Override the wxCheckForInterrupt to process inperruptions just from key or mouse
// and to avoid an unwanted early call of CallAfter()
static bool CheckForInterrupt(wxWindow* wnd)
{
    wxCHECK(wnd, false);

    MSG msg;
    while (::PeekMessage(&msg, ((HWND)((wnd)->GetHWND())), WM_KEYFIRST, WM_KEYLAST, PM_REMOVE))
    {
        ::TranslateMessage(&msg);
        ::DispatchMessage(&msg);
    }
    while (::PeekMessage(&msg, ((HWND)((wnd)->GetHWND())), WM_MOUSEFIRST, WM_MOUSELAST, PM_REMOVE))
    {
        ::TranslateMessage(&msg);
        ::DispatchMessage(&msg);
    }
    return true;
}
#endif //WIN32

bool Tab::tree_sel_change_delayed()
{
    // There is a bug related to Ubuntu overlay scrollbars, see https://github.com/prusa3d/PrusaSlicer/issues/898 and https://github.com/prusa3d/PrusaSlicer/issues/952.
    // The issue apparently manifests when Show()ing a window with overlay scrollbars while the UI is frozen. For this reason,
    // we will Thaw the UI prematurely on Linux. This means destroing the no_updates object prematurely.
#ifdef __linux__
    std::unique_ptr<wxWindowUpdateLocker> no_updates(new wxWindowUpdateLocker(this));
#else
    /* On Windows we use DoubleBuffering during rendering,
     * so on Window is no needed to call a Freeze/Thaw functions.
     * But under OSX (builds compiled with MacOSX10.14.sdk) wxStaticBitmap rendering is broken without Freeze/Thaw call.
     */
//#ifdef __WXOSX__  // Use Freeze/Thaw to avoid flickering during clear/activate new page
    wxWindowUpdateLocker noUpdates(this);
//#endif
#endif

    Page* page = nullptr;
    const auto sel_item = m_treectrl->GetSelection();
    const auto selection = sel_item ? m_treectrl->GetItemText(sel_item) : "";
    for (auto p : m_pages)
        if (translate_category(p->title(), m_type) == selection)
        {
            page = p.get();
            m_is_nonsys_values = page->m_is_nonsys_values;
            m_is_modified_values = page->m_is_modified_values;
            break;
        }
    if (page == nullptr || m_active_page == page)
        return false;

    // clear pages from the controls
    m_active_page = page;
    
    auto throw_if_canceled = std::function<void()>([this](){
#ifdef WIN32
            CheckForInterrupt(m_treectrl);
            if (m_page_switch_planned)
                throw UIBuildCanceled();
#else // WIN32
            (void)this; // silence warning
#endif
        });

    try {
        clear_pages();
        throw_if_canceled();

        if (wxGetApp().mainframe!=nullptr && wxGetApp().mainframe->is_active_and_shown_tab(this))
            activate_selected_page(throw_if_canceled);

        #ifdef __linux__
            no_updates.reset(nullptr);
        #endif

        update_undo_buttons();
        throw_if_canceled();

        m_hsizer->Layout();
        throw_if_canceled();
        Refresh();
    } catch (const UIBuildCanceled&) {
	    if (m_active_page)
		    m_active_page->clear();
        return true;
    }

    return false;
}

void Tab::OnKeyDown(wxKeyEvent& event)
{
    if (event.GetKeyCode() == WXK_TAB)
        m_treectrl->Navigate(event.ShiftDown() ? wxNavigationKeyEvent::IsBackward : wxNavigationKeyEvent::IsForward);
    else
        event.Skip();
}

void Tab::compare_preset()
{
    wxGetApp().mainframe->diff_dialog.show(m_type);
}

void Tab::transfer_options(const std::string &name_from, const std::string &name_to, std::vector<std::string> options)
{
    if (options.empty())
        return;

    Preset* preset_from = m_presets->find_preset(name_from);
    Preset* preset_to = m_presets->find_preset(name_to);

    if (m_type == Preset::TYPE_PRINTER) {
         auto it = std::find(options.begin(), options.end(), "extruders_count");
         if (it != options.end()) {
             // erase "extruders_count" option from the list
             options.erase(it);
             // cache the extruders count
             static_cast<TabPrinter*>(this)->cache_extruder_cnt(&preset_from->config);
         }
    }
    cache_config_diff(options, &preset_from->config);

    if (name_to != m_presets->get_edited_preset().name )
        select_preset(preset_to->name);

    apply_config_from_cache();
    load_current_preset();
}

// Save the current preset into file.
// This removes the "dirty" flag of the preset, possibly creates a new preset under a new name,
// and activates the new preset.
// Wizard calls save_preset with a name "My Settings", otherwise no name is provided and this method
// opens a Slic3r::GUI::SavePresetDialog dialog.
void Tab::save_preset(std::string name /*= ""*/, bool detach)
{
    // since buttons(and choices too) don't get focus on Mac, we set focus manually
    // to the treectrl so that the EVT_* events are fired for the input field having
    // focus currently.is there anything better than this ?
//!	m_treectrl->OnSetFocus();

    auto& old_preset = m_presets->get_edited_preset();
    bool from_template = false;
    std::string edited_printer;
    if (m_type == Preset::TYPE_FILAMENT && old_preset.vendor && old_preset.vendor->templates_profile)
    {
        //TODO: is this really the best way to get "printer_model" option of currently edited printer?
        edited_printer = wxGetApp().preset_bundle->printers.get_edited_preset().config.opt<ConfigOptionString>("printer_model")->serialize();
        if (!edited_printer.empty())
            from_template = true;
        
    }

    if (name.empty()) {
        SavePresetDialog dlg(m_parent, m_type, detach ? _u8L("Detached") : "", from_template);
        if (dlg.ShowModal() != wxID_OK)
            return;
        name = dlg.get_name();
        if (from_template)
            from_template = dlg.get_template_filament_checkbox();
    }

    if (detach && m_type == Preset::TYPE_PRINTER)
        m_config->opt_string("printer_model", true) = "";

    // Save the preset into Slic3r::data_dir / presets / section_name / preset_name.ini
    m_presets->save_current_preset(name, detach);

    if (detach && m_type == Preset::TYPE_PRINTER)
        wxGetApp().mainframe->on_config_changed(m_config);

    // Update compatible printers
    if (from_template && !edited_printer.empty()) {
        auto& new_preset = m_presets->get_edited_preset();
        std::string cond = new_preset.compatible_printers_condition();
        if (!cond.empty())
            cond += " and ";
        cond += "printer_model == \""+edited_printer+"\"";
        new_preset.config.set("compatible_printers_condition", cond);
        new_preset.save();
        m_presets->save_current_preset(name, detach);
        load_current_preset();
    }

    // Mark the print & filament enabled if they are compatible with the currently selected preset.
    // If saving the preset changes compatibility with other presets, keep the now incompatible dependent presets selected, however with a "red flag" icon showing that they are no more compatible.
    m_preset_bundle->update_compatible(PresetSelectCompatibleType::Never);
    // Add the new item into the UI component, remove dirty flags and activate the saved item.
    update_tab_ui();
    // Update the selection boxes at the plater.
    on_presets_changed();
    // If current profile is saved, "delete/rename preset" buttons have to be shown
    m_btn_delete_preset->Show();
    m_btn_rename_preset->Show(!m_presets_choice->is_selected_physical_printer());
    m_btn_delete_preset->GetParent()->Layout();

    if (m_type == Preset::TYPE_PRINTER)
        static_cast<TabPrinter*>(this)->m_initial_extruders_count = static_cast<TabPrinter*>(this)->m_extruders_count;

    // Parent preset is "default" after detaching, so we should to update UI values, related on parent preset  
    if (detach)
        update_ui_items_related_on_parent_preset(m_presets->get_selected_preset_parent());

    update_changed_ui();

    /* If filament preset is saved for multi-material printer preset, 
     * there are cases when filament comboboxs are updated for old (non-modified) colors, 
     * but in full_config a filament_colors option aren't.*/
    if (m_type == Preset::TYPE_FILAMENT && wxGetApp().extruders_edited_cnt() > 1)
        wxGetApp().plater()->force_filament_colors_update();

    {
        // Profile compatiblity is updated first when the profile is saved.
        // Update profile selection combo boxes at the depending tabs to reflect modifications in profile compatibility.
        std::vector<Preset::Type> dependent;
        switch (m_type) {
        case Preset::TYPE_PRINT:
            dependent = { Preset::TYPE_FILAMENT };
            break;
        case Preset::TYPE_SLA_PRINT:
            dependent = { Preset::TYPE_SLA_MATERIAL };
            break;
        case Preset::TYPE_PRINTER:
            if (static_cast<const TabPrinter*>(this)->m_printer_technology == ptFFF)
                dependent = { Preset::TYPE_PRINT, Preset::TYPE_FILAMENT };
            else
                dependent = { Preset::TYPE_SLA_PRINT, Preset::TYPE_SLA_MATERIAL };
            break;
        default:
            break;
        }
        for (Preset::Type preset_type : dependent)
            wxGetApp().get_tab(preset_type)->update_tab_ui();
    }

    // update preset comboboxes in DiffPresetDlg
    wxGetApp().mainframe->diff_dialog.update_presets(m_type);

    if (detach)
        update_description_lines();
}

void Tab::rename_preset()
{
    if (m_presets_choice->is_selected_physical_printer())
        return;

    wxString msg;

    if (m_type == Preset::TYPE_PRINTER && !m_preset_bundle->physical_printers.empty()) {
        // Check preset for rename in physical printers
        std::vector<std::string> ph_printers = m_preset_bundle->physical_printers.get_printers_with_preset(m_presets->get_selected_preset().name);
        if (!ph_printers.empty()) {
            msg += _L_PLURAL("The physical printer below is based on the preset, you are going to rename.",
                "The physical printers below are based on the preset, you are going to rename.", ph_printers.size());
            for (const std::string& printer : ph_printers)
                msg += "\n    \"" + from_u8(printer) + "\",";
            msg.RemoveLast();
            msg += "\n" + _L_PLURAL("Note, that the selected preset will be renamed in this printer too.",
                "Note, that the selected preset will be renamed in these printers too.", ph_printers.size()) + "\n\n";
        }
    }

    // get new name

    SavePresetDialog dlg(m_parent, m_type, true, msg);
    if (dlg.ShowModal() != wxID_OK)
        return;

    const std::string new_name = into_u8(dlg.get_name());
    if (new_name.empty() || new_name == m_presets->get_selected_preset().name)
        return;

    // Note: selected preset can be changed, if in SavePresetDialog was selected name of existing preset
    Preset& selected_preset = m_presets->get_selected_preset();
    Preset& edited_preset   = m_presets->get_edited_preset();

    const std::string old_name      = selected_preset.name;
    const std::string old_file_name = selected_preset.file;

    assert(old_name == edited_preset.name);

    using namespace boost;
    try {
        // rename selected and edited presets

        selected_preset.name = new_name;
        replace_last(selected_preset.file, old_name, new_name);

        edited_preset.name = new_name;
        replace_last(edited_preset.file, old_name, new_name);

        // rename file with renamed preset configuration

        filesystem::rename(old_file_name, selected_preset.file);

        // rename selected preset in printers, if it's needed

        if (!msg.IsEmpty())
            m_preset_bundle->physical_printers.rename_preset_in_printers(old_name, new_name);
    }
    catch (const exception& ex) {
        const std::string exception = diagnostic_information(ex);
        printf("Can't rename a preset : %s", exception.c_str());
    }

    // sort presets after renaming
    std::sort(m_presets->begin(), m_presets->end());
    // update selection
    m_presets->select_preset_by_name(new_name, true);

    m_presets_choice->update();
    on_presets_changed();
}

// Called for a currently selected preset.
void Tab::delete_preset()
{
    auto current_preset = m_presets->get_selected_preset();
    // Don't let the user delete the ' - default - ' configuration.
    std::string action = current_preset.is_external ? _utf8(L("remove")) : _utf8(L("delete"));
    // TRN  remove/delete

    PhysicalPrinterCollection& physical_printers = m_preset_bundle->physical_printers;
    wxString msg;
    if (m_presets_choice->is_selected_physical_printer())
    {
        PhysicalPrinter& printer = physical_printers.get_selected_printer();
        if (printer.preset_names.size() == 1) {
            if (m_presets_choice->del_physical_printer(_L("It's a last preset for this physical printer.")))
                Layout();
            return;
        }
        
        msg = format_wxstr(_L("Are you sure you want to delete \"%1%\" preset from the physical printer \"%2%\"?"), current_preset.name, printer.name);
    }
    else
    {
        if (m_type == Preset::TYPE_PRINTER && !physical_printers.empty())
        {
            // Check preset for delete in physical printers
            // Ask a customer about next action, if there is a printer with just one preset and this preset is equal to delete
            std::vector<std::string> ph_printers        = physical_printers.get_printers_with_preset(current_preset.name, false);
            std::vector<std::string> ph_printers_only   = physical_printers.get_printers_with_only_preset(current_preset.name);

            if (!ph_printers.empty()) {
                msg += _L_PLURAL("The physical printer below is based on the preset, you are going to delete.", 
                                 "The physical printers below are based on the preset, you are going to delete.", ph_printers.size());
                for (const std::string& printer : ph_printers)
                    msg += "\n    \"" + from_u8(printer) + "\",";
                msg.RemoveLast();
                msg += "\n" + _L_PLURAL("Note, that the selected preset will be deleted from this printer too.", 
                                        "Note, that the selected preset will be deleted from these printers too.", ph_printers.size()) + "\n\n";
            }

            if (!ph_printers_only.empty()) {
                msg += _L_PLURAL("The physical printer below is based only on the preset, you are going to delete.", 
                                 "The physical printers below are based only on the preset, you are going to delete.", ph_printers_only.size());
                for (const std::string& printer : ph_printers_only)
                    msg += "\n    \"" + from_u8(printer) + "\",";
                msg.RemoveLast();
                msg += "\n" + _L_PLURAL("Note, that this printer will be deleted after deleting the selected preset.",
                                        "Note, that these printers will be deleted after deleting the selected preset.", ph_printers_only.size()) + "\n\n";
            }
        }
    
        msg += from_u8((boost::format(_u8L("Are you sure you want to %1% the selected preset?")) % action).str());
    }

    action = current_preset.is_external ? _utf8(L("Remove")) : _utf8(L("Delete"));
    // TRN  Remove/Delete
    wxString title = from_u8((boost::format(_utf8(L("%1% Preset"))) % action).str());  //action + _(L(" Preset"));
    if (current_preset.is_default ||
        //wxID_YES != wxMessageDialog(parent(), msg, title, wxYES_NO | wxNO_DEFAULT | wxICON_QUESTION).ShowModal())
        wxID_YES != MessageDialog(parent(), msg, title, wxYES_NO | wxNO_DEFAULT | wxICON_QUESTION).ShowModal())
        return;

    // if we just delete preset from the physical printer
    if (m_presets_choice->is_selected_physical_printer()) {
        PhysicalPrinter& printer = physical_printers.get_selected_printer();

        // just delete this preset from the current physical printer
        printer.delete_preset(m_presets->get_edited_preset().name);
        // select first from the possible presets for this printer
        physical_printers.select_printer(printer);

        this->select_preset(physical_printers.get_selected_printer_preset_name());
        return;
    }

    // delete selected preset from printers and printer, if it's needed
    if (m_type == Preset::TYPE_PRINTER && !physical_printers.empty())
        physical_printers.delete_preset_from_printers(current_preset.name);

    // Select will handle of the preset dependencies, of saving & closing the depending profiles, and
    // finally of deleting the preset.
    this->select_preset("", true);
}

void Tab::toggle_show_hide_incompatible()
{
    m_show_incompatible_presets = !m_show_incompatible_presets;
    m_presets_choice->set_show_incompatible_presets(m_show_incompatible_presets);
    update_show_hide_incompatible_button();
    update_tab_ui();
}

void Tab::update_show_hide_incompatible_button()
{
    m_btn_hide_incompatible_presets->SetBitmap(*get_bmp_bundle(m_show_incompatible_presets ? "flag_red" : "flag_green"));
    m_btn_hide_incompatible_presets->SetToolTip(m_show_incompatible_presets ?
        "Both compatible an incompatible presets are shown. Click to hide presets not compatible with the current printer." :
        "Only compatible presets are shown. Click to show both the presets compatible and not compatible with the current printer.");
}

void Tab::update_ui_from_settings()
{
    // Show the 'show / hide presets' button only for the print and filament tabs, and only if enabled
    // in application preferences.
    m_show_btn_incompatible_presets = wxGetApp().app_config->get("show_incompatible_presets")[0] == '1' ? true : false;
    bool show = m_show_btn_incompatible_presets && m_type != Slic3r::Preset::TYPE_PRINTER;
    Layout();
    show ? m_btn_hide_incompatible_presets->Show() :  m_btn_hide_incompatible_presets->Hide();
    // If the 'show / hide presets' button is hidden, hide the incompatible presets.
    if (show) {
        update_show_hide_incompatible_button();
    }
    else {
        if (m_show_incompatible_presets) {
            m_show_incompatible_presets = false;
            update_tab_ui();
        }
    }
}

void Tab::create_line_with_widget(ConfigOptionsGroup* optgroup, const std::string& opt_key, const std::string& path, widget_t widget)
{
    Line line = optgroup->create_single_option_line(opt_key);
    line.widget = widget;
    line.label_path = path;

    // set default undo ui
    line.set_undo_bitmap(&m_bmp_white_bullet);
    line.set_undo_to_sys_bitmap(&m_bmp_white_bullet);
    line.set_undo_tooltip(&m_tt_white_bullet);
    line.set_undo_to_sys_tooltip(&m_tt_white_bullet);
    line.set_label_colour(&m_default_text_clr);

    optgroup->append_line(line);
}

// Return a callback to create a Tab widget to mark the preferences as compatible / incompatible to the current printer.
wxSizer* Tab::compatible_widget_create(wxWindow* parent, PresetDependencies &deps)
{
    deps.checkbox = new wxCheckBox(parent, wxID_ANY, _(L("All")));
    deps.checkbox->SetFont(Slic3r::GUI::wxGetApp().normal_font());
    wxGetApp().UpdateDarkUI(deps.checkbox, false, true);
    deps.btn = new ScalableButton(parent, wxID_ANY, "printer", from_u8((boost::format(" %s %s") % _utf8(L("Set")) % std::string(dots.ToUTF8())).str()),
                                  wxDefaultSize, wxDefaultPosition, wxBU_LEFT | wxBU_EXACTFIT);
    deps.btn->SetFont(Slic3r::GUI::wxGetApp().normal_font());
    deps.btn->SetSize(deps.btn->GetBestSize());

    auto sizer = new wxBoxSizer(wxHORIZONTAL);
    sizer->Add((deps.checkbox), 0, wxALIGN_CENTER_VERTICAL);
    sizer->Add((deps.btn), 0, wxALIGN_CENTER_VERTICAL);

    deps.checkbox->Bind(wxEVT_CHECKBOX, ([this, &deps](wxCommandEvent e)
    {
        deps.btn->Enable(! deps.checkbox->GetValue());
        // All printers have been made compatible with this preset.
        if (deps.checkbox->GetValue())
            this->load_key_value(deps.key_list, std::vector<std::string> {});
        this->get_field(deps.key_condition)->toggle(deps.checkbox->GetValue());
        this->update_changed_ui();
    }) );

    deps.btn->Bind(wxEVT_BUTTON, ([this, parent, &deps](wxCommandEvent e)
    {
        // Collect names of non-default non-external profiles.
        PrinterTechnology printer_technology = m_preset_bundle->printers.get_edited_preset().printer_technology();
        PresetCollection &depending_presets  = (deps.type == Preset::TYPE_PRINTER) ? m_preset_bundle->printers :
                (printer_technology == ptFFF) ? m_preset_bundle->prints : m_preset_bundle->sla_prints;
        wxArrayString presets;
        for (size_t idx = 0; idx < depending_presets.size(); ++ idx)
        {
            Preset& preset = depending_presets.preset(idx);
            bool add = ! preset.is_default && ! preset.is_external;
            if (add && deps.type == Preset::TYPE_PRINTER)
                // Only add printers with the same technology as the active printer.
                add &= preset.printer_technology() == printer_technology;
            if (add)
                presets.Add(from_u8(preset.name));
        }

        wxMultiChoiceDialog dlg(parent, deps.dialog_title, deps.dialog_label, presets);
        wxGetApp().UpdateDlgDarkUI(&dlg);
        // Collect and set indices of depending_presets marked as compatible.
        wxArrayInt selections;
        auto *compatible_printers = dynamic_cast<const ConfigOptionStrings*>(m_config->option(deps.key_list));
        if (compatible_printers != nullptr || !compatible_printers->values.empty())
            for (auto preset_name : compatible_printers->values)
                for (size_t idx = 0; idx < presets.GetCount(); ++idx)
                    if (presets[idx] == preset_name) {
                        selections.Add(idx);
                        break;
                    }
        dlg.SetSelections(selections);
        std::vector<std::string> value;
        // Show the dialog.
        if (dlg.ShowModal() == wxID_OK) {
            selections.Clear();
            selections = dlg.GetSelections();
            for (auto idx : selections)
                value.push_back(presets[idx].ToUTF8().data());
            if (value.empty()) {
                deps.checkbox->SetValue(1);
                deps.btn->Disable();
            }
            // All depending_presets have been made compatible with this preset.
            this->load_key_value(deps.key_list, value);
            this->update_changed_ui();
        }
    }));

    return sizer;
}

// G-code substitutions

void SubstitutionManager::init(DynamicPrintConfig* config, wxWindow* parent, wxFlexGridSizer* grid_sizer)
{
    m_config = config;
    m_parent = parent;
    m_grid_sizer = grid_sizer;
    m_em = em_unit(parent);
}

void SubstitutionManager::validate_lenth()
{
    std::vector<std::string>& substitutions = m_config->option<ConfigOptionStrings>("gcode_substitutions")->values;
    if ((substitutions.size() % 4) != 0) {
        WarningDialog(m_parent, "Value of gcode_substitutions parameter will be cut to valid length",
                                "Invalid length of gcode_substitutions parameter").ShowModal();
        substitutions.resize(substitutions.size() - (substitutions.size() % 4));
    }
}

bool SubstitutionManager::is_compatibile_with_ui()
{
    const std::vector<std::string>& substitutions = m_config->option<ConfigOptionStrings>("gcode_substitutions")->values;
    if (int(substitutions.size() / 4) != m_grid_sizer->GetEffectiveRowsCount() - 1) {
        ErrorDialog(m_parent, "Invalid compatibility between UI and BE", false).ShowModal();
        return false;
    }
    return true;
};

bool SubstitutionManager::is_valid_id(int substitution_id, const wxString& message)
{
    const std::vector<std::string>& substitutions = m_config->option<ConfigOptionStrings>("gcode_substitutions")->values;
    if (int(substitutions.size() / 4) < substitution_id) {
        ErrorDialog(m_parent, message, false).ShowModal();
        return false;
    }
    return true;
}

void SubstitutionManager::create_legend()
{
    if (!m_grid_sizer->IsEmpty())
        return;
    // name of the first column is empty
    m_grid_sizer->Add(new wxStaticText(m_parent, wxID_ANY, wxEmptyString));

    // Legend for another columns
    auto legend_sizer = new wxBoxSizer(wxHORIZONTAL); // "Find", "Replace", "Notes"
    legend_sizer->Add(new wxStaticText(m_parent, wxID_ANY, _L("Find")),         3, wxEXPAND);
    legend_sizer->Add(new wxStaticText(m_parent, wxID_ANY, _L("Replace with")), 3, wxEXPAND);
    legend_sizer->Add(new wxStaticText(m_parent, wxID_ANY, _L("Notes")),      2, wxEXPAND);

    m_grid_sizer->Add(legend_sizer, 1, wxEXPAND);
}

// delete substitution_id from substitutions
void SubstitutionManager::delete_substitution(int substitution_id)
{
    validate_lenth();
    if (!is_valid_id(substitution_id, "Invalid substitution_id to delete"))
        return;

    // delete substitution
    std::vector<std::string>& substitutions = m_config->option<ConfigOptionStrings>("gcode_substitutions")->values;
    substitutions.erase(std::next(substitutions.begin(), substitution_id * 4), std::next(substitutions.begin(), substitution_id * 4 + 4));
    call_ui_update();

    // update grid_sizer
    update_from_config();
}

// Add substitution line
void SubstitutionManager::add_substitution( int substitution_id, 
                                            const std::string& plain_pattern, 
                                            const std::string& format, 
                                            const std::string& params,
                                            const std::string& notes)
{
    bool call_after_layout = false;
    
    if (substitution_id < 0) {
        if (m_grid_sizer->IsEmpty()) {
            create_legend();
            substitution_id = 0;
        }
        substitution_id = m_grid_sizer->GetEffectiveRowsCount() - 1;

        // create new substitution
        // it have to be added to config too
        std::vector<std::string>& substitutions = m_config->option<ConfigOptionStrings>("gcode_substitutions")->values;
        for (size_t i = 0; i < 4; i ++)
            substitutions.push_back(std::string());

        call_after_layout = true;
    }

    auto del_btn = new ScalableButton(m_parent, wxID_ANY, "cross");
    del_btn->Bind(wxEVT_BUTTON, [substitution_id, this](wxEvent&) {
        delete_substitution(substitution_id);
    });

    m_grid_sizer->Add(del_btn, 0, wxALIGN_CENTER_VERTICAL | wxRIGHT | wxLEFT, int(0.5*m_em));

    auto top_sizer = new wxBoxSizer(wxHORIZONTAL);
    auto add_text_editor = [substitution_id, top_sizer, this](const wxString& value, int opt_pos, int proportion) {
        auto editor = new wxTextCtrl(m_parent, wxID_ANY, value, wxDefaultPosition, wxSize(15 * m_em, wxDefaultCoord), wxTE_PROCESS_ENTER
#ifdef _WIN32
            | wxBORDER_SIMPLE
#endif
        );

        editor->SetFont(wxGetApp().normal_font());
        wxGetApp().UpdateDarkUI(editor);
        top_sizer->Add(editor, proportion, wxALIGN_CENTER_VERTICAL | wxRIGHT, m_em);

        editor->Bind(wxEVT_TEXT_ENTER, [this, editor, substitution_id, opt_pos](wxEvent& e) {
#if !defined(__WXGTK__)
            e.Skip();
#endif // __WXGTK__
            edit_substitution(substitution_id, opt_pos, into_u8(editor->GetValue()));
        });

        editor->Bind(wxEVT_KILL_FOCUS, [this, editor, substitution_id, opt_pos](wxEvent& e) {
            e.Skip();
            edit_substitution(substitution_id, opt_pos, into_u8(editor->GetValue()));
        });
    };

    add_text_editor(from_u8(plain_pattern), 0, 3);
    add_text_editor(from_u8(format),        1, 3);
    add_text_editor(from_u8(notes),         3, 2);

    auto params_sizer = new wxBoxSizer(wxHORIZONTAL);
    bool regexp              = strchr(params.c_str(), 'r') != nullptr || strchr(params.c_str(), 'R') != nullptr;
    bool case_insensitive    = strchr(params.c_str(), 'i') != nullptr || strchr(params.c_str(), 'I') != nullptr;
    bool whole_word          = strchr(params.c_str(), 'w') != nullptr || strchr(params.c_str(), 'W') != nullptr;
    bool match_single_line   = strchr(params.c_str(), 's') != nullptr || strchr(params.c_str(), 'S') != nullptr;

    auto chb_regexp = new wxCheckBox(m_parent, wxID_ANY, _L("Regular expression"));
    chb_regexp->SetValue(regexp);
    params_sizer->Add(chb_regexp, 0, wxALIGN_CENTER_VERTICAL | wxRIGHT, m_em);

    auto chb_case_insensitive = new wxCheckBox(m_parent, wxID_ANY, _L("Case insensitive"));
    chb_case_insensitive->SetValue(case_insensitive);
    params_sizer->Add(chb_case_insensitive, 0, wxALIGN_CENTER_VERTICAL | wxRIGHT | wxLEFT, m_em);

    auto chb_whole_word = new wxCheckBox(m_parent, wxID_ANY, _L("Whole word"));
    chb_whole_word->SetValue(whole_word);
    params_sizer->Add(chb_whole_word, 0, wxALIGN_CENTER_VERTICAL | wxRIGHT | wxLEFT, m_em);

    auto chb_match_single_line = new wxCheckBox(m_parent, wxID_ANY, _L("Match single line"));
    chb_match_single_line->SetValue(match_single_line);
    chb_match_single_line->Show(regexp);
    params_sizer->Add(chb_match_single_line, 0, wxALIGN_CENTER_VERTICAL | wxRIGHT | wxLEFT, m_em);

    for (wxCheckBox* chb : std::initializer_list<wxCheckBox*>{ chb_regexp, chb_case_insensitive, chb_whole_word, chb_match_single_line }) {
        chb->SetFont(wxGetApp().normal_font());
        chb->Bind(wxEVT_CHECKBOX, [this, substitution_id, chb_regexp, chb_case_insensitive, chb_whole_word, chb_match_single_line](wxCommandEvent e) {
            std::string value = std::string();
            if (chb_regexp->GetValue())
                value += "r";
            if (chb_case_insensitive->GetValue())
                value += "i";
            if (chb_whole_word->GetValue())
                value += "w";
            if (chb_match_single_line->GetValue())
                value += "s";

            chb_match_single_line->Show(chb_regexp->GetValue());
            m_grid_sizer->Layout();

            edit_substitution(substitution_id, 2, value);
        });
    }

    auto v_sizer = new wxBoxSizer(wxVERTICAL);
    v_sizer->Add(top_sizer, 1, wxEXPAND);
    v_sizer->Add(params_sizer, 1, wxEXPAND|wxTOP|wxBOTTOM, int(0.5* m_em));
    m_grid_sizer->Add(v_sizer, 1, wxEXPAND);

    if (call_after_layout) {
        m_parent->GetParent()->Layout();
        call_ui_update();
    }
}

void SubstitutionManager::update_from_config()
{
    if (!m_grid_sizer->IsEmpty())
        m_grid_sizer->Clear(true);

    std::vector<std::string>& subst = m_config->option<ConfigOptionStrings>("gcode_substitutions")->values;
    if (subst.empty())
        hide_delete_all_btn();
    else
        create_legend();

    validate_lenth();

    int subst_id = 0;
    for (size_t i = 0; i < subst.size(); i += 4)
        add_substitution(subst_id++, subst[i], subst[i + 1], subst[i + 2], subst[i + 3]);

    m_parent->GetParent()->Layout();
}

void SubstitutionManager::delete_all()
{
    m_config->option<ConfigOptionStrings>("gcode_substitutions")->values.clear(); 
    call_ui_update();

    if (!m_grid_sizer->IsEmpty())
        m_grid_sizer->Clear(true);

    m_parent->GetParent()->Layout();
}

void SubstitutionManager::edit_substitution(int substitution_id, int opt_pos, const std::string& value)
{
    std::vector<std::string>& substitutions = m_config->option<ConfigOptionStrings>("gcode_substitutions")->values;

    validate_lenth();
    if(!is_compatibile_with_ui() || !is_valid_id(substitution_id, "Invalid substitution_id to edit"))
        return;

    substitutions[substitution_id * 4 + opt_pos] = value;

    call_ui_update();
}

bool SubstitutionManager::is_empty_substitutions()
{
    return m_config->option<ConfigOptionStrings>("gcode_substitutions")->values.empty();
}

// Return a callback to create a TabPrint widget to edit G-code substitutions
wxSizer* TabPrint::create_manage_substitution_widget(wxWindow* parent)
{
    auto create_btn = [parent](ScalableButton** btn, const wxString& label, const std::string& icon_name) {
        *btn = new ScalableButton(parent, wxID_ANY, icon_name, " " + label + " ", wxDefaultSize, wxDefaultPosition, wxBU_LEFT | wxBU_EXACTFIT);
        (*btn)->SetFont(wxGetApp().normal_font());
        (*btn)->SetSize((*btn)->GetBestSize());
    };

    ScalableButton* add_substitution_btn;
    create_btn(&add_substitution_btn, _L("Add"), "add_copies");
    add_substitution_btn->Bind(wxEVT_BUTTON, [this](wxCommandEvent e) {
        m_subst_manager.add_substitution();
        m_del_all_substitutions_btn->Show();
    });

    create_btn(&m_del_all_substitutions_btn, _L("Delete all"), "cross");
    m_del_all_substitutions_btn->Bind(wxEVT_BUTTON, [this, parent](wxCommandEvent e) {
        if (MessageDialog(parent, _L("Are you sure you want to delete all substitutions?"), SLIC3R_APP_NAME, wxYES_NO | wxCANCEL | wxICON_QUESTION).
            ShowModal() != wxID_YES)
            return;
        m_subst_manager.delete_all();
        m_del_all_substitutions_btn->Hide();
    });

    auto sizer = new wxBoxSizer(wxHORIZONTAL);
    sizer->Add(add_substitution_btn,        0, wxALIGN_CENTER_VERTICAL | wxRIGHT | wxLEFT, em_unit(parent));
    sizer->Add(m_del_all_substitutions_btn, 0, wxALIGN_CENTER_VERTICAL | wxRIGHT | wxLEFT, em_unit(parent));

    parent->GetParent()->Layout();
    return sizer;
}

// Return a callback to create a TabPrint widget to edit G-code substitutions
wxSizer* TabPrint::create_substitutions_widget(wxWindow* parent)
{
    wxFlexGridSizer* grid_sizer = new wxFlexGridSizer(2, 5, wxGetApp().em_unit()); // delete_button,  edit column contains "Find", "Replace", "Notes"
    grid_sizer->SetFlexibleDirection(wxBOTH);
    grid_sizer->AddGrowableCol(1);

    m_subst_manager.init(m_config, parent, grid_sizer);
    m_subst_manager.set_cb_edited_substitution([this]() {
        update_dirty();
        wxGetApp().mainframe->on_config_changed(m_config); // invalidate print
    });
    m_subst_manager.set_cb_hide_delete_all_btn([this]() {
        m_del_all_substitutions_btn->Hide();
    });

    parent->GetParent()->Layout();
    return grid_sizer;
}

// Return a callback to create a TabPrinter widget to edit bed shape
wxSizer* TabPrinter::create_bed_shape_widget(wxWindow* parent)
{
    ScalableButton* btn = new ScalableButton(parent, wxID_ANY, "printer", " " + _(L("Set")) + " " + dots,
        wxDefaultSize, wxDefaultPosition, wxBU_LEFT | wxBU_EXACTFIT);
    btn->SetFont(wxGetApp().normal_font());
    btn->SetSize(btn->GetBestSize());

    auto sizer = new wxBoxSizer(wxHORIZONTAL);
    sizer->Add(btn, 0, wxALIGN_CENTER_VERTICAL);

    btn->Bind(wxEVT_BUTTON, ([this](wxCommandEvent e)
        {
            BedShapeDialog dlg(this);
            dlg.build_dialog(*m_config->option<ConfigOptionPoints>("bed_shape"),
                *m_config->option<ConfigOptionString>("bed_custom_texture"),
                *m_config->option<ConfigOptionString>("bed_custom_model"));
            if (dlg.ShowModal() == wxID_OK) {
                const std::vector<Vec2d>& shape = dlg.get_shape();
                const std::string& custom_texture = dlg.get_custom_texture();
                const std::string& custom_model = dlg.get_custom_model();
                if (!shape.empty())
                {
                    load_key_value("bed_shape", shape);
                    load_key_value("bed_custom_texture", custom_texture);
                    load_key_value("bed_custom_model", custom_model);
                    update_changed_ui();
                }
            }
        }));

    // may be it is not a best place, but 
    // add information about Category/Grope for "bed_custom_texture" and "bed_custom_model" as a copy from "bed_shape" option
    {
        Search::OptionsSearcher& searcher = wxGetApp().sidebar().get_searcher();
        const Search::GroupAndCategory& gc = searcher.get_group_and_category("bed_shape");
        searcher.add_key("bed_custom_texture", m_type, gc.group, gc.category);
        searcher.add_key("bed_custom_model", m_type, gc.group, gc.category);
    }

    return sizer;
}

void TabPrinter::cache_extruder_cnt(const DynamicPrintConfig* config/* = nullptr*/)
{
    const DynamicPrintConfig& cached_config = config ? *config : m_presets->get_edited_preset().config;
    if (Preset::printer_technology(cached_config) == ptSLA)
        return;

    // get extruders count 
    auto* nozzle_diameter = dynamic_cast<const ConfigOptionFloats*>(cached_config.option("nozzle_diameter"));
    m_cache_extruder_count = nozzle_diameter->values.size(); //m_extruders_count;
}

bool TabPrinter::apply_extruder_cnt_from_cache()
{
    if (m_presets->get_edited_preset().printer_technology() == ptSLA)
        return false;

    if (m_cache_extruder_count > 0) {
        m_presets->get_edited_preset().set_num_extruders(m_cache_extruder_count);
//        extruders_count_changed(m_cache_extruder_count);
        m_cache_extruder_count = 0;
        return true;
    }
    return false;
}

bool Tab::validate_custom_gcodes()
{
    if (m_type != Preset::TYPE_FILAMENT &&
        (m_type != Preset::TYPE_PRINTER || static_cast<TabPrinter*>(this)->m_printer_technology != ptFFF))
        return true;
    if (m_active_page->title() != L("Custom G-code"))
        return true;

    // When we switch Settings tab after editing of the custom g-code, then warning message could ba already shown after KillFocus event
    // and then it's no need to show it again
    if (validate_custom_gcodes_was_shown) {
        validate_custom_gcodes_was_shown = false;
        return true;
    }

    bool valid = true;
    for (auto opt_group : m_active_page->m_optgroups) {
        assert(opt_group->opt_map().size() == 1);
        if (!opt_group->is_activated())
            break;
        std::string key = opt_group->opt_map().begin()->first;
        valid &= validate_custom_gcode(opt_group->title, boost::any_cast<std::string>(opt_group->get_value(key)));
        if (!valid)
            break;
    }
    return valid;
}

void TabPrinter::update_machine_limits_description(const MachineLimitsUsage usage)
{
	wxString text;
	switch (usage) {
	case MachineLimitsUsage::EmitToGCode:
		text = _L("Machine limits will be emitted to G-code and used to estimate print time.");
		break;
	case MachineLimitsUsage::TimeEstimateOnly:
		text = _L("Machine limits will NOT be emitted to G-code, however they will be used to estimate print time, "
			      "which may therefore not be accurate as the printer may apply a different set of machine limits.");
		break;
	case MachineLimitsUsage::Ignore:
		text = _L("Machine limits are not set, therefore the print time estimate may not be accurate.");
		break;
	default: assert(false);
	}
    m_machine_limits_description_line->SetText(text);
}

void Tab::compatible_widget_reload(PresetDependencies &deps)
{
    Field* field = this->get_field(deps.key_condition);
    if (!field)
        return;

    bool has_any = ! m_config->option<ConfigOptionStrings>(deps.key_list)->values.empty();
    has_any ? deps.btn->Enable() : deps.btn->Disable();
    deps.checkbox->SetValue(! has_any);

    field->toggle(! has_any);
}

void Tab::fill_icon_descriptions()
{
    m_icon_descriptions.emplace_back(&m_bmp_value_lock, L("LOCKED LOCK"),
        // TRN Description for "LOCKED LOCK"
        L("indicates that the settings are the same as the system (or default) values for the current option group"));

    m_icon_descriptions.emplace_back(&m_bmp_value_unlock, L("UNLOCKED LOCK"),
        // TRN Description for "UNLOCKED LOCK"
        L("indicates that some settings were changed and are not equal to the system (or default) values for "
        "the current option group.\n"
        "Click the UNLOCKED LOCK icon to reset all settings for current option group to "
        "the system (or default) values."));

    m_icon_descriptions.emplace_back(&m_bmp_white_bullet, L("WHITE BULLET"),
        // TRN Description for "WHITE BULLET"
        L("for the left button: indicates a non-system (or non-default) preset,\n"
          "for the right button: indicates that the settings hasn't been modified."));

    m_icon_descriptions.emplace_back(&m_bmp_value_revert, L("BACK ARROW"),
        // TRN Description for "BACK ARROW"
        L("indicates that the settings were changed and are not equal to the last saved preset for "
        "the current option group.\n"
        "Click the BACK ARROW icon to reset all settings for the current option group to "
        "the last saved preset."));
}

void Tab::set_tooltips_text()
{
    // --- Tooltip text for reset buttons (for whole options group)
    // Text to be shown on the "Revert to system" aka "Lock to system" button next to each input field.
    m_ttg_value_lock =		_(L("LOCKED LOCK icon indicates that the settings are the same as the system (or default) values "
                                "for the current option group"));
    m_ttg_value_unlock =	_(L("UNLOCKED LOCK icon indicates that some settings were changed and are not equal "
                                "to the system (or default) values for the current option group.\n"
                                "Click to reset all settings for current option group to the system (or default) values."));
    m_ttg_white_bullet_ns =	_(L("WHITE BULLET icon indicates a non system (or non default) preset."));
    m_ttg_non_system =		&m_ttg_white_bullet_ns;
    // Text to be shown on the "Undo user changes" button next to each input field.
    m_ttg_white_bullet =	_(L("WHITE BULLET icon indicates that the settings are the same as in the last saved "
                                "preset for the current option group."));
    m_ttg_value_revert =	_(L("BACK ARROW icon indicates that the settings were changed and are not equal to "
                                "the last saved preset for the current option group.\n"
                                "Click to reset all settings for the current option group to the last saved preset."));

    // --- Tooltip text for reset buttons (for each option in group)
    // Text to be shown on the "Revert to system" aka "Lock to system" button next to each input field.
    m_tt_value_lock =		_(L("LOCKED LOCK icon indicates that the value is the same as the system (or default) value."));
    m_tt_value_unlock =		_(L("UNLOCKED LOCK icon indicates that the value was changed and is not equal "
                                "to the system (or default) value.\n"
                                "Click to reset current value to the system (or default) value."));
    // 	m_tt_white_bullet_ns=	_(L("WHITE BULLET icon indicates a non system preset."));
    m_tt_non_system =		&m_ttg_white_bullet_ns;
    // Text to be shown on the "Undo user changes" button next to each input field.
    m_tt_white_bullet =		_(L("WHITE BULLET icon indicates that the value is the same as in the last saved preset."));
    m_tt_value_revert =		_(L("BACK ARROW icon indicates that the value was changed and is not equal to the last saved preset.\n"
                                "Click to reset current value to the last saved preset."));
}

Page::Page(wxWindow* parent, const wxString& title, int iconID) :
        m_parent(parent),
        m_title(title),
        m_iconID(iconID)
{
    m_vsizer = (wxBoxSizer*)parent->GetSizer();
    m_item_color = &wxGetApp().get_label_clr_default();
}

void Page::reload_config()
{
    for (auto group : m_optgroups)
        group->reload_config();
}

void Page::update_visibility(ConfigOptionMode mode, bool update_contolls_visibility)
{
    bool ret_val = false;
    for (auto group : m_optgroups) {
        ret_val = (update_contolls_visibility     ? 
                   group->update_visibility(mode) :  // update visibility for all controlls in group
                   group->is_visible(mode)           // just detect visibility for the group
                   ) || ret_val;
    }

    m_show = ret_val;
}

void Page::activate(ConfigOptionMode mode, std::function<void()> throw_if_canceled)
{
    for (auto group : m_optgroups) {
        if (!group->activate(throw_if_canceled))
            continue;
        m_vsizer->Add(group->sizer, 0, wxEXPAND | (group->is_legend_line() ? (wxLEFT|wxTOP) : wxALL), 10);
        group->update_visibility(mode);
        group->reload_config();
        throw_if_canceled();
    }
}

void Page::clear()
{
    for (auto group : m_optgroups)
        group->clear();
}

void Page::msw_rescale()
{
    for (auto group : m_optgroups)
        group->msw_rescale();
}

void Page::sys_color_changed()
{
    for (auto group : m_optgroups)
        group->sys_color_changed();
}

void Page::refresh()
{
    for (auto group : m_optgroups)
        group->refresh();
}

Field* Page::get_field(const t_config_option_key& opt_key, int opt_index /*= -1*/) const
{
    Field* field = nullptr;
    for (auto opt : m_optgroups) {
        field = opt->get_fieldc(opt_key, opt_index);
        if (field != nullptr)
            return field;
    }
    return field;
}

Line* Page::get_line(const t_config_option_key& opt_key)
{
    for (auto opt : m_optgroups)
        if (Line* line = opt->get_line(opt_key))
            return line;
    return nullptr;
}

bool Page::set_value(const t_config_option_key& opt_key, const boost::any& value) {
    bool changed = false;
    for(auto optgroup: m_optgroups) {
        if (optgroup->set_value(opt_key, value))
            changed = true ;
    }
    return changed;
}

// package Slic3r::GUI::Tab::Page;
ConfigOptionsGroupShp Page::new_optgroup(const wxString& title, int noncommon_label_width /*= -1*/)
{
    //! config_ have to be "right"
    ConfigOptionsGroupShp optgroup = std::make_shared<ConfigOptionsGroup>(m_parent, title, m_config, true);
    if (noncommon_label_width >= 0)
        optgroup->label_width = noncommon_label_width;

#ifdef __WXOSX__
    auto tab = parent()->GetParent()->GetParent();// GetParent()->GetParent();
#else
    auto tab = parent()->GetParent();// GetParent();
#endif
    optgroup->set_config_category_and_type(m_title, static_cast<Tab*>(tab)->type());
    optgroup->m_on_change = [tab](t_config_option_key opt_key, boost::any value) {
        //! This function will be called from OptionGroup.
        //! Using of CallAfter is redundant.
        //! And in some cases it causes update() function to be recalled again
//!        wxTheApp->CallAfter([this, opt_key, value]() {
            static_cast<Tab*>(tab)->update_dirty();
            static_cast<Tab*>(tab)->on_value_change(opt_key, value);
//!        });
    };

    optgroup->m_get_initial_config = [tab]() {
        DynamicPrintConfig config = static_cast<Tab*>(tab)->m_presets->get_selected_preset().config;
        return config;
    };

    optgroup->m_get_sys_config = [tab]() {
        DynamicPrintConfig config = static_cast<Tab*>(tab)->m_presets->get_selected_preset_parent()->config;
        return config;
    };

    optgroup->have_sys_config = [tab]() {
        return static_cast<Tab*>(tab)->m_presets->get_selected_preset_parent() != nullptr;
    };

    optgroup->rescale_extra_column_item = [](wxWindow* win) {
        auto *ctrl = dynamic_cast<wxStaticBitmap*>(win);
        if (ctrl == nullptr)
            return;

        ctrl->SetBitmap(reinterpret_cast<ScalableBitmap*>(ctrl->GetClientData())->bmp());
    };

    m_optgroups.push_back(optgroup);

    return optgroup;
}

const ConfigOptionsGroupShp Page::get_optgroup(const wxString& title) const
{
    for (ConfigOptionsGroupShp optgroup : m_optgroups) {
        if (optgroup->title == title)
            return optgroup;
    }

    return nullptr;
}

void TabSLAMaterial::build()
{
    m_presets = &m_preset_bundle->sla_materials;
    load_initial_data();

    auto page = add_options_page(L("Material"), "resin");

    auto optgroup = page->new_optgroup(L("Material"));
    optgroup->append_single_option_line("material_colour");
    optgroup->append_single_option_line("bottle_cost");
    optgroup->append_single_option_line("bottle_volume");
    optgroup->append_single_option_line("bottle_weight");
    optgroup->append_single_option_line("material_density");

    optgroup->m_on_change = [this](t_config_option_key opt_key, boost::any value)
    {
        if (opt_key == "material_colour") {
            update_dirty();
            on_value_change(opt_key, value); 
            return;
        }

        DynamicPrintConfig new_conf = *m_config;

        if (opt_key == "bottle_volume") {
            double new_bottle_weight =  boost::any_cast<double>(value)*(new_conf.option("material_density")->getFloat() / 1000);
            new_conf.set_key_value("bottle_weight", new ConfigOptionFloat(new_bottle_weight));
        }
        if (opt_key == "bottle_weight") {
            double new_bottle_volume =  boost::any_cast<double>(value)/new_conf.option("material_density")->getFloat() * 1000;
            new_conf.set_key_value("bottle_volume", new ConfigOptionFloat(new_bottle_volume));
        }
        if (opt_key == "material_density") {
            double new_bottle_volume = new_conf.option("bottle_weight")->getFloat() / boost::any_cast<double>(value) * 1000;
            new_conf.set_key_value("bottle_volume", new ConfigOptionFloat(new_bottle_volume));
        }

        load_config(new_conf);

        update_dirty();

        // Change of any from those options influences for an update of "Sliced Info"
        wxGetApp().sidebar().update_sliced_info_sizer();
        wxGetApp().sidebar().Layout();
    };

    optgroup = page->new_optgroup(L("Layers"));
    optgroup->append_single_option_line("initial_layer_height");

    optgroup = page->new_optgroup(L("Exposure"));
    optgroup->append_single_option_line("exposure_time");
    optgroup->append_single_option_line("initial_exposure_time");

    optgroup = page->new_optgroup(L("Corrections"));
    auto line = Line{ m_config->def()->get("material_correction")->full_label, "" };
    for (auto& axis : { "X", "Y", "Z" }) {
        auto opt = optgroup->get_option(std::string("material_correction_") + char(std::tolower(axis[0])));
        opt.opt.label = axis;
        line.append_option(opt);
    }

    optgroup->append_line(line);

    page = add_options_page(L("Notes"), "note");
    optgroup = page->new_optgroup(L("Notes"), 0);
    optgroup->label_width = 0;
    Option option = optgroup->get_option("material_notes");
    option.opt.full_width = true;
    option.opt.height = 25;//250;
    optgroup->append_single_option_line(option);

    page = add_options_page(L("Dependencies"), "wrench");
    optgroup = page->new_optgroup(L("Profile dependencies"));

    create_line_with_widget(optgroup.get(), "compatible_printers", "", [this](wxWindow* parent) {
        return compatible_widget_create(parent, m_compatible_printers);
    });
    
    option = optgroup->get_option("compatible_printers_condition");
    option.opt.full_width = true;
    optgroup->append_single_option_line(option);

    create_line_with_widget(optgroup.get(), "compatible_prints", "", [this](wxWindow* parent) {
        return compatible_widget_create(parent, m_compatible_prints);
    });

    option = optgroup->get_option("compatible_prints_condition");
    option.opt.full_width = true;
    optgroup->append_single_option_line(option);

    build_preset_description_line(optgroup.get());

    page = add_options_page(L("Material printing profile"), "note");
    optgroup = page->new_optgroup(L("Material printing profile"));
    option = optgroup->get_option("material_print_speed");
    optgroup->append_single_option_line(option);
}

void TabSLAMaterial::toggle_options()
{
    const Preset &current_printer = wxGetApp().preset_bundle->printers.get_edited_preset();
    std::string model = current_printer.config.opt_string("printer_model");
    m_config_manipulation.toggle_field("material_print_speed", model != "SL1");
}

void TabSLAMaterial::update()
{
    if (m_preset_bundle->printers.get_selected_preset().printer_technology() == ptFFF)
        return;

    update_description_lines();
    Layout();

// #ys_FIXME. Just a template for this function
//     m_update_cnt++;
//     ! something to update
//     m_update_cnt--;
//
//     if (m_update_cnt == 0)
        wxGetApp().mainframe->on_config_changed(m_config);
}

static void add_options_into_line(ConfigOptionsGroupShp &optgroup,
                                  const std::vector<SamePair<std::string>> &prefixes,
                                  const std::string &optkey)
{
    auto opt = optgroup->get_option(prefixes.front().first + optkey);
    Line line{ opt.opt.label, "" };
    line.full_width = 1;
    for (auto &prefix : prefixes) {
        opt = optgroup->get_option(prefix.first + optkey);
        opt.opt.label = prefix.second;
        opt.opt.width = 12; // TODO
        line.append_option(opt);
    }
    optgroup->append_line(line);
}

void TabSLAPrint::build_sla_support_params(const std::vector<SamePair<std::string>> &prefixes,
                                           const Slic3r::GUI::PageShp &page)
{

    auto optgroup = page->new_optgroup(L("Support head"));
    add_options_into_line(optgroup, prefixes, "support_head_front_diameter");
    add_options_into_line(optgroup, prefixes, "support_head_penetration");
    add_options_into_line(optgroup, prefixes, "support_head_width");

    optgroup = page->new_optgroup(L("Support pillar"));
    add_options_into_line(optgroup, prefixes, "support_pillar_diameter");
    add_options_into_line(optgroup, prefixes, "support_small_pillar_diameter_percent");
    add_options_into_line(optgroup, prefixes, "support_max_bridges_on_pillar");

    add_options_into_line(optgroup, prefixes, "support_pillar_connection_mode");
    add_options_into_line(optgroup, prefixes, "support_buildplate_only");
    add_options_into_line(optgroup, prefixes, "support_pillar_widening_factor");
    add_options_into_line(optgroup, prefixes, "support_max_weight_on_model");
    add_options_into_line(optgroup, prefixes, "support_base_diameter");
    add_options_into_line(optgroup, prefixes, "support_base_height");
    add_options_into_line(optgroup, prefixes, "support_base_safety_distance");

    // Mirrored parameter from Pad page for toggling elevation on the same page
    add_options_into_line(optgroup, prefixes, "support_object_elevation");

    Line line{ "", "" };
    line.full_width = 1;
    line.widget = [this](wxWindow* parent) {
        return description_line_widget(parent, &m_support_object_elevation_description_line);
    };
    optgroup->append_line(line);

    optgroup = page->new_optgroup(L("Connection of the support sticks and junctions"));
    add_options_into_line(optgroup, prefixes, "support_critical_angle");
    add_options_into_line(optgroup, prefixes, "support_max_bridge_length");
    add_options_into_line(optgroup, prefixes, "support_max_pillar_link_distance");
}

void TabSLAPrint::build()
{
    m_presets = &m_preset_bundle->sla_prints;
    load_initial_data();

    auto page = add_options_page(L("Layers and perimeters"), "layers");

    auto optgroup = page->new_optgroup(L("Layers"));
    optgroup->append_single_option_line("layer_height");
    optgroup->append_single_option_line("faded_layers");

    page = add_options_page(L("Supports"), "support"/*"sla_supports"*/);

    optgroup = page->new_optgroup(L("Supports"));
    optgroup->append_single_option_line("supports_enable");
    optgroup->append_single_option_line("support_tree_type");

<<<<<<< HEAD
    optgroup = page->new_optgroup(L("Support head"));
    optgroup->append_single_option_line("support_head_front_diameter");
    optgroup->append_single_option_line("support_head_penetration");
    optgroup->append_single_option_line("support_head_width");

    optgroup = page->new_optgroup(L("Support pillar"));
    optgroup->append_single_option_line("support_pillar_diameter");
    optgroup->append_single_option_line("support_small_pillar_diameter_percent");
    optgroup->append_single_option_line("support_max_bridges_on_pillar");
    
    optgroup->append_single_option_line("support_pillar_connection_mode");
    optgroup->append_single_option_line("support_buildplate_only");
    optgroup->append_single_option_line("support_enforcers_only");
    optgroup->append_single_option_line("support_pillar_widening_factor");
    optgroup->append_single_option_line("support_base_diameter");
    optgroup->append_single_option_line("support_base_height");
    optgroup->append_single_option_line("support_base_safety_distance");
    
    // Mirrored parameter from Pad page for toggling elevation on the same page
    optgroup->append_single_option_line("support_object_elevation");

    Line line{ "", "" };
    line.full_width = 1;
    line.widget = [this](wxWindow* parent) {
        return description_line_widget(parent, &m_support_object_elevation_description_line);
    };
    optgroup->append_line(line);

    optgroup = page->new_optgroup(L("Connection of the support sticks and junctions"));
    optgroup->append_single_option_line("support_critical_angle");
    optgroup->append_single_option_line("support_max_bridge_length");
    optgroup->append_single_option_line("support_max_pillar_link_distance");
=======
    build_sla_support_params({{"", "Default"}, {"branching", "Branching"}}, page);
>>>>>>> bdcb7732

    optgroup = page->new_optgroup(L("Automatic generation"));
    optgroup->append_single_option_line("support_points_density_relative");
    optgroup->append_single_option_line("support_points_minimal_distance");

    page = add_options_page(L("Pad"), "pad");
    optgroup = page->new_optgroup(L("Pad"));
    optgroup->append_single_option_line("pad_enable");
    optgroup->append_single_option_line("pad_wall_thickness");
    optgroup->append_single_option_line("pad_wall_height");
    optgroup->append_single_option_line("pad_brim_size");
    optgroup->append_single_option_line("pad_max_merge_distance");
    // TODO: Disabling this parameter for the beta release
//    optgroup->append_single_option_line("pad_edge_radius");
    optgroup->append_single_option_line("pad_wall_slope");

    optgroup->append_single_option_line("pad_around_object");
    optgroup->append_single_option_line("pad_around_object_everywhere");
    optgroup->append_single_option_line("pad_object_gap");
    optgroup->append_single_option_line("pad_object_connector_stride");
    optgroup->append_single_option_line("pad_object_connector_width");
    optgroup->append_single_option_line("pad_object_connector_penetration");
    
    page = add_options_page(L("Hollowing"), "hollowing");
    optgroup = page->new_optgroup(L("Hollowing"));
    optgroup->append_single_option_line("hollowing_enable");
    optgroup->append_single_option_line("hollowing_min_thickness");
    optgroup->append_single_option_line("hollowing_quality");
    optgroup->append_single_option_line("hollowing_closing_distance");

    page = add_options_page(L("Advanced"), "wrench");
    optgroup = page->new_optgroup(L("Slicing"));
    optgroup->append_single_option_line("slice_closing_radius");
    optgroup->append_single_option_line("slicing_mode");

    page = add_options_page(L("Output options"), "output+page_white");
    optgroup = page->new_optgroup(L("Output file"));
    Option option = optgroup->get_option("output_filename_format");
    option.opt.full_width = true;
    optgroup->append_single_option_line(option);

    page = add_options_page(L("Dependencies"), "wrench");
    optgroup = page->new_optgroup(L("Profile dependencies"));

    create_line_with_widget(optgroup.get(), "compatible_printers", "", [this](wxWindow* parent) {
        return compatible_widget_create(parent, m_compatible_printers);
    });

    option = optgroup->get_option("compatible_printers_condition");
    option.opt.full_width = true;
    optgroup->append_single_option_line(option);

    build_preset_description_line(optgroup.get());
}

void TabSLAPrint::update_description_lines()
{
    Tab::update_description_lines();

    if (m_active_page && m_active_page->title() == "Supports")
    {
        bool is_visible = m_config->def()->get("support_object_elevation")->mode <= m_mode;
        if (m_support_object_elevation_description_line)
        {
            m_support_object_elevation_description_line->Show(is_visible);
            if (is_visible)
            {
                bool elev = !m_config->opt_bool("pad_enable") || !m_config->opt_bool("pad_around_object");
                m_support_object_elevation_description_line->SetText(elev ? "" :
                    from_u8((boost::format(_u8L("\"%1%\" is disabled because \"%2%\" is on in \"%3%\" category.\n"
                        "To enable \"%1%\", please switch off \"%2%\""))
                        % _L("Object elevation") % _L("Pad around object") % _L("Pad")).str()));
            }
        }
    }
}

void TabSLAPrint::toggle_options()
{
    if (m_active_page)
        m_config_manipulation.toggle_print_sla_options(m_config);
}

void TabSLAPrint::update()
{
    if (m_preset_bundle->printers.get_selected_preset().printer_technology() == ptFFF)
        return;

    m_update_cnt++;

    m_config_manipulation.update_print_sla_config(m_config, true);

    update_description_lines();
    Layout();

    m_update_cnt--;

    if (m_update_cnt == 0) {
        toggle_options();

        // update() could be called during undo/redo execution
        // Update of objectList can cause a crash in this case (because m_objects doesn't match ObjectList) 
        if (!wxGetApp().plater()->inside_snapshot_capture())
            wxGetApp().obj_list()->update_and_show_object_settings_item();

        wxGetApp().mainframe->on_config_changed(m_config);
    }
}

void TabSLAPrint::clear_pages()
{
    Tab::clear_pages();

    m_support_object_elevation_description_line = nullptr;
}

ConfigManipulation Tab::get_config_manipulation()
{
    auto load_config = [this]()
    {
        update_dirty();
        // Initialize UI components with the config values.
        reload_config();
        update();
    };

    auto cb_toggle_field = [this](const t_config_option_key& opt_key, bool toggle, int opt_index) {
        return toggle_option(opt_key, toggle, opt_index);
    };

    auto cb_value_change = [this](const std::string& opt_key, const boost::any& value) {
        return on_value_change(opt_key, value);
    };

    return ConfigManipulation(load_config, cb_toggle_field, cb_value_change, nullptr, this);
}


} // GUI
} // Slic3r<|MERGE_RESOLUTION|>--- conflicted
+++ resolved
@@ -4921,43 +4921,10 @@
     optgroup = page->new_optgroup(L("Supports"));
     optgroup->append_single_option_line("supports_enable");
     optgroup->append_single_option_line("support_tree_type");
-
-<<<<<<< HEAD
-    optgroup = page->new_optgroup(L("Support head"));
-    optgroup->append_single_option_line("support_head_front_diameter");
-    optgroup->append_single_option_line("support_head_penetration");
-    optgroup->append_single_option_line("support_head_width");
-
-    optgroup = page->new_optgroup(L("Support pillar"));
-    optgroup->append_single_option_line("support_pillar_diameter");
-    optgroup->append_single_option_line("support_small_pillar_diameter_percent");
-    optgroup->append_single_option_line("support_max_bridges_on_pillar");
+    optgroup->append_single_option_line("support_enforcers_only");
     
-    optgroup->append_single_option_line("support_pillar_connection_mode");
-    optgroup->append_single_option_line("support_buildplate_only");
-    optgroup->append_single_option_line("support_enforcers_only");
-    optgroup->append_single_option_line("support_pillar_widening_factor");
-    optgroup->append_single_option_line("support_base_diameter");
-    optgroup->append_single_option_line("support_base_height");
-    optgroup->append_single_option_line("support_base_safety_distance");
-    
-    // Mirrored parameter from Pad page for toggling elevation on the same page
-    optgroup->append_single_option_line("support_object_elevation");
-
-    Line line{ "", "" };
-    line.full_width = 1;
-    line.widget = [this](wxWindow* parent) {
-        return description_line_widget(parent, &m_support_object_elevation_description_line);
-    };
-    optgroup->append_line(line);
-
-    optgroup = page->new_optgroup(L("Connection of the support sticks and junctions"));
-    optgroup->append_single_option_line("support_critical_angle");
-    optgroup->append_single_option_line("support_max_bridge_length");
-    optgroup->append_single_option_line("support_max_pillar_link_distance");
-=======
     build_sla_support_params({{"", "Default"}, {"branching", "Branching"}}, page);
->>>>>>> bdcb7732
+
 
     optgroup = page->new_optgroup(L("Automatic generation"));
     optgroup->append_single_option_line("support_points_density_relative");

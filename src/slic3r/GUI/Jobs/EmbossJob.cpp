--- conflicted
+++ resolved
@@ -277,14 +277,8 @@
     if (!::finalize(canceled, eptr, *m_input.base))
         return;
     if (m_result.its.empty()) 
-<<<<<<< HEAD
-        return create_message(_u8L("Can't create empty volume."));
+        return create_message("Can't create empty volume.");
     create_volume(std::move(m_result), m_input.object_id, m_input.volume_type, m_input.trmat, *m_input.base, m_input.gizmo);
-=======
-        return priv::create_message("Can't create empty volume.");
-
-    priv::create_volume(std::move(m_result), m_input.object_id, m_input.volume_type, m_input.trmat, m_input);
->>>>>>> df547920
 }
 
 
@@ -335,16 +329,7 @@
 
     // only for sure
     if (m_result.empty()) 
-<<<<<<< HEAD
-        return create_message(_u8L("Can't create empty object."));
-=======
-        return priv::create_message("Can't create empty object.");
-
-    GUI_App    &app      = wxGetApp();
-    Plater     *plater   = app.plater();
-    ObjectList *obj_list = app.obj_list();
-    GLCanvas3D *canvas   = plater->canvas3D();
->>>>>>> df547920
+        return create_message("Can't create empty object.");
 
     GUI_App &app    = wxGetApp();
     Plater  *plater = app.plater();
@@ -403,11 +388,7 @@
     m_result = ::try_create_mesh(*m_input.base, was_canceled);
     if (was_canceled()) return;
     if (m_result.its.empty())
-<<<<<<< HEAD
-        throw JobException(_u8L("Created text volume is empty. Change text or font.").c_str());
-=======
-        throw priv::JobException("Created text volume is empty. Change text or font.");
->>>>>>> df547920
+        throw JobException("Created text volume is empty. Change text or font.");
 
     // center triangle mesh
     Vec3d shift = m_result.bounding_box().center();
@@ -783,9 +764,6 @@
     return triangle_mesh;
 }
 
-<<<<<<< HEAD
-void update_name_in_list(const ObjectList &object_list, const ModelVolume &volume)
-=======
 namespace{
 void update_volume_name(const ModelVolume &volume, const ObjectList *obj_list)
 {
@@ -821,12 +799,7 @@
     obj_list->update_name_in_list(object_idx, volume_idx);
 }
 }
-
-void UpdateJob::update_volume(ModelVolume             *volume,
-                              TriangleMesh           &&mesh,
-                              const TextConfiguration &text_configuration,
-                              std::string_view       volume_name)
->>>>>>> df547920
+void update_name_in_list(const ObjectList& object_list, const ModelVolume& volume)
 {
     const ModelObjectPtrs *objects_ptr = object_list.objects();
     if (objects_ptr == nullptr)
@@ -836,7 +809,6 @@
     const ModelObject     *object    = volume.get_object();
     const ObjectID        &object_id = object->id();
 
-<<<<<<< HEAD
     // search for index of object
     int object_index = -1;
     for (size_t i = 0; i < objects.size(); ++i)
@@ -844,23 +816,10 @@
             object_index = static_cast<int>(i);
             break;
         }
-=======
-    // discard information about rotation, should not be stored in volume
-    volume->text_configuration->style.prop.angle.reset();
-        
-    GUI_App &app = wxGetApp(); // may be move ObjectList and Plater to input?
-
-    // update volume name in right panel( volume / object name)
-    if (volume->name != volume_name) {
-        volume->name = volume_name;
-        update_volume_name(*volume, app.obj_list());
-    }
->>>>>>> df547920
 
     const ModelVolumePtrs volumes   = object->volumes;
     const ObjectID       &volume_id = volume.id();
 
-<<<<<<< HEAD
     // search for index of volume
     int volume_index = -1;
     for (size_t i = 0; i < volumes.size(); ++i)
@@ -873,15 +832,6 @@
         return;
 
     object_list.update_name_in_list(object_index, volume_index);
-=======
-    // redraw scene
-    Plater *plater = app.plater();
-    if (plater == nullptr)
-        return;
-
-    // Update Model and redraw scene
-    plater->update();
->>>>>>> df547920
 }
 
 void update_volume(TriangleMesh &&mesh, const DataUpdate &data, const Transform3d *tr)
@@ -942,19 +892,11 @@
 
     // Parent object for text volume was propably removed.
     // Assumption: User know what he does, so text volume is no more needed.
-<<<<<<< HEAD
-    if (obj == nullptr)
-        return create_message(_u8L("Bad object to create volume."));
-
-    if (mesh.its.empty())
-        return create_message(_u8L("Can't create empty volume."));
-=======
     if (obj == nullptr) 
-        return priv::create_message("Bad object to create volume.");
+        return create_message("Bad object to create volume.");
 
     if (mesh.its.empty()) 
-        return priv::create_message("Can't create empty volume.");
->>>>>>> df547920
+        return create_message("Can't create empty volume.");
 
     plater->take_snapshot(_L("Add Emboss text Volume"));
 
@@ -1214,7 +1156,6 @@
     return !process(eptr);
 }
 
-<<<<<<< HEAD
 bool is_valid(ModelVolumeType volume_type)
 {
     if (volume_type == ModelVolumeType::MODEL_PART || volume_type == ModelVolumeType::NEGATIVE_VOLUME ||
@@ -1369,17 +1310,8 @@
     // Try to cast ray into scene and find object for add volume
     return start_create_volume_job(input.worker, *object, transform, std::move(data), input.volume_type, gizmo_type);
 }
-} // namespace
-
-#include <wx/msgdlg.h>
-namespace{
+
 void create_message(const std::string &message) {
-    wxMessageBox(wxString(message), _L("Issue during embossing the text."),
-                 wxOK | wxICON_WARNING);
-}
-} // namespace
-=======
-void priv::create_message(const std::string &message) {
     show_error(nullptr, message.c_str());
 }
->>>>>>> df547920
+} // namespace
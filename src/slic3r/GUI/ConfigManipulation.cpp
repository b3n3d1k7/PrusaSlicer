// #include "libslic3r/GCodeSender.hpp"
#include "ConfigManipulation.hpp"
#include "I18N.hpp"
#include "GUI_App.hpp"
#include "format.hpp"
#include "libslic3r/Model.hpp"
#include "libslic3r/PresetBundle.hpp"
#include "MsgDialog.hpp"

#include <string>
#include <wx/msgdlg.h>

namespace Slic3r {
namespace GUI {

void ConfigManipulation::apply(DynamicPrintConfig* config, DynamicPrintConfig* new_config)
{
    bool modified = false;
    for (auto opt_key : config->diff(*new_config)) {
        config->set_key_value(opt_key, new_config->option(opt_key)->clone());
        modified = true;
    }

    if (modified && load_config != nullptr)
        load_config();
}

void ConfigManipulation::toggle_field(const std::string& opt_key, const bool toggle, int opt_index/* = -1*/)
{
    if (local_config) {
        if (local_config->option(opt_key) == nullptr)
            return;
    }
    cb_toggle_field(opt_key, toggle, opt_index);
}

void ConfigManipulation::update_print_fff_config(DynamicPrintConfig* config, const bool is_global_config)
{
    // #ys_FIXME_to_delete
    //! Temporary workaround for the correct updates of the TextCtrl (like "layer_height"):
    // KillFocus() for the wxSpinCtrl use CallAfter function. So,
    // to except the duplicate call of the update() after dialog->ShowModal(),
    // let check if this process is already started.
    if (is_msg_dlg_already_exist)
        return;

    // layer_height shouldn't be equal to zero
    if (config->opt_float("layer_height") < EPSILON)
    {
        const wxString msg_text = _(L("Layer height is not valid.\n\nThe layer height will be reset to 0.01."));
        MessageDialog dialog(m_msg_dlg_parent, msg_text, _(L("Layer height")), wxICON_WARNING | wxOK);
        DynamicPrintConfig new_conf = *config;
        is_msg_dlg_already_exist = true;
        dialog.ShowModal();
        new_conf.set_key_value("layer_height", new ConfigOptionFloat(0.01));
        apply(config, &new_conf);
        is_msg_dlg_already_exist = false;
    }

    if (config->option<ConfigOptionFloatOrPercent>("first_layer_height")->value < EPSILON)
    {
        const wxString msg_text = _(L("First layer height is not valid.\n\nThe first layer height will be reset to 0.01."));
        MessageDialog dialog(m_msg_dlg_parent, msg_text, _(L("First layer height")), wxICON_WARNING | wxOK);
        DynamicPrintConfig new_conf = *config;
        is_msg_dlg_already_exist = true;
        dialog.ShowModal();
        new_conf.set_key_value("first_layer_height", new ConfigOptionFloatOrPercent(0.01, false));
        apply(config, &new_conf);
        is_msg_dlg_already_exist = false;
    }

    double fill_density = config->option<ConfigOptionPercent>("fill_density")->value;

    if (config->opt_bool("spiral_vase") &&
        ! (config->opt_int("perimeters") == 1 && 
           config->opt_int("top_solid_layers") == 0 &&
           fill_density == 0 &&
           ! config->opt_bool("support_material") &&
           config->opt_int("support_material_enforce_layers") == 0 &&
           config->opt_bool("ensure_vertical_shell_thickness") &&
           ! config->opt_bool("thin_walls")))
    {
        wxString msg_text = _(L("The Spiral Vase mode requires:\n"
                                "- one perimeter\n"
                                "- no top solid layers\n"
                                "- 0% fill density\n"
                                "- no support material\n"
                                "- Ensure vertical shell thickness enabled\n"
               					"- Detect thin walls disabled"));
        if (is_global_config)
            msg_text += "\n\n" + _(L("Shall I adjust those settings in order to enable Spiral Vase?"));
        MessageDialog dialog(m_msg_dlg_parent, msg_text, _(L("Spiral Vase")),
                               wxICON_WARNING | (is_global_config ? wxYES | wxNO : wxOK));
        DynamicPrintConfig new_conf = *config;
        auto answer = dialog.ShowModal();
        bool support = true;
        if (!is_global_config || answer == wxID_YES) {
            new_conf.set_key_value("perimeters", new ConfigOptionInt(1));
            new_conf.set_key_value("top_solid_layers", new ConfigOptionInt(0));
            new_conf.set_key_value("fill_density", new ConfigOptionPercent(0));
            new_conf.set_key_value("support_material", new ConfigOptionBool(false));
            new_conf.set_key_value("support_material_enforce_layers", new ConfigOptionInt(0));
            new_conf.set_key_value("ensure_vertical_shell_thickness", new ConfigOptionBool(true));
            new_conf.set_key_value("thin_walls", new ConfigOptionBool(false));            
            fill_density = 0;
            support = false;
        }
        else {
            new_conf.set_key_value("spiral_vase", new ConfigOptionBool(false));
        }
        apply(config, &new_conf);
        if (cb_value_change) {
            cb_value_change("fill_density", fill_density);
            if (!support)
                cb_value_change("support_material", false);
        }
    }

    if (config->opt_bool("wipe_tower") && config->opt_bool("support_material") &&
        config->opt_float("support_material_contact_distance") > 0. &&
        (config->opt_int("support_material_extruder") != 0 || config->opt_int("support_material_interface_extruder") != 0)) {
        wxString msg_text = _(L("The Wipe Tower currently supports the non-soluble supports only\n"
                                "if they are printed with the current extruder without triggering a tool change.\n"
                                "(both support_material_extruder and support_material_interface_extruder need to be set to 0)."));
        if (is_global_config)
            msg_text += "\n\n" + _(L("Shall I adjust those settings in order to enable the Wipe Tower?"));
        MessageDialog dialog (m_msg_dlg_parent, msg_text, _(L("Wipe Tower")),
                                wxICON_WARNING | (is_global_config ? wxYES | wxNO : wxOK));
        DynamicPrintConfig new_conf = *config;
        auto answer = dialog.ShowModal();
        if (!is_global_config || answer == wxID_YES) {
            new_conf.set_key_value("support_material_extruder", new ConfigOptionInt(0));
            new_conf.set_key_value("support_material_interface_extruder", new ConfigOptionInt(0));
        }
        else
            new_conf.set_key_value("wipe_tower", new ConfigOptionBool(false));
        apply(config, &new_conf);
    }

    if (config->opt_bool("wipe_tower") && config->opt_bool("support_material") &&
        config->opt_float("support_material_contact_distance") == 0 &&
        !config->opt_bool("support_material_synchronize_layers")) {
        wxString msg_text = _(L("For the Wipe Tower to work with the soluble supports, the support layers\n"
                                "need to be synchronized with the object layers."));
        if (is_global_config)
            msg_text += "\n\n" + _(L("Shall I synchronize support layers in order to enable the Wipe Tower?"));
        MessageDialog dialog(m_msg_dlg_parent, msg_text, _(L("Wipe Tower")),
                               wxICON_WARNING | (is_global_config ? wxYES | wxNO : wxOK));
        DynamicPrintConfig new_conf = *config;
        auto answer = dialog.ShowModal();
        if (!is_global_config || answer == wxID_YES) {
            new_conf.set_key_value("support_material_synchronize_layers", new ConfigOptionBool(true));
        }
        else
            new_conf.set_key_value("wipe_tower", new ConfigOptionBool(false));
        apply(config, &new_conf);
    }

    // Check "support_material" and "overhangs" relations only on global settings level
    if (is_global_config && config->opt_bool("support_material")) {
        // Ask only once.
        if (!m_support_material_overhangs_queried) {
            m_support_material_overhangs_queried = true;
            if (!config->opt_bool("overhangs")/* != 1*/) {
                wxString msg_text = _(L("Supports work better, if the following feature is enabled:\n"
                                        "- Detect bridging perimeters"));
                if (is_global_config)
                    msg_text += "\n\n" + _(L("Shall I adjust those settings for supports?"));
                MessageDialog dialog(m_msg_dlg_parent, msg_text, _L("Support Generator"), wxICON_WARNING | wxYES | wxNO);
                DynamicPrintConfig new_conf = *config;
                auto answer = dialog.ShowModal();
                if (answer == wxID_YES) {
                    // Enable "detect bridging perimeters".
                    new_conf.set_key_value("overhangs", new ConfigOptionBool(true));
                }
                //else Do nothing, leave supports on and "detect bridging perimeters" off.
                apply(config, &new_conf);
            }
        }
    }
    else {
        m_support_material_overhangs_queried = false;
    }

    if (config->option<ConfigOptionPercent>("fill_density")->value == 100) {
        std::string  fill_pattern            = config->option<ConfigOptionEnum<InfillPattern>>("fill_pattern")->serialize();
        const auto  &top_fill_pattern_values = config->def()->get("top_fill_pattern")->enum_values;
        bool correct_100p_fill = std::find(top_fill_pattern_values.begin(), top_fill_pattern_values.end(), fill_pattern) != top_fill_pattern_values.end();
        if (!correct_100p_fill) {
            // get fill_pattern name from enum_labels for using this one at dialog_msg
            const ConfigOptionDef *fill_pattern_def = config->def()->get("fill_pattern");
            assert(fill_pattern_def != nullptr);
            auto it_pattern = std::find(fill_pattern_def->enum_values.begin(), fill_pattern_def->enum_values.end(), fill_pattern);
            assert(it_pattern != fill_pattern_def->enum_values.end());
            if (it_pattern != fill_pattern_def->enum_values.end()) {
                wxString msg_text = GUI::format_wxstr(_L("The %1% infill pattern is not supposed to work at 100%% density."), 
                    _(fill_pattern_def->enum_labels[it_pattern - fill_pattern_def->enum_values.begin()]));
                if (is_global_config)
                    msg_text += "\n\n" + _L("Shall I switch to rectilinear fill pattern?");
                MessageDialog dialog(m_msg_dlg_parent, msg_text, _L("Infill"),
                                                  wxICON_WARNING | (is_global_config ? wxYES | wxNO : wxOK) );
                DynamicPrintConfig new_conf = *config;
                auto answer = dialog.ShowModal();
                if (!is_global_config || answer == wxID_YES) {
                    new_conf.set_key_value("fill_pattern", new ConfigOptionEnum<InfillPattern>(ipRectilinear));
                    fill_density = 100;
                }
                else
                    fill_density = wxGetApp().preset_bundle->prints.get_selected_preset().config.option<ConfigOptionPercent>("fill_density")->value;
                new_conf.set_key_value("fill_density", new ConfigOptionPercent(fill_density));
                apply(config, &new_conf);
                if (cb_value_change)
                    cb_value_change("fill_density", fill_density);
            }
        }
    }
}

void ConfigManipulation::toggle_print_fff_options(DynamicPrintConfig* config)
{
    bool have_perimeters = config->opt_int("perimeters") > 0;
    for (auto el : { "extra_perimeters","extra_perimeters_on_overhangs", "ensure_vertical_shell_thickness", "thin_walls", "overhangs",
                    "seam_position","staggered_inner_seams", "external_perimeters_first", "external_perimeter_extrusion_width",
                    "perimeter_speed", "small_perimeter_speed", "external_perimeter_speed", "enable_dynamic_overhang_speeds", "overhang_overlap_levels", "dynamic_overhang_speeds" })
        toggle_field(el, have_perimeters);

    for (size_t i = 0; i < 4; i++) {
        toggle_field("overhang_overlap_levels#" + std::to_string(i), config->opt_bool("enable_dynamic_overhang_speeds"));
        toggle_field("dynamic_overhang_speeds#" + std::to_string(i), config->opt_bool("enable_dynamic_overhang_speeds"));
    }

    bool have_infill = config->option<ConfigOptionPercent>("fill_density")->value > 0;
    // infill_extruder uses the same logic as in Print::extruders()
    for (auto el : { "fill_pattern", "infill_every_layers", "infill_only_where_needed",
                    "solid_infill_every_layers", "solid_infill_below_area", "infill_extruder", "infill_anchor_max" })
        toggle_field(el, have_infill);
    // Only allow configuration of open anchors if the anchoring is enabled.
    bool has_infill_anchors = have_infill && config->option<ConfigOptionFloatOrPercent>("infill_anchor_max")->value > 0;
    toggle_field("infill_anchor", has_infill_anchors);

    bool has_spiral_vase         = config->opt_bool("spiral_vase");
    bool has_top_solid_infill 	 = config->opt_int("top_solid_layers") > 0;
    bool has_bottom_solid_infill = config->opt_int("bottom_solid_layers") > 0;
    bool has_solid_infill 		 = has_top_solid_infill || has_bottom_solid_infill;
    // solid_infill_extruder uses the same logic as in Print::extruders()
    for (auto el : { "top_fill_pattern", "bottom_fill_pattern", "infill_first", "solid_infill_extruder",
                    "solid_infill_extrusion_width", "solid_infill_speed" })
        toggle_field(el, has_solid_infill);

    for (auto el : { "fill_angle", "bridge_angle", "infill_extrusion_width",
                    "infill_speed", "bridge_speed" })
        toggle_field(el, have_infill || has_solid_infill);

    toggle_field("top_solid_min_thickness", ! has_spiral_vase && has_top_solid_infill);
    toggle_field("bottom_solid_min_thickness", ! has_spiral_vase && has_bottom_solid_infill);

    // Gap fill is newly allowed in between perimeter lines even for empty infill (see GH #1476).
    toggle_field("gap_fill_speed", have_perimeters);

    for (auto el : { "top_infill_extrusion_width", "top_solid_infill_speed" })
        toggle_field(el, has_top_solid_infill || (has_spiral_vase && has_bottom_solid_infill));

    bool have_default_acceleration = config->opt_float("default_acceleration") > 0;
    for (auto el : { "perimeter_acceleration", "infill_acceleration",
                    "bridge_acceleration", "first_layer_acceleration" })
        toggle_field(el, have_default_acceleration);

    bool have_skirt = config->opt_int("skirts") > 0;
    toggle_field("skirt_height", have_skirt && config->opt_enum<DraftShield>("draft_shield") != dsEnabled);
    for (auto el : { "skirt_distance", "draft_shield", "min_skirt_length" })
        toggle_field(el, have_skirt);

    bool have_brim = config->opt_enum<BrimType>("brim_type") != btNoBrim;
    for (auto el : { "brim_width", "brim_separation" })
        toggle_field(el, have_brim);
    // perimeter_extruder uses the same logic as in Print::extruders()
    toggle_field("perimeter_extruder", have_perimeters || have_brim);

    bool have_raft = config->opt_int("raft_layers") > 0;
    bool have_support_material = config->opt_bool("support_material") || have_raft;
    bool have_support_material_auto = have_support_material && config->opt_bool("support_material_auto");
    bool have_support_interface = config->opt_int("support_material_interface_layers") > 0;
    bool have_support_soluble = have_support_material && config->opt_float("support_material_contact_distance") == 0;
    auto support_material_style = config->opt_enum<SupportMaterialStyle>("support_material_style");
    for (auto el : { "support_material_style", "support_material_pattern", "support_material_with_sheath",
                    "support_material_spacing", "support_material_angle", 
                    "support_material_interface_pattern", "support_material_interface_layers",
                    "dont_support_bridges", "support_material_extrusion_width", "support_material_contact_distance",
                    "support_material_xy_spacing" })
        toggle_field(el, have_support_material);
    toggle_field("support_material_threshold", have_support_material_auto);
    toggle_field("support_material_bottom_contact_distance", have_support_material && ! have_support_soluble);
    toggle_field("support_material_closing_radius", have_support_material && support_material_style == smsSnug);

    for (auto el : { "support_material_bottom_interface_layers", "support_material_interface_spacing", "support_material_interface_extruder",
                    "support_material_interface_speed", "support_material_interface_contact_loops" })
        toggle_field(el, have_support_material && have_support_interface);
    toggle_field("support_material_synchronize_layers", have_support_soluble);

    toggle_field("perimeter_extrusion_width", have_perimeters || have_skirt || have_brim);
    toggle_field("support_material_extruder", have_support_material || have_skirt);
    toggle_field("support_material_speed", have_support_material || have_brim || have_skirt);

    toggle_field("raft_contact_distance", have_raft && !have_support_soluble);
    for (auto el : { "raft_expansion", "first_layer_acceleration_over_raft", "first_layer_speed_over_raft" })
        toggle_field(el, have_raft);

    bool has_ironing = config->opt_bool("ironing");
    for (auto el : { "ironing_type", "ironing_flowrate", "ironing_spacing", "ironing_speed" })
    	toggle_field(el, has_ironing);

    bool have_sequential_printing = config->opt_bool("complete_objects");
    for (auto el : { "extruder_clearance_radius", "extruder_clearance_height" })
        toggle_field(el, have_sequential_printing);

    bool have_ooze_prevention = config->opt_bool("ooze_prevention");
    toggle_field("standby_temperature_delta", have_ooze_prevention);

    bool have_wipe_tower = config->opt_bool("wipe_tower");
    for (auto el : { "wipe_tower_x", "wipe_tower_y", "wipe_tower_width", "wipe_tower_rotation_angle", "wipe_tower_brim_width",
                     "wipe_tower_bridging", "wipe_tower_no_sparse_layers", "single_extruder_multi_material_priming" })
        toggle_field(el, have_wipe_tower);

    toggle_field("avoid_crossing_curled_overhangs", !config->opt_bool("avoid_crossing_perimeters"));
    toggle_field("avoid_crossing_perimeters", !config->opt_bool("avoid_crossing_curled_overhangs"));

    bool have_avoid_crossing_perimeters = config->opt_bool("avoid_crossing_perimeters");
    toggle_field("avoid_crossing_perimeters_max_detour", have_avoid_crossing_perimeters);

    bool have_arachne = config->opt_enum<PerimeterGeneratorType>("perimeter_generator") == PerimeterGeneratorType::Arachne;
    toggle_field("wall_transition_length", have_arachne);
    toggle_field("wall_transition_filter_deviation", have_arachne);
    toggle_field("wall_transition_angle", have_arachne);
    toggle_field("wall_distribution_count", have_arachne);
    toggle_field("min_feature_size", have_arachne);
    toggle_field("min_bead_width", have_arachne);
    toggle_field("thin_walls", !have_arachne);
}

void ConfigManipulation::update_print_sla_config(DynamicPrintConfig* config, const bool is_global_config/* = false*/)
{
    double head_penetration = config->opt_float("support_head_penetration");
    double head_width = config->opt_float("support_head_width");
    if (head_penetration > head_width) {
        wxString msg_text = _(L("Head penetration should not be greater than the head width."));

        MessageDialog dialog(m_msg_dlg_parent, msg_text, _(L("Invalid Head penetration")), wxICON_WARNING | wxOK);
        DynamicPrintConfig new_conf = *config;
        if (dialog.ShowModal() == wxID_OK) {
            new_conf.set_key_value("support_head_penetration", new ConfigOptionFloat(head_width));
            apply(config, &new_conf);
        }
    }

    double pinhead_d = config->opt_float("support_head_front_diameter");
    double pillar_d = config->opt_float("support_pillar_diameter");
    if (pinhead_d > pillar_d) {
        wxString msg_text = _(L("Pinhead diameter should be smaller than the pillar diameter."));

        MessageDialog dialog(m_msg_dlg_parent, msg_text, _(L("Invalid pinhead diameter")), wxICON_WARNING | wxOK);

        DynamicPrintConfig new_conf = *config;
        if (dialog.ShowModal() == wxID_OK) {
            new_conf.set_key_value("support_head_front_diameter", new ConfigOptionFloat(pillar_d / 2.0));
            apply(config, &new_conf);
        }
    }
}

void ConfigManipulation::toggle_print_sla_options(DynamicPrintConfig* config)
{
    bool supports_en = config->opt_bool("supports_enable");
    sla::SupportTreeType treetype = config->opt_enum<sla::SupportTreeType>("support_tree_type");
    bool is_default_tree = treetype == sla::SupportTreeType::Default;
    bool is_branching_tree = treetype == sla::SupportTreeType::Branching;

    toggle_field("support_tree_type", supports_en);

    toggle_field("support_head_front_diameter", supports_en && is_default_tree);
    toggle_field("support_head_penetration", supports_en && is_default_tree);
    toggle_field("support_head_width", supports_en && is_default_tree);
    toggle_field("support_pillar_diameter", supports_en && is_default_tree);
    toggle_field("support_small_pillar_diameter_percent", supports_en && is_default_tree);
    toggle_field("support_max_bridges_on_pillar", supports_en && is_default_tree);
    toggle_field("support_pillar_connection_mode", supports_en && is_default_tree);
<<<<<<< HEAD
    toggle_field("support_tree_type", supports_en);
    toggle_field("support_buildplate_only", supports_en);
    toggle_field("support_enforcers_only", supports_en);
    toggle_field("support_base_diameter", supports_en);
    toggle_field("support_base_height", supports_en);
    toggle_field("support_base_safety_distance", supports_en);
    toggle_field("support_critical_angle", supports_en);
    toggle_field("support_max_bridge_length", supports_en);
=======
    toggle_field("support_buildplate_only", supports_en && is_default_tree);
    toggle_field("support_base_diameter", supports_en && is_default_tree);
    toggle_field("support_base_height", supports_en && is_default_tree);
    toggle_field("support_base_safety_distance", supports_en && is_default_tree);
    toggle_field("support_critical_angle", supports_en && is_default_tree);
    toggle_field("support_max_bridge_length", supports_en && is_default_tree);
>>>>>>> bdcb7732
    toggle_field("support_max_pillar_link_distance", supports_en && is_default_tree);
    toggle_field("support_pillar_widening_factor", false);
    toggle_field("support_max_weight_on_model", false);

    toggle_field("branchingsupport_head_front_diameter", supports_en && is_branching_tree);
    toggle_field("branchingsupport_head_penetration", supports_en && is_branching_tree);
    toggle_field("branchingsupport_head_width", supports_en && is_branching_tree);
    toggle_field("branchingsupport_pillar_diameter", supports_en && is_branching_tree);
    toggle_field("branchingsupport_small_pillar_diameter_percent", supports_en && is_branching_tree);
    toggle_field("branchingsupport_max_bridges_on_pillar", false);
    toggle_field("branchingsupport_pillar_connection_mode", false);
    toggle_field("branchingsupport_buildplate_only", supports_en && is_branching_tree);
    toggle_field("branchingsupport_base_diameter", supports_en && is_branching_tree);
    toggle_field("branchingsupport_base_height", supports_en && is_branching_tree);
    toggle_field("branchingsupport_base_safety_distance", supports_en && is_branching_tree);
    toggle_field("branchingsupport_critical_angle", supports_en && is_branching_tree);
    toggle_field("branchingsupport_max_bridge_length", supports_en && is_branching_tree);
    toggle_field("branchingsupport_max_pillar_link_distance", false);
    toggle_field("branchingsupport_pillar_widening_factor", supports_en && is_branching_tree);
    toggle_field("branchingsupport_max_weight_on_model", supports_en && is_branching_tree);

    toggle_field("support_points_density_relative", supports_en);
    toggle_field("support_points_minimal_distance", supports_en);

    bool pad_en = config->opt_bool("pad_enable");

    toggle_field("pad_wall_thickness", pad_en);
    toggle_field("pad_wall_height", pad_en);
    toggle_field("pad_brim_size", pad_en);
    toggle_field("pad_max_merge_distance", pad_en);
 // toggle_field("pad_edge_radius", supports_en);
    toggle_field("pad_wall_slope", pad_en);
    toggle_field("pad_around_object", pad_en);
    toggle_field("pad_around_object_everywhere", pad_en);

    bool zero_elev = config->opt_bool("pad_around_object") && pad_en;

    toggle_field("support_object_elevation", supports_en && is_default_tree && !zero_elev);
    toggle_field("branchingsupport_object_elevation", supports_en && is_branching_tree && !zero_elev);
    toggle_field("pad_object_gap", zero_elev);
    toggle_field("pad_around_object_everywhere", zero_elev);
    toggle_field("pad_object_connector_stride", zero_elev);
    toggle_field("pad_object_connector_width", zero_elev);
    toggle_field("pad_object_connector_penetration", zero_elev);
}


} // GUI
} // Slic3r<|MERGE_RESOLUTION|>--- conflicted
+++ resolved
@@ -383,23 +383,13 @@
     toggle_field("support_small_pillar_diameter_percent", supports_en && is_default_tree);
     toggle_field("support_max_bridges_on_pillar", supports_en && is_default_tree);
     toggle_field("support_pillar_connection_mode", supports_en && is_default_tree);
-<<<<<<< HEAD
-    toggle_field("support_tree_type", supports_en);
-    toggle_field("support_buildplate_only", supports_en);
-    toggle_field("support_enforcers_only", supports_en);
-    toggle_field("support_base_diameter", supports_en);
-    toggle_field("support_base_height", supports_en);
-    toggle_field("support_base_safety_distance", supports_en);
-    toggle_field("support_critical_angle", supports_en);
-    toggle_field("support_max_bridge_length", supports_en);
-=======
     toggle_field("support_buildplate_only", supports_en && is_default_tree);
     toggle_field("support_base_diameter", supports_en && is_default_tree);
     toggle_field("support_base_height", supports_en && is_default_tree);
     toggle_field("support_base_safety_distance", supports_en && is_default_tree);
     toggle_field("support_critical_angle", supports_en && is_default_tree);
     toggle_field("support_max_bridge_length", supports_en && is_default_tree);
->>>>>>> bdcb7732
+    toggle_field("support_enforcers_only", supports_en);
     toggle_field("support_max_pillar_link_distance", supports_en && is_default_tree);
     toggle_field("support_pillar_widening_factor", false);
     toggle_field("support_max_weight_on_model", false);

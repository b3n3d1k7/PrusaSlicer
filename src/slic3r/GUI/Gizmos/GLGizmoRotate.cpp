// Include GLGizmoBase.hpp before I18N.hpp as it includes some libigl code, which overrides our localization "L" macro.
#include "GLGizmoRotate.hpp"
#include "slic3r/GUI/GLCanvas3D.hpp"
#include "slic3r/GUI/ImGuiWrapper.hpp"
#if ENABLE_WORLD_COORDINATE
#include "slic3r/GUI/GUI_ObjectManipulation.hpp"
#endif // ENABLE_WORLD_COORDINATE

#include "slic3r/GUI/GUI_App.hpp"
#include "slic3r/GUI/GUI.hpp"
#include "slic3r/GUI/Plater.hpp"
#include "slic3r/GUI/Jobs/RotoptimizeJob.hpp"

#include "libslic3r/PresetBundle.hpp"

#include <GL/glew.h>

namespace Slic3r {
namespace GUI {


const float GLGizmoRotate::Offset = 5.0f;
const unsigned int GLGizmoRotate::AngleResolution = 64;
const unsigned int GLGizmoRotate::ScaleStepsCount = 72;
const float GLGizmoRotate::ScaleStepRad = 2.0f * float(PI) / GLGizmoRotate::ScaleStepsCount;
const unsigned int GLGizmoRotate::ScaleLongEvery = 2;
const float GLGizmoRotate::ScaleLongTooth = 0.1f; // in percent of radius
const unsigned int GLGizmoRotate::SnapRegionsCount = 8;
const float GLGizmoRotate::GrabberOffset = 0.15f; // in percent of radius

GLGizmoRotate::GLGizmoRotate(GLCanvas3D& parent, GLGizmoRotate::Axis axis)
    : GLGizmoBase(parent, "", -1)
    , m_axis(axis)
    , m_angle(0.0)
    , m_center(0.0, 0.0, 0.0)
    , m_radius(0.0f)
    , m_snap_coarse_in_radius(0.0f)
    , m_snap_coarse_out_radius(0.0f)
    , m_snap_fine_in_radius(0.0f)
    , m_snap_fine_out_radius(0.0f)
    , m_drag_color(DEFAULT_DRAG_COLOR)
    , m_highlight_color(DEFAULT_HIGHLIGHT_COLOR)
{
    m_group_id = static_cast<int>(axis);
}

void GLGizmoRotate::set_highlight_color(const ColorRGBA &color)
{
    m_highlight_color = color;
}

void GLGizmoRotate::set_angle(double angle)
{
    if (std::abs(angle - 2.0 * double(PI)) < EPSILON)
        angle = 0.0;

    m_angle = angle;
}

std::string GLGizmoRotate::get_tooltip() const
{
    std::string axis;
    switch (m_axis)
    {
    case X: { axis = "X"; break; }
    case Y: { axis = "Y"; break; }
    case Z: { axis = "Z"; break; }
    }
    return (m_hover_id == 0 || m_grabbers.front().dragging) ? axis + ": " + format(float(Geometry::rad2deg(m_angle)), 4) : "";
}

bool GLGizmoRotate::on_mouse(const wxMouseEvent &mouse_event)
{
    return use_grabbers(mouse_event);
}

void GLGizmoRotate::dragging(const UpdateData &data) { on_dragging(data); }

void GLGizmoRotate::start_dragging()
{
    m_grabbers[0].dragging = true;
    on_start_dragging();
}

void GLGizmoRotate::stop_dragging()
{
    m_grabbers[0].dragging = false;
    on_stop_dragging();
}

void GLGizmoRotate::enable_grabber() { m_grabbers[0].enabled = true; }
void GLGizmoRotate::disable_grabber() { m_grabbers[0].enabled = false; }

bool GLGizmoRotate::on_init()
{
    m_grabbers.push_back(Grabber());
#if ENABLE_GIZMO_GRABBER_REFACTOR
    m_grabbers.back().extensions = (GLGizmoBase::EGrabberExtension)(int(GLGizmoBase::EGrabberExtension::PosY) | int(GLGizmoBase::EGrabberExtension::NegY));
#endif // ENABLE_GIZMO_GRABBER_REFACTOR
    return true;
}

void GLGizmoRotate::on_start_dragging()
{
#if ENABLE_WORLD_COORDINATE
    init_data_from_selection(m_parent.get_selection());
#else
    const BoundingBoxf3& box = m_parent.get_selection().get_bounding_box();
    m_center = box.center();
    m_radius = Offset + box.radius();
    m_snap_coarse_in_radius = m_radius / 3.0f;
    m_snap_coarse_out_radius = 2.0f * m_snap_coarse_in_radius;
    m_snap_fine_in_radius = m_radius;
    m_snap_fine_out_radius = m_snap_fine_in_radius + m_radius * ScaleLongTooth;
#endif // ENABLE_WORLD_COORDINATE
}

void GLGizmoRotate::on_dragging(const UpdateData &data)
{
<<<<<<< HEAD
    const Vec2d mouse_pos = to_2d(mouse_position_in_local_plane(data.mouse_ray, m_parent.get_selection()));
=======
#if ENABLE_WORLD_COORDINATE
    const Vec2d mouse_pos = to_2d(mouse_position_in_local_plane(data.mouse_ray));
#else
    const Vec2d mouse_pos = to_2d(mouse_position_in_local_plane(data.mouse_ray, m_parent.get_selection()));
#endif // ENABLE_WORLD_COORDINATE
>>>>>>> b38001b1

    const Vec2d orig_dir = Vec2d::UnitX();
    const Vec2d new_dir = mouse_pos.normalized();

    double theta = ::acos(std::clamp(new_dir.dot(orig_dir), -1.0, 1.0));
    if (cross2(orig_dir, new_dir) < 0.0)
        theta = 2.0 * (double)PI - theta;

    const double len = mouse_pos.norm();

    // snap to coarse snap region
    if (m_snap_coarse_in_radius <= len && len <= m_snap_coarse_out_radius) {
        const double step = 2.0 * double(PI) / double(SnapRegionsCount);
        theta = step * std::round(theta / step);
    }
    else {
        // snap to fine snap region (scale)
        if (m_snap_fine_in_radius <= len && len <= m_snap_fine_out_radius) {
            const double step = 2.0 * double(PI) / double(ScaleStepsCount);
            theta = step * std::round(theta / step);
        }
    }

    if (theta == 2.0 * double(PI))
        theta = 0.0;

    m_angle = theta;
}

void GLGizmoRotate::on_render()
{
    if (!m_grabbers.front().enabled)
        return;

#if !ENABLE_GIZMO_GRABBER_REFACTOR
    if (!m_cone.is_initialized())
        m_cone.init_from(its_make_cone(1.0, 1.0, double(PI) / 12.0));
#endif // !ENABLE_GIZMO_GRABBER_REFACTOR

    const Selection& selection = m_parent.get_selection();
#if !ENABLE_WORLD_COORDINATE
    const BoundingBoxf3& box = selection.get_bounding_box();
#endif // !ENABLE_WORLD_COORDINATE

    if (m_hover_id != 0 && !m_grabbers.front().dragging) {
#if ENABLE_WORLD_COORDINATE
        init_data_from_selection(selection);
#else
        m_center = box.center();
        m_radius = Offset + box.radius();
        m_snap_coarse_in_radius = m_radius / 3.0f;
        m_snap_coarse_out_radius = 2.0f * m_snap_coarse_in_radius;
        m_snap_fine_in_radius = m_radius;
        m_snap_fine_out_radius = m_radius * (1.0f + ScaleLongTooth);
#endif // ENABLE_WORLD_COORDINATE
    }

    const double grabber_radius = (double)m_radius * (1.0 + (double)GrabberOffset);
    m_grabbers.front().center = Vec3d(::cos(m_angle) * grabber_radius, ::sin(m_angle) * grabber_radius, 0.0);
    m_grabbers.front().angles.z() = m_angle;

    glsafe(::glEnable(GL_DEPTH_TEST));

#if ENABLE_GL_SHADERS_ATTRIBUTES
    m_grabbers.front().matrix = local_transform(selection);
#else
    glsafe(::glPushMatrix());
    transform_to_local(selection);
#endif // ENABLE_GL_SHADERS_ATTRIBUTES

    glsafe(::glLineWidth((m_hover_id != -1) ? 2.0f : 1.5f));
#if ENABLE_LEGACY_OPENGL_REMOVAL
    GLShaderProgram* shader = wxGetApp().get_shader("flat");
    if (shader != nullptr) {
        shader->start_using();

#if ENABLE_GL_SHADERS_ATTRIBUTES
        const Camera& camera = wxGetApp().plater()->get_camera();
        const Transform3d view_model_matrix = camera.get_view_matrix() * m_grabbers.front().matrix;
        shader->set_uniform("view_model_matrix", view_model_matrix);
        shader->set_uniform("projection_matrix", camera.get_projection_matrix());
#endif // ENABLE_GL_SHADERS_ATTRIBUTES

        const bool radius_changed = std::abs(m_old_radius - m_radius) > EPSILON;
        m_old_radius = m_radius;

        ColorRGBA color((m_hover_id != -1) ? m_drag_color : m_highlight_color);
        render_circle(color, radius_changed);
        if (m_hover_id != -1) {
            const bool hover_radius_changed = std::abs(m_old_hover_radius - m_radius) > EPSILON;
            m_old_hover_radius = m_radius;

            render_scale(color, hover_radius_changed);
            render_snap_radii(color, hover_radius_changed);
            render_reference_radius(color, hover_radius_changed);
            render_angle_arc(m_highlight_color, hover_radius_changed);
        }

        render_grabber_connection(color, radius_changed);
        shader->stop_using();
    }
#else
    glsafe(::glColor4fv((m_hover_id != -1) ? m_drag_color.data() : m_highlight_color.data()));

    render_circle();

    if (m_hover_id != -1) {
        render_scale();
        render_snap_radii();
        render_reference_radius();
    }

    glsafe(::glColor4fv(m_highlight_color.data()));

    if (m_hover_id != -1)
        render_angle();
#endif // ENABLE_LEGACY_OPENGL_REMOVAL

#if ENABLE_WORLD_COORDINATE
    render_grabber(m_bounding_box);
#if !ENABLE_GIZMO_GRABBER_REFACTOR
    render_grabber_extension(m_bounding_box, false);
#endif // !ENABLE_GIZMO_GRABBER_REFACTOR
#else
    render_grabber(box);
#if !ENABLE_GIZMO_GRABBER_REFACTOR
    render_grabber_extension(box, false);
#endif // !ENABLE_GIZMO_GRABBER_REFACTOR
#endif // ENABLE_WORLD_COORDINATE

#if !ENABLE_GL_SHADERS_ATTRIBUTES
    glsafe(::glPopMatrix());
#endif // !ENABLE_GL_SHADERS_ATTRIBUTES
}

void GLGizmoRotate::on_render_for_picking()
{
    const Selection& selection = m_parent.get_selection();

    glsafe(::glDisable(GL_DEPTH_TEST));

#if ENABLE_GL_SHADERS_ATTRIBUTES
    m_grabbers.front().matrix = local_transform(selection);
#else
    glsafe(::glPushMatrix());
    transform_to_local(selection);
#endif // ENABLE_GL_SHADERS_ATTRIBUTES

#if ENABLE_WORLD_COORDINATE
    render_grabbers_for_picking(m_bounding_box);
#if !ENABLE_GIZMO_GRABBER_REFACTOR
    render_grabber_extension(m_bounding_box, true);
#endif // !ENABLE_GIZMO_GRABBER_REFACTOR
#else
    const BoundingBoxf3& box = selection.get_bounding_box();
    render_grabbers_for_picking(box);
#if !ENABLE_GIZMO_GRABBER_REFACTOR
    render_grabber_extension(box, true);
#endif // !ENABLE_GIZMO_GRABBER_REFACTOR
#endif // ENABLE_WORLD_COORDINATE

#if !ENABLE_GL_SHADERS_ATTRIBUTES
    glsafe(::glPopMatrix());
#endif // !ENABLE_GL_SHADERS_ATTRIBUTES
}

#if ENABLE_WORLD_COORDINATE
void GLGizmoRotate::init_data_from_selection(const Selection& selection)
{
<<<<<<< HEAD
    const ECoordinatesType coordinates_type = wxGetApp().obj_manipul()->get_coordinates_type();
=======
    ECoordinatesType coordinates_type;
    if (selection.is_wipe_tower())
        coordinates_type = ECoordinatesType::Local;
    else
        coordinates_type = wxGetApp().obj_manipul()->get_coordinates_type();
>>>>>>> b38001b1
    if (coordinates_type == ECoordinatesType::World) {
        m_bounding_box = selection.get_bounding_box();
        m_center = m_bounding_box.center();
    }
    else if (coordinates_type == ECoordinatesType::Local && selection.is_single_volume_or_modifier()) {
<<<<<<< HEAD
        const GLVolume& v = *selection.get_volume(*selection.get_volume_idxs().begin());
        m_bounding_box = v.transformed_convex_hull_bounding_box(v.get_instance_transformation().get_matrix(true, true, false, true) * v.get_volume_transformation().get_matrix(true, true, false, true));
=======
        const GLVolume& v = *selection.get_first_volume();
        m_bounding_box = v.transformed_convex_hull_bounding_box(
            v.get_instance_transformation().get_scaling_factor_matrix() * v.get_volume_transformation().get_scaling_factor_matrix());
>>>>>>> b38001b1
        m_center = v.world_matrix() * m_bounding_box.center();
    }
    else {
        m_bounding_box.reset();
        const Selection::IndicesList& ids = selection.get_volume_idxs();
        for (unsigned int id : ids) {
            const GLVolume& v = *selection.get_volume(id);
            m_bounding_box.merge(v.transformed_convex_hull_bounding_box(v.get_volume_transformation().get_matrix()));
        }
<<<<<<< HEAD
        m_bounding_box = m_bounding_box.transformed(selection.get_volume(*ids.begin())->get_instance_transformation().get_matrix(true, true, false, true));
        m_center = selection.get_volume(*ids.begin())->get_instance_transformation().get_matrix(false, false, true, false) * m_bounding_box.center();
=======
        const Geometry::Transformation inst_trafo = selection.get_first_volume()->get_instance_transformation();
        m_bounding_box = m_bounding_box.transformed(inst_trafo.get_scaling_factor_matrix());
        m_center = inst_trafo.get_matrix_no_scaling_factor() * m_bounding_box.center();
>>>>>>> b38001b1
    }

    m_radius = Offset + m_bounding_box.radius();
    m_snap_coarse_in_radius = m_radius / 3.0f;
    m_snap_coarse_out_radius = 2.0f * m_snap_coarse_in_radius;
    m_snap_fine_in_radius = m_radius;
    m_snap_fine_out_radius = m_snap_fine_in_radius + m_radius * ScaleLongTooth;

    if (coordinates_type == ECoordinatesType::World)
        m_orient_matrix = Transform3d::Identity();
<<<<<<< HEAD
    else if (coordinates_type == ECoordinatesType::Local && selection.is_single_volume_or_modifier()) {
        const GLVolume& v = *selection.get_volume(*selection.get_volume_idxs().begin());
        m_orient_matrix = v.get_instance_transformation().get_matrix(true, false, true, true) * v.get_volume_transformation().get_matrix(true, false, true, true);
    }
    else {
        const GLVolume& v = *selection.get_volume(*selection.get_volume_idxs().begin());
        m_orient_matrix = v.get_instance_transformation().get_matrix(true, false, true, true);
=======
    else if (coordinates_type == ECoordinatesType::Local && (selection.is_wipe_tower() || selection.is_single_volume_or_modifier())) {
        const GLVolume& v = *selection.get_first_volume();
        m_orient_matrix = v.get_instance_transformation().get_rotation_matrix() * v.get_volume_transformation().get_rotation_matrix();
    }
    else {
        const GLVolume& v = *selection.get_first_volume();
        m_orient_matrix = v.get_instance_transformation().get_rotation_matrix();
>>>>>>> b38001b1
    }
}
#endif // ENABLE_WORLD_COORDINATE

void GLGizmoRotate3D::on_render_input_window(float x, float y, float bottom_limit)
{
    if (wxGetApp().preset_bundle->printers.get_edited_preset().printer_technology() != ptSLA)
        return;

    RotoptimzeWindow popup{m_imgui, m_rotoptimizewin_state, {x, y, bottom_limit}};
}

void GLGizmoRotate3D::load_rotoptimize_state()
{
    std::string accuracy_str =
        wxGetApp().app_config->get("sla_auto_rotate", "accuracy");

    std::string method_str =
        wxGetApp().app_config->get("sla_auto_rotate", "method_id");

    if (!accuracy_str.empty()) {
        float accuracy = std::stof(accuracy_str);
        accuracy = std::max(0.f, std::min(accuracy, 1.f));

        m_rotoptimizewin_state.accuracy = accuracy;
    }

    if (!method_str.empty()) {
        int method_id = std::stoi(method_str);
        if (method_id < int(RotoptimizeJob::get_methods_count()))
            m_rotoptimizewin_state.method_id = method_id;
    }
}

#if ENABLE_LEGACY_OPENGL_REMOVAL
void GLGizmoRotate::render_circle(const ColorRGBA& color, bool radius_changed)
#else
void GLGizmoRotate::render_circle() const
#endif // ENABLE_LEGACY_OPENGL_REMOVAL
{
#if ENABLE_LEGACY_OPENGL_REMOVAL
    if (!m_circle.is_initialized() || radius_changed) {
        m_circle.reset();

        GLModel::Geometry init_data;
        init_data.format = { GLModel::Geometry::EPrimitiveType::LineLoop, GLModel::Geometry::EVertexLayout::P3 };
        init_data.reserve_vertices(ScaleStepsCount);
        init_data.reserve_indices(ScaleStepsCount);

        // vertices + indices
        for (unsigned int i = 0; i < ScaleStepsCount; ++i) {
            const float angle = float(i * ScaleStepRad);
            init_data.add_vertex(Vec3f(::cos(angle) * m_radius, ::sin(angle) * m_radius, 0.0f));
            init_data.add_index(i);
        }

        m_circle.init_from(std::move(init_data));
    }

    m_circle.set_color(color);
    m_circle.render();
#else
    ::glBegin(GL_LINE_LOOP);
    for (unsigned int i = 0; i < ScaleStepsCount; ++i) {
        const float angle = float(i) * ScaleStepRad;
        const float x = ::cos(angle) * m_radius;
        const float y = ::sin(angle) * m_radius;
        const float z = 0.0f;
        ::glVertex3f((GLfloat)x, (GLfloat)y, (GLfloat)z);
    }
    glsafe(::glEnd());
#endif // ENABLE_LEGACY_OPENGL_REMOVAL
}

#if ENABLE_LEGACY_OPENGL_REMOVAL
void GLGizmoRotate::render_scale(const ColorRGBA& color, bool radius_changed)
#else
void GLGizmoRotate::render_scale() const
#endif // ENABLE_LEGACY_OPENGL_REMOVAL
{
    const float out_radius_long = m_snap_fine_out_radius;
    const float out_radius_short = m_radius * (1.0f + 0.5f * ScaleLongTooth);

#if ENABLE_LEGACY_OPENGL_REMOVAL
    if (!m_scale.is_initialized() || radius_changed) {
        m_scale.reset();

        GLModel::Geometry init_data;
        init_data.format = { GLModel::Geometry::EPrimitiveType::Lines, GLModel::Geometry::EVertexLayout::P3 };
        init_data.reserve_vertices(2 * ScaleStepsCount);
        init_data.reserve_indices(2 * ScaleStepsCount);

        // vertices + indices
        for (unsigned int i = 0; i < ScaleStepsCount; ++i) {
            const float angle = float(i * ScaleStepRad);
            const float cosa = ::cos(angle);
            const float sina = ::sin(angle);
            const float in_x = cosa * m_radius;
            const float in_y = sina * m_radius;
            const float out_x = (i % ScaleLongEvery == 0) ? cosa * out_radius_long : cosa * out_radius_short;
            const float out_y = (i % ScaleLongEvery == 0) ? sina * out_radius_long : sina * out_radius_short;

            // vertices
            init_data.add_vertex(Vec3f(in_x, in_y, 0.0f));
            init_data.add_vertex(Vec3f(out_x, out_y, 0.0f));

            // indices
            init_data.add_line(i * 2, i * 2 + 1);
        }

        m_scale.init_from(std::move(init_data));
    }

    m_scale.set_color(color);
    m_scale.render();
#else
    ::glBegin(GL_LINES);
    for (unsigned int i = 0; i < ScaleStepsCount; ++i) {
        const float angle = (float)i * ScaleStepRad;
        const float cosa = ::cos(angle);
        const float sina = ::sin(angle);
        const float in_x = cosa * m_radius;
        const float in_y = sina * m_radius;
        const float in_z = 0.0f;
        const float out_x = (i % ScaleLongEvery == 0) ? cosa * out_radius_long : cosa * out_radius_short;
        const float out_y = (i % ScaleLongEvery == 0) ? sina * out_radius_long : sina * out_radius_short;
        const float out_z = 0.0f;
        ::glVertex3f((GLfloat)in_x, (GLfloat)in_y, (GLfloat)in_z);
        ::glVertex3f((GLfloat)out_x, (GLfloat)out_y, (GLfloat)out_z);
    }
    glsafe(::glEnd());
#endif // ENABLE_LEGACY_OPENGL_REMOVAL
}

#if ENABLE_LEGACY_OPENGL_REMOVAL
void GLGizmoRotate::render_snap_radii(const ColorRGBA& color, bool radius_changed)
#else
void GLGizmoRotate::render_snap_radii() const
#endif // ENABLE_LEGACY_OPENGL_REMOVAL
{
    const float step = 2.0f * float(PI) / float(SnapRegionsCount);
    const float in_radius = m_radius / 3.0f;
    const float out_radius = 2.0f * in_radius;

#if ENABLE_LEGACY_OPENGL_REMOVAL
    if (!m_snap_radii.is_initialized() || radius_changed) {
        m_snap_radii.reset();

        GLModel::Geometry init_data;
        init_data.format = { GLModel::Geometry::EPrimitiveType::Lines, GLModel::Geometry::EVertexLayout::P3 };
        init_data.reserve_vertices(2 * ScaleStepsCount);
        init_data.reserve_indices(2 * ScaleStepsCount);

        // vertices + indices
        for (unsigned int i = 0; i < ScaleStepsCount; ++i) {
            const float angle = float(i * step);
            const float cosa = ::cos(angle);
            const float sina = ::sin(angle);
            const float in_x = cosa * in_radius;
            const float in_y = sina * in_radius;
            const float out_x = cosa * out_radius;
            const float out_y = sina * out_radius;

            // vertices
            init_data.add_vertex(Vec3f(in_x, in_y, 0.0f));
            init_data.add_vertex(Vec3f(out_x, out_y, 0.0f));

            // indices
            init_data.add_line(i * 2, i * 2 + 1);
        }

        m_snap_radii.init_from(std::move(init_data));
    }

    m_snap_radii.set_color(color);
    m_snap_radii.render();
#else
    ::glBegin(GL_LINES);
    for (unsigned int i = 0; i < SnapRegionsCount; ++i) {
        const float angle = (float)i * step;
        const float cosa = ::cos(angle);
        const float sina = ::sin(angle);
        const float in_x = cosa * in_radius;
        const float in_y = sina * in_radius;
        const float in_z = 0.0f;
        const float out_x = cosa * out_radius;
        const float out_y = sina * out_radius;
        const float out_z = 0.0f;
        ::glVertex3f((GLfloat)in_x, (GLfloat)in_y, (GLfloat)in_z);
        ::glVertex3f((GLfloat)out_x, (GLfloat)out_y, (GLfloat)out_z);
    }
    glsafe(::glEnd());
#endif // ENABLE_LEGACY_OPENGL_REMOVAL
}

#if ENABLE_LEGACY_OPENGL_REMOVAL
void GLGizmoRotate::render_reference_radius(const ColorRGBA& color, bool radius_changed)
{
    if (!m_reference_radius.is_initialized() || radius_changed) {
        m_reference_radius.reset();

        GLModel::Geometry init_data;
        init_data.format = { GLModel::Geometry::EPrimitiveType::Lines, GLModel::Geometry::EVertexLayout::P3 };
        init_data.reserve_vertices(2);
        init_data.reserve_indices(2);

        // vertices
        init_data.add_vertex(Vec3f(0.0f, 0.0f, 0.0f));
        init_data.add_vertex(Vec3f(m_radius * (1.0f + GrabberOffset), 0.0f, 0.0f));

        // indices
        init_data.add_line(0, 1);

        m_reference_radius.init_from(std::move(init_data));
    }

    m_reference_radius.set_color(color);
    m_reference_radius.render();
}
#else
void GLGizmoRotate::render_reference_radius() const
{
    ::glBegin(GL_LINES);
    ::glVertex3f(0.0f, 0.0f, 0.0f);
    ::glVertex3f((GLfloat)(m_radius * (1.0f + GrabberOffset)), 0.0f, 0.0f);
    glsafe(::glEnd());
}
#endif // ENABLE_LEGACY_OPENGL_REMOVAL

#if ENABLE_LEGACY_OPENGL_REMOVAL
void GLGizmoRotate::render_angle_arc(const ColorRGBA& color, bool radius_changed)
#else
void GLGizmoRotate::render_angle() const
#endif // ENABLE_LEGACY_OPENGL_REMOVAL
{
    const float step_angle = float(m_angle) / float(AngleResolution);
    const float ex_radius = m_radius * (1.0f + GrabberOffset);

#if ENABLE_LEGACY_OPENGL_REMOVAL
    const bool angle_changed = std::abs(m_old_angle - m_angle) > EPSILON;
    m_old_angle = m_angle;

    if (!m_angle_arc.is_initialized() || radius_changed || angle_changed) {
        m_angle_arc.reset();
        if (m_angle > 0.0f) {
            GLModel::Geometry init_data;
            init_data.format = { GLModel::Geometry::EPrimitiveType::LineStrip, GLModel::Geometry::EVertexLayout::P3 };
            init_data.reserve_vertices(1 + AngleResolution);
            init_data.reserve_indices(1 + AngleResolution);

            // vertices + indices
            for (unsigned int i = 0; i <= AngleResolution; ++i) {
                const float angle = float(i) * step_angle;
                init_data.add_vertex(Vec3f(::cos(angle) * ex_radius, ::sin(angle) * ex_radius, 0.0f));
                init_data.add_index(i);
            }

            m_angle_arc.init_from(std::move(init_data));
        }
    }

    m_angle_arc.set_color(color);
    m_angle_arc.render();
#else
    ::glBegin(GL_LINE_STRIP);
    for (unsigned int i = 0; i <= AngleResolution; ++i) {
        const float angle = float(i) * step_angle;
        const float x = ::cos(angle) * ex_radius;
        const float y = ::sin(angle) * ex_radius;
        const float z = 0.0f;
        ::glVertex3f((GLfloat)x, (GLfloat)y, (GLfloat)z);
    }
    glsafe(::glEnd());
#endif // ENABLE_LEGACY_OPENGL_REMOVAL
}

#if ENABLE_LEGACY_OPENGL_REMOVAL
void GLGizmoRotate::render_grabber_connection(const ColorRGBA& color, bool radius_changed)
{
    if (!m_grabber_connection.model.is_initialized() || radius_changed || !m_grabber_connection.old_center.isApprox(m_grabbers.front().center)) {
        m_grabber_connection.model.reset();
        m_grabber_connection.old_center = m_grabbers.front().center;

        GLModel::Geometry init_data;
        init_data.format = { GLModel::Geometry::EPrimitiveType::Lines, GLModel::Geometry::EVertexLayout::P3 };
        init_data.reserve_vertices(2);
        init_data.reserve_indices(2);

        // vertices
        init_data.add_vertex(Vec3f(0.0f, 0.0f, 0.0f));
        init_data.add_vertex((Vec3f)m_grabbers.front().center.cast<float>());

        // indices
        init_data.add_line(0, 1);

        m_grabber_connection.model.init_from(std::move(init_data));
    }

    m_grabber_connection.model.set_color(color);
    m_grabber_connection.model.render();
}
#endif // ENABLE_LEGACY_OPENGL_REMOVAL

void GLGizmoRotate::render_grabber(const BoundingBoxf3& box)
{
#if !ENABLE_LEGACY_OPENGL_REMOVAL
    const double grabber_radius = double(m_radius) * (1.0 + double(GrabberOffset));
    m_grabbers[0].center = Vec3d(::cos(m_angle) * grabber_radius, ::sin(m_angle) * grabber_radius, 0.0);
    m_grabbers[0].angles.z() = m_angle;

    glsafe(::glColor4fv((m_hover_id != -1) ? m_drag_color.data() : m_highlight_color.data()));

    ::glBegin(GL_LINES);
    ::glVertex3f(0.0f, 0.0f, 0.0f);
    ::glVertex3dv(m_grabbers[0].center.data());
    glsafe(::glEnd());
#endif // !ENABLE_LEGACY_OPENGL_REMOVAL

    m_grabbers.front().color = m_highlight_color;
    render_grabbers(box);
}

#if !ENABLE_GIZMO_GRABBER_REFACTOR
void GLGizmoRotate::render_grabber_extension(const BoundingBoxf3& box, bool picking)
{
    const float mean_size = float((box.size().x() + box.size().y() + box.size().z()) / 3.0);
    const double size = m_dragging ? double(m_grabbers.front().get_dragging_half_size(mean_size)) : double(m_grabbers.front().get_half_size(mean_size));

#if ENABLE_LEGACY_OPENGL_REMOVAL
    GLShaderProgram* shader = wxGetApp().get_shader(picking ? "flat" : "gouraud_light");
    if (shader == nullptr)
        return;

    m_cone.set_color((!picking && m_hover_id != -1) ? complementary(m_grabbers.front().color) : m_grabbers.front().color);

    shader->start_using();
    shader->set_uniform("emission_factor", 0.1f);
#else
    GLShaderProgram* shader = wxGetApp().get_shader("gouraud_light");
    if (shader == nullptr)
        return;

    m_cone.set_color(-1, (!picking && m_hover_id != -1) ? complementary(m_grabbers.front().color) : m_grabbers.front().color);
    if (!picking) {
        shader->start_using();
        shader->set_uniform("emission_factor", 0.1f);
    }
#endif // ENABLE_LEGACY_OPENGL_REMOVAL

    const Vec3d& center = m_grabbers.front().center;

#if ENABLE_GL_SHADERS_ATTRIBUTES
    const Camera& camera = wxGetApp().plater()->get_camera();
    const Transform3d& view_matrix = camera.get_view_matrix();
    shader->set_uniform("projection_matrix", camera.get_projection_matrix());

    Transform3d view_model_matrix = view_matrix * m_grabbers.front().matrix *
        Geometry::assemble_transform(center, Vec3d(0.5 * PI, 0.0, m_angle)) *
        Geometry::assemble_transform(2.0 * size * Vec3d::UnitZ(), Vec3d::Zero(), Vec3d(0.75 * size, 0.75 * size, 3.0 * size));

    shader->set_uniform("view_model_matrix", view_model_matrix);
    shader->set_uniform("normal_matrix", (Matrix3d)view_model_matrix.matrix().block(0, 0, 3, 3).inverse().transpose());
#else
    glsafe(::glPushMatrix());
    glsafe(::glTranslated(center.x(), center.y(), center.z()));
    glsafe(::glRotated(Geometry::rad2deg(m_angle), 0.0, 0.0, 1.0));
    glsafe(::glRotated(90.0, 1.0, 0.0, 0.0));
    glsafe(::glTranslated(0.0, 0.0, 2.0 * size));
    glsafe(::glScaled(0.75 * size, 0.75 * size, 3.0 * size));
#endif // ENABLE_GL_SHADERS_ATTRIBUTES
    m_cone.render();
#if ENABLE_GL_SHADERS_ATTRIBUTES
    view_model_matrix = view_matrix * m_grabbers.front().matrix *
        Geometry::assemble_transform(center, Vec3d(-0.5 * PI, 0.0, m_angle)) *
        Geometry::assemble_transform(2.0 * size * Vec3d::UnitZ(), Vec3d::Zero(), Vec3d(0.75 * size, 0.75 * size, 3.0 * size));

    shader->set_uniform("view_model_matrix", view_model_matrix);
    shader->set_uniform("normal_matrix", (Matrix3d)view_model_matrix.matrix().block(0, 0, 3, 3).inverse().transpose());
#else
    glsafe(::glPopMatrix());
    glsafe(::glPushMatrix());
    glsafe(::glTranslated(center.x(), center.y(), center.z()));
    glsafe(::glRotated(Geometry::rad2deg(m_angle), 0.0, 0.0, 1.0));
    glsafe(::glRotated(-90.0, 1.0, 0.0, 0.0));
    glsafe(::glTranslated(0.0, 0.0, 2.0 * size));
    glsafe(::glScaled(0.75 * size, 0.75 * size, 3.0 * size));
#endif // ENABLE_GL_SHADERS_ATTRIBUTES
    m_cone.render();
#if !ENABLE_GL_SHADERS_ATTRIBUTES
    glsafe(::glPopMatrix());
#endif // !ENABLE_GL_SHADERS_ATTRIBUTES

#if !ENABLE_LEGACY_OPENGL_REMOVAL
    if (! picking)
#endif // !ENABLE_LEGACY_OPENGL_REMOVAL
        shader->stop_using();
}
#endif // !ENABLE_GIZMO_GRABBER_REFACTOR

#if ENABLE_GL_SHADERS_ATTRIBUTES
Transform3d GLGizmoRotate::local_transform(const Selection& selection) const
{
    Transform3d ret;

    switch (m_axis)
    {
    case X:
    {
<<<<<<< HEAD
        ret = Geometry::assemble_transform(Vec3d::Zero(), 0.5 * PI * Vec3d::UnitY()) * Geometry::assemble_transform(Vec3d::Zero(), -0.5 * PI * Vec3d::UnitZ());
=======
#if ENABLE_WORLD_COORDINATE
        ret = Geometry::rotation_transform(0.5 * PI * Vec3d::UnitY()) * Geometry::rotation_transform(-0.5 * PI * Vec3d::UnitZ());
#else
        ret = Geometry::assemble_transform(Vec3d::Zero(), 0.5 * PI * Vec3d::UnitY()) * Geometry::assemble_transform(Vec3d::Zero(), -0.5 * PI * Vec3d::UnitZ());
#endif // ENABLE_WORLD_COORDINATE
>>>>>>> b38001b1
        break;
    }
    case Y:
    {
<<<<<<< HEAD
        ret = Geometry::assemble_transform(Vec3d::Zero(), -0.5 * PI * Vec3d::UnitZ()) * Geometry::assemble_transform(Vec3d::Zero(), -0.5 * PI * Vec3d::UnitY());
=======
#if ENABLE_WORLD_COORDINATE
        ret = Geometry::rotation_transform(-0.5 * PI * Vec3d::UnitZ()) * Geometry::rotation_transform(-0.5 * PI * Vec3d::UnitY());
#else
        ret = Geometry::assemble_transform(Vec3d::Zero(), -0.5 * PI * Vec3d::UnitZ()) * Geometry::assemble_transform(Vec3d::Zero(), -0.5 * PI * Vec3d::UnitY());
#endif // ENABLE_WORLD_COORDINATE
>>>>>>> b38001b1
        break;
    }
    default:
    case Z:
    {
        ret = Transform3d::Identity();
        break;
    }
    }

#if ENABLE_WORLD_COORDINATE
<<<<<<< HEAD
    return Geometry::assemble_transform(m_center) * m_orient_matrix * ret;
#else
    if (selection.is_single_volume() || selection.is_single_modifier() || selection.requires_local_axes())
        ret = selection.get_volume(*selection.get_volume_idxs().begin())->get_instance_transformation().get_matrix(true, false, true, true) * ret;
=======
    return Geometry::translation_transform(m_center) * m_orient_matrix * ret;
#else
    if (selection.is_single_volume() || selection.is_single_modifier() || selection.requires_local_axes())
        ret = selection.get_first_volume()->get_instance_transformation().get_matrix(true, false, true, true) * ret;
>>>>>>> b38001b1

    return Geometry::assemble_transform(m_center) * ret;
#endif // ENABLE_WORLD_COORDINATE
}
#else
void GLGizmoRotate::transform_to_local(const Selection& selection) const
{
    glsafe(::glTranslated(m_center.x(), m_center.y(), m_center.z()));

#if ENABLE_WORLD_COORDINATE
    glsafe(::glMultMatrixd(m_orient_matrix.data()));
#else
    if (selection.is_single_volume() || selection.is_single_modifier() || selection.requires_local_axes()) {
<<<<<<< HEAD
        const Transform3d orient_matrix = selection.get_volume(*selection.get_volume_idxs().begin())->get_instance_transformation().get_matrix(true, false, true, true);
=======
        const Transform3d orient_matrix = selection.get_first_volume()->get_instance_transformation().get_matrix(true, false, true, true);
>>>>>>> b38001b1
        glsafe(::glMultMatrixd(orient_matrix.data()));
    }
#endif // ENABLE_WORLD_COORDINATE

    switch (m_axis)
    {
    case X:
    {
        glsafe(::glRotatef(90.0f, 0.0f, 1.0f, 0.0f));
        glsafe(::glRotatef(-90.0f, 0.0f, 0.0f, 1.0f));
        break;
    }
    case Y:
    {
        glsafe(::glRotatef(-90.0f, 0.0f, 0.0f, 1.0f));
        glsafe(::glRotatef(-90.0f, 0.0f, 1.0f, 0.0f));
        break;
    }
    default:
    case Z:
    {
        // no rotation
        break;
    }
    }
}
#endif // ENABLE_GL_SHADERS_ATTRIBUTES

<<<<<<< HEAD
Vec3d GLGizmoRotate::mouse_position_in_local_plane(const Linef3& mouse_ray, const Selection& selection) const
=======
#if ENABLE_WORLD_COORDINATE
Vec3d GLGizmoRotate::mouse_position_in_local_plane(const Linef3& mouse_ray) const
#else
Vec3d GLGizmoRotate::mouse_position_in_local_plane(const Linef3& mouse_ray, const Selection& selection) const
#endif // ENABLE_WORLD_COORDINATE
>>>>>>> b38001b1
{
    double half_pi = 0.5 * double(PI);

    Transform3d m = Transform3d::Identity();

    switch (m_axis)
    {
    case X:
    {
        m.rotate(Eigen::AngleAxisd(half_pi, Vec3d::UnitZ()));
        m.rotate(Eigen::AngleAxisd(-half_pi, Vec3d::UnitY()));
        break;
    }
    case Y:
    {
        m.rotate(Eigen::AngleAxisd(half_pi, Vec3d::UnitY()));
        m.rotate(Eigen::AngleAxisd(half_pi, Vec3d::UnitZ()));
        break;
    }
    default:
    case Z:
    {
        // no rotation applied
        break;
    }
    }

#if ENABLE_WORLD_COORDINATE
    m = m * m_orient_matrix.inverse();
#else
    if (selection.is_single_volume() || selection.is_single_modifier() || selection.requires_local_axes())
<<<<<<< HEAD
        m = m * selection.get_volume(*selection.get_volume_idxs().begin())->get_instance_transformation().get_matrix(true, false, true, true).inverse();
#endif // ENABLE_WORLD_COORDINATE

    m.translate(-m_center);

=======
        m = m * selection.get_first_volume()->get_instance_transformation().get_matrix(true, false, true, true).inverse();
#endif // ENABLE_WORLD_COORDINATE

    m.translate(-m_center);
>>>>>>> b38001b1
    return transform(mouse_ray, m).intersect_plane(0.0);
}

GLGizmoRotate3D::GLGizmoRotate3D(GLCanvas3D& parent, const std::string& icon_filename, unsigned int sprite_id)
    : GLGizmoBase(parent, icon_filename, sprite_id)
    , m_gizmos({ 
        GLGizmoRotate(parent, GLGizmoRotate::X), 
        GLGizmoRotate(parent, GLGizmoRotate::Y),
        GLGizmoRotate(parent, GLGizmoRotate::Z) })
{
    load_rotoptimize_state();
}

bool GLGizmoRotate3D::on_mouse(const wxMouseEvent &mouse_event)
{
    if (mouse_event.Dragging() && m_dragging) {
        // Apply new temporary rotations
#if ENABLE_WORLD_COORDINATE
<<<<<<< HEAD
            TransformationType transformation_type;
=======
        TransformationType transformation_type;
        if (m_parent.get_selection().is_wipe_tower())
            transformation_type = TransformationType::Instance_Relative_Joint;
        else {
>>>>>>> b38001b1
            switch (wxGetApp().obj_manipul()->get_coordinates_type())
            {
            default:
            case ECoordinatesType::World:    { transformation_type = TransformationType::World_Relative_Joint; break; }
            case ECoordinatesType::Instance: { transformation_type = TransformationType::Instance_Relative_Joint; break; }
            case ECoordinatesType::Local:    { transformation_type = TransformationType::Local_Relative_Joint; break; }
            }
<<<<<<< HEAD
#else
        TransformationType transformation_type(TransformationType::World_Relative_Joint);
#endif // ENABLE_WORLD_COORDINATE
        if (mouse_event.AltDown()) transformation_type.set_independent();
=======
        }
#else
        TransformationType transformation_type(TransformationType::World_Relative_Joint);
#endif // ENABLE_WORLD_COORDINATE
        if (mouse_event.AltDown())
            transformation_type.set_independent();
>>>>>>> b38001b1
        m_parent.get_selection().rotate(get_rotation(), transformation_type);
    }
    return use_grabbers(mouse_event);
}

void GLGizmoRotate3D::data_changed() {
<<<<<<< HEAD
    const Selection &selection = m_parent.get_selection();
    bool is_wipe_tower = selection.is_wipe_tower();
    if (is_wipe_tower) {
        DynamicPrintConfig& config = wxGetApp().preset_bundle->prints.get_edited_preset().config;
        float wipe_tower_rotation_angle =
            dynamic_cast<const ConfigOptionFloat *>(
                config.option("wipe_tower_rotation_angle"))
                ->value;
        set_rotation(Vec3d(0., 0., (M_PI / 180.) * wipe_tower_rotation_angle));
        m_gizmos[0].disable_grabber();
        m_gizmos[1].disable_grabber();
    } else {
        set_rotation(Vec3d::Zero());
        m_gizmos[0].enable_grabber();
        m_gizmos[1].enable_grabber();
    }
=======
    if (m_parent.get_selection().is_wipe_tower()) {
#if !ENABLE_WORLD_COORDINATE
        const DynamicPrintConfig& config = wxGetApp().preset_bundle->prints.get_edited_preset().config;
        const float wipe_tower_rotation_angle =
            dynamic_cast<const ConfigOptionFloat*>(
                config.option("wipe_tower_rotation_angle"))->value;
        set_rotation(Vec3d(0., 0., (M_PI / 180.) * wipe_tower_rotation_angle));
#endif // !ENABLE_WORLD_COORDINATE
        m_gizmos[0].disable_grabber();
        m_gizmos[1].disable_grabber();
    }
    else {
#if !ENABLE_WORLD_COORDINATE
        set_rotation(Vec3d::Zero());
#endif // !ENABLE_WORLD_COORDINATE
        m_gizmos[0].enable_grabber();
        m_gizmos[1].enable_grabber();
    }
#if ENABLE_WORLD_COORDINATE
    set_rotation(Vec3d::Zero());
#endif // ENABLE_WORLD_COORDINATE
>>>>>>> b38001b1
}

bool GLGizmoRotate3D::on_init()
{
    for (GLGizmoRotate& g : m_gizmos) 
        if (!g.init()) return false;

    for (unsigned int i = 0; i < 3; ++i)
        m_gizmos[i].set_highlight_color(AXES_COLOR[i]);

    m_shortcut_key = WXK_CONTROL_R;

    return true;
}

std::string GLGizmoRotate3D::on_get_name() const
{
    return _u8L("Rotate");
}

bool GLGizmoRotate3D::on_is_activable() const
{
    return !m_parent.get_selection().is_empty();
}

void GLGizmoRotate3D::on_start_dragging()
{
    assert(0 <= m_hover_id && m_hover_id < 3);
    m_gizmos[m_hover_id].start_dragging();
}

void GLGizmoRotate3D::on_stop_dragging()
{
    assert(0 <= m_hover_id && m_hover_id < 3);
    m_parent.do_rotate(L("Gizmo-Rotate"));
    m_gizmos[m_hover_id].stop_dragging();
}

void GLGizmoRotate3D::on_dragging(const UpdateData &data)
{
    assert(0 <= m_hover_id && m_hover_id < 3);
    m_gizmos[m_hover_id].dragging(data);
}

void GLGizmoRotate3D::on_render()
{
    glsafe(::glClear(GL_DEPTH_BUFFER_BIT));

    if (m_hover_id == -1 || m_hover_id == 0)
        m_gizmos[X].render();

    if (m_hover_id == -1 || m_hover_id == 1)
        m_gizmos[Y].render();

    if (m_hover_id == -1 || m_hover_id == 2)
        m_gizmos[Z].render();
}

GLGizmoRotate3D::RotoptimzeWindow::RotoptimzeWindow(ImGuiWrapper *   imgui,
                                                    State &          state,
                                                    const Alignment &alignment)
    : m_imgui{imgui}
{
    imgui->begin(_L("Optimize orientation"), ImGuiWindowFlags_NoMove |
                                     ImGuiWindowFlags_AlwaysAutoResize |
                                     ImGuiWindowFlags_NoCollapse);

    // adjust window position to avoid overlap the view toolbar
    float win_h = ImGui::GetWindowHeight();
    float x = alignment.x, y = alignment.y;
    y = std::min(y, alignment.bottom_limit - win_h);
    ImGui::SetWindowPos(ImVec2(x, y), ImGuiCond_Always);

    float max_text_w = 0.;
    auto padding = ImGui::GetStyle().FramePadding;
    padding.x *= 2.f;
    padding.y *= 2.f;

    for (size_t i = 0; i < RotoptimizeJob::get_methods_count(); ++i) {
        float w =
            ImGui::CalcTextSize(RotoptimizeJob::get_method_name(i).c_str()).x +
            padding.x + ImGui::GetFrameHeight();
        max_text_w = std::max(w, max_text_w);
    }

    ImGui::PushItemWidth(max_text_w);

    if (ImGui::BeginCombo("", RotoptimizeJob::get_method_name(state.method_id).c_str())) {
        for (size_t i = 0; i < RotoptimizeJob::get_methods_count(); ++i) {
            if (ImGui::Selectable(RotoptimizeJob::get_method_name(i).c_str())) {
                state.method_id = i;
                wxGetApp().app_config->set("sla_auto_rotate",
                                           "method_id",
                                           std::to_string(state.method_id));
            }

            if (ImGui::IsItemHovered())
                ImGui::SetTooltip("%s", RotoptimizeJob::get_method_description(i).c_str());
        }

        ImGui::EndCombo();
    }

    ImVec2 sz = ImGui::GetItemRectSize();

    if (ImGui::IsItemHovered())
        ImGui::SetTooltip("%s", RotoptimizeJob::get_method_description(state.method_id).c_str());

    ImGui::Separator();

    auto btn_txt = _L("Apply");
    auto btn_txt_sz = ImGui::CalcTextSize(btn_txt.c_str());
    ImVec2 button_sz = {btn_txt_sz.x + padding.x, btn_txt_sz.y + padding.y};
    ImGui::SetCursorPosX(padding.x + sz.x - button_sz.x);

    if (!wxGetApp().plater()->get_ui_job_worker().is_idle())
        imgui->disabled_begin(true);

    if ( imgui->button(btn_txt) ) {
        replace_job(wxGetApp().plater()->get_ui_job_worker(),
                    std::make_unique<RotoptimizeJob>());
    }

    imgui->disabled_end();
}

GLGizmoRotate3D::RotoptimzeWindow::~RotoptimzeWindow()
{
    m_imgui->end();
}

} // namespace GUI
} // namespace Slic3r<|MERGE_RESOLUTION|>--- conflicted
+++ resolved
@@ -117,15 +117,11 @@
 
 void GLGizmoRotate::on_dragging(const UpdateData &data)
 {
-<<<<<<< HEAD
+#if ENABLE_WORLD_COORDINATE
+    const Vec2d mouse_pos = to_2d(mouse_position_in_local_plane(data.mouse_ray));
+#else
     const Vec2d mouse_pos = to_2d(mouse_position_in_local_plane(data.mouse_ray, m_parent.get_selection()));
-=======
-#if ENABLE_WORLD_COORDINATE
-    const Vec2d mouse_pos = to_2d(mouse_position_in_local_plane(data.mouse_ray));
-#else
-    const Vec2d mouse_pos = to_2d(mouse_position_in_local_plane(data.mouse_ray, m_parent.get_selection()));
-#endif // ENABLE_WORLD_COORDINATE
->>>>>>> b38001b1
+#endif // ENABLE_WORLD_COORDINATE
 
     const Vec2d orig_dir = Vec2d::UnitX();
     const Vec2d new_dir = mouse_pos.normalized();
@@ -295,28 +291,19 @@
 #if ENABLE_WORLD_COORDINATE
 void GLGizmoRotate::init_data_from_selection(const Selection& selection)
 {
-<<<<<<< HEAD
-    const ECoordinatesType coordinates_type = wxGetApp().obj_manipul()->get_coordinates_type();
-=======
     ECoordinatesType coordinates_type;
     if (selection.is_wipe_tower())
         coordinates_type = ECoordinatesType::Local;
     else
         coordinates_type = wxGetApp().obj_manipul()->get_coordinates_type();
->>>>>>> b38001b1
     if (coordinates_type == ECoordinatesType::World) {
         m_bounding_box = selection.get_bounding_box();
         m_center = m_bounding_box.center();
     }
     else if (coordinates_type == ECoordinatesType::Local && selection.is_single_volume_or_modifier()) {
-<<<<<<< HEAD
-        const GLVolume& v = *selection.get_volume(*selection.get_volume_idxs().begin());
-        m_bounding_box = v.transformed_convex_hull_bounding_box(v.get_instance_transformation().get_matrix(true, true, false, true) * v.get_volume_transformation().get_matrix(true, true, false, true));
-=======
         const GLVolume& v = *selection.get_first_volume();
         m_bounding_box = v.transformed_convex_hull_bounding_box(
             v.get_instance_transformation().get_scaling_factor_matrix() * v.get_volume_transformation().get_scaling_factor_matrix());
->>>>>>> b38001b1
         m_center = v.world_matrix() * m_bounding_box.center();
     }
     else {
@@ -326,14 +313,9 @@
             const GLVolume& v = *selection.get_volume(id);
             m_bounding_box.merge(v.transformed_convex_hull_bounding_box(v.get_volume_transformation().get_matrix()));
         }
-<<<<<<< HEAD
-        m_bounding_box = m_bounding_box.transformed(selection.get_volume(*ids.begin())->get_instance_transformation().get_matrix(true, true, false, true));
-        m_center = selection.get_volume(*ids.begin())->get_instance_transformation().get_matrix(false, false, true, false) * m_bounding_box.center();
-=======
         const Geometry::Transformation inst_trafo = selection.get_first_volume()->get_instance_transformation();
         m_bounding_box = m_bounding_box.transformed(inst_trafo.get_scaling_factor_matrix());
         m_center = inst_trafo.get_matrix_no_scaling_factor() * m_bounding_box.center();
->>>>>>> b38001b1
     }
 
     m_radius = Offset + m_bounding_box.radius();
@@ -344,15 +326,6 @@
 
     if (coordinates_type == ECoordinatesType::World)
         m_orient_matrix = Transform3d::Identity();
-<<<<<<< HEAD
-    else if (coordinates_type == ECoordinatesType::Local && selection.is_single_volume_or_modifier()) {
-        const GLVolume& v = *selection.get_volume(*selection.get_volume_idxs().begin());
-        m_orient_matrix = v.get_instance_transformation().get_matrix(true, false, true, true) * v.get_volume_transformation().get_matrix(true, false, true, true);
-    }
-    else {
-        const GLVolume& v = *selection.get_volume(*selection.get_volume_idxs().begin());
-        m_orient_matrix = v.get_instance_transformation().get_matrix(true, false, true, true);
-=======
     else if (coordinates_type == ECoordinatesType::Local && (selection.is_wipe_tower() || selection.is_single_volume_or_modifier())) {
         const GLVolume& v = *selection.get_first_volume();
         m_orient_matrix = v.get_instance_transformation().get_rotation_matrix() * v.get_volume_transformation().get_rotation_matrix();
@@ -360,7 +333,6 @@
     else {
         const GLVolume& v = *selection.get_first_volume();
         m_orient_matrix = v.get_instance_transformation().get_rotation_matrix();
->>>>>>> b38001b1
     }
 }
 #endif // ENABLE_WORLD_COORDINATE
@@ -769,28 +741,20 @@
     {
     case X:
     {
-<<<<<<< HEAD
+#if ENABLE_WORLD_COORDINATE
+        ret = Geometry::rotation_transform(0.5 * PI * Vec3d::UnitY()) * Geometry::rotation_transform(-0.5 * PI * Vec3d::UnitZ());
+#else
         ret = Geometry::assemble_transform(Vec3d::Zero(), 0.5 * PI * Vec3d::UnitY()) * Geometry::assemble_transform(Vec3d::Zero(), -0.5 * PI * Vec3d::UnitZ());
-=======
-#if ENABLE_WORLD_COORDINATE
-        ret = Geometry::rotation_transform(0.5 * PI * Vec3d::UnitY()) * Geometry::rotation_transform(-0.5 * PI * Vec3d::UnitZ());
-#else
-        ret = Geometry::assemble_transform(Vec3d::Zero(), 0.5 * PI * Vec3d::UnitY()) * Geometry::assemble_transform(Vec3d::Zero(), -0.5 * PI * Vec3d::UnitZ());
-#endif // ENABLE_WORLD_COORDINATE
->>>>>>> b38001b1
+#endif // ENABLE_WORLD_COORDINATE
         break;
     }
     case Y:
     {
-<<<<<<< HEAD
+#if ENABLE_WORLD_COORDINATE
+        ret = Geometry::rotation_transform(-0.5 * PI * Vec3d::UnitZ()) * Geometry::rotation_transform(-0.5 * PI * Vec3d::UnitY());
+#else
         ret = Geometry::assemble_transform(Vec3d::Zero(), -0.5 * PI * Vec3d::UnitZ()) * Geometry::assemble_transform(Vec3d::Zero(), -0.5 * PI * Vec3d::UnitY());
-=======
-#if ENABLE_WORLD_COORDINATE
-        ret = Geometry::rotation_transform(-0.5 * PI * Vec3d::UnitZ()) * Geometry::rotation_transform(-0.5 * PI * Vec3d::UnitY());
-#else
-        ret = Geometry::assemble_transform(Vec3d::Zero(), -0.5 * PI * Vec3d::UnitZ()) * Geometry::assemble_transform(Vec3d::Zero(), -0.5 * PI * Vec3d::UnitY());
-#endif // ENABLE_WORLD_COORDINATE
->>>>>>> b38001b1
+#endif // ENABLE_WORLD_COORDINATE
         break;
     }
     default:
@@ -802,17 +766,10 @@
     }
 
 #if ENABLE_WORLD_COORDINATE
-<<<<<<< HEAD
-    return Geometry::assemble_transform(m_center) * m_orient_matrix * ret;
-#else
-    if (selection.is_single_volume() || selection.is_single_modifier() || selection.requires_local_axes())
-        ret = selection.get_volume(*selection.get_volume_idxs().begin())->get_instance_transformation().get_matrix(true, false, true, true) * ret;
-=======
     return Geometry::translation_transform(m_center) * m_orient_matrix * ret;
 #else
     if (selection.is_single_volume() || selection.is_single_modifier() || selection.requires_local_axes())
         ret = selection.get_first_volume()->get_instance_transformation().get_matrix(true, false, true, true) * ret;
->>>>>>> b38001b1
 
     return Geometry::assemble_transform(m_center) * ret;
 #endif // ENABLE_WORLD_COORDINATE
@@ -826,11 +783,7 @@
     glsafe(::glMultMatrixd(m_orient_matrix.data()));
 #else
     if (selection.is_single_volume() || selection.is_single_modifier() || selection.requires_local_axes()) {
-<<<<<<< HEAD
-        const Transform3d orient_matrix = selection.get_volume(*selection.get_volume_idxs().begin())->get_instance_transformation().get_matrix(true, false, true, true);
-=======
         const Transform3d orient_matrix = selection.get_first_volume()->get_instance_transformation().get_matrix(true, false, true, true);
->>>>>>> b38001b1
         glsafe(::glMultMatrixd(orient_matrix.data()));
     }
 #endif // ENABLE_WORLD_COORDINATE
@@ -859,15 +812,11 @@
 }
 #endif // ENABLE_GL_SHADERS_ATTRIBUTES
 
-<<<<<<< HEAD
+#if ENABLE_WORLD_COORDINATE
+Vec3d GLGizmoRotate::mouse_position_in_local_plane(const Linef3& mouse_ray) const
+#else
 Vec3d GLGizmoRotate::mouse_position_in_local_plane(const Linef3& mouse_ray, const Selection& selection) const
-=======
-#if ENABLE_WORLD_COORDINATE
-Vec3d GLGizmoRotate::mouse_position_in_local_plane(const Linef3& mouse_ray) const
-#else
-Vec3d GLGizmoRotate::mouse_position_in_local_plane(const Linef3& mouse_ray, const Selection& selection) const
-#endif // ENABLE_WORLD_COORDINATE
->>>>>>> b38001b1
+#endif // ENABLE_WORLD_COORDINATE
 {
     double half_pi = 0.5 * double(PI);
 
@@ -899,18 +848,10 @@
     m = m * m_orient_matrix.inverse();
 #else
     if (selection.is_single_volume() || selection.is_single_modifier() || selection.requires_local_axes())
-<<<<<<< HEAD
-        m = m * selection.get_volume(*selection.get_volume_idxs().begin())->get_instance_transformation().get_matrix(true, false, true, true).inverse();
+        m = m * selection.get_first_volume()->get_instance_transformation().get_matrix(true, false, true, true).inverse();
 #endif // ENABLE_WORLD_COORDINATE
 
     m.translate(-m_center);
-
-=======
-        m = m * selection.get_first_volume()->get_instance_transformation().get_matrix(true, false, true, true).inverse();
-#endif // ENABLE_WORLD_COORDINATE
-
-    m.translate(-m_center);
->>>>>>> b38001b1
     return transform(mouse_ray, m).intersect_plane(0.0);
 }
 
@@ -929,14 +870,10 @@
     if (mouse_event.Dragging() && m_dragging) {
         // Apply new temporary rotations
 #if ENABLE_WORLD_COORDINATE
-<<<<<<< HEAD
-            TransformationType transformation_type;
-=======
         TransformationType transformation_type;
         if (m_parent.get_selection().is_wipe_tower())
             transformation_type = TransformationType::Instance_Relative_Joint;
         else {
->>>>>>> b38001b1
             switch (wxGetApp().obj_manipul()->get_coordinates_type())
             {
             default:
@@ -944,43 +881,18 @@
             case ECoordinatesType::Instance: { transformation_type = TransformationType::Instance_Relative_Joint; break; }
             case ECoordinatesType::Local:    { transformation_type = TransformationType::Local_Relative_Joint; break; }
             }
-<<<<<<< HEAD
-#else
-        TransformationType transformation_type(TransformationType::World_Relative_Joint);
-#endif // ENABLE_WORLD_COORDINATE
-        if (mouse_event.AltDown()) transformation_type.set_independent();
-=======
         }
 #else
         TransformationType transformation_type(TransformationType::World_Relative_Joint);
 #endif // ENABLE_WORLD_COORDINATE
         if (mouse_event.AltDown())
             transformation_type.set_independent();
->>>>>>> b38001b1
         m_parent.get_selection().rotate(get_rotation(), transformation_type);
     }
     return use_grabbers(mouse_event);
 }
 
 void GLGizmoRotate3D::data_changed() {
-<<<<<<< HEAD
-    const Selection &selection = m_parent.get_selection();
-    bool is_wipe_tower = selection.is_wipe_tower();
-    if (is_wipe_tower) {
-        DynamicPrintConfig& config = wxGetApp().preset_bundle->prints.get_edited_preset().config;
-        float wipe_tower_rotation_angle =
-            dynamic_cast<const ConfigOptionFloat *>(
-                config.option("wipe_tower_rotation_angle"))
-                ->value;
-        set_rotation(Vec3d(0., 0., (M_PI / 180.) * wipe_tower_rotation_angle));
-        m_gizmos[0].disable_grabber();
-        m_gizmos[1].disable_grabber();
-    } else {
-        set_rotation(Vec3d::Zero());
-        m_gizmos[0].enable_grabber();
-        m_gizmos[1].enable_grabber();
-    }
-=======
     if (m_parent.get_selection().is_wipe_tower()) {
 #if !ENABLE_WORLD_COORDINATE
         const DynamicPrintConfig& config = wxGetApp().preset_bundle->prints.get_edited_preset().config;
@@ -1002,7 +914,6 @@
 #if ENABLE_WORLD_COORDINATE
     set_rotation(Vec3d::Zero());
 #endif // ENABLE_WORLD_COORDINATE
->>>>>>> b38001b1
 }
 
 bool GLGizmoRotate3D::on_init()
